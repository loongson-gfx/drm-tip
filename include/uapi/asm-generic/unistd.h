#include <asm/bitsperlong.h>

/*
 * This file contains the system call numbers, based on the
 * layout of the x86-64 architecture, which embeds the
 * pointer to the syscall in the table.
 *
 * As a basic principle, no duplication of functionality
 * should be added, e.g. we don't use lseek when llseek
 * is present. New architectures should use this file
 * and implement the less feature-full calls in user space.
 */

#ifndef __SYSCALL
#define __SYSCALL(x, y)
#endif

#if __BITS_PER_LONG == 32 || defined(__SYSCALL_COMPAT)
#define __SC_3264(_nr, _32, _64) __SYSCALL(_nr, _32)
#else
#define __SC_3264(_nr, _32, _64) __SYSCALL(_nr, _64)
#endif

#ifdef __SYSCALL_COMPAT
#define __SC_COMP(_nr, _sys, _comp) __SYSCALL(_nr, _comp)
#define __SC_COMP_3264(_nr, _32, _64, _comp) __SYSCALL(_nr, _comp)
#else
#define __SC_COMP(_nr, _sys, _comp) __SYSCALL(_nr, _sys)
#define __SC_COMP_3264(_nr, _32, _64, _comp) __SC_3264(_nr, _32, _64)
#endif

#define __NR_io_setup 0
__SC_COMP(__NR_io_setup, sys_io_setup, compat_sys_io_setup)
#define __NR_io_destroy 1
__SYSCALL(__NR_io_destroy, sys_io_destroy)
#define __NR_io_submit 2
__SC_COMP(__NR_io_submit, sys_io_submit, compat_sys_io_submit)
#define __NR_io_cancel 3
__SYSCALL(__NR_io_cancel, sys_io_cancel)
#define __NR_io_getevents 4
__SC_COMP(__NR_io_getevents, sys_io_getevents, compat_sys_io_getevents)

/* fs/xattr.c */
#define __NR_setxattr 5
__SYSCALL(__NR_setxattr, sys_setxattr)
#define __NR_lsetxattr 6
__SYSCALL(__NR_lsetxattr, sys_lsetxattr)
#define __NR_fsetxattr 7
__SYSCALL(__NR_fsetxattr, sys_fsetxattr)
#define __NR_getxattr 8
__SYSCALL(__NR_getxattr, sys_getxattr)
#define __NR_lgetxattr 9
__SYSCALL(__NR_lgetxattr, sys_lgetxattr)
#define __NR_fgetxattr 10
__SYSCALL(__NR_fgetxattr, sys_fgetxattr)
#define __NR_listxattr 11
__SYSCALL(__NR_listxattr, sys_listxattr)
#define __NR_llistxattr 12
__SYSCALL(__NR_llistxattr, sys_llistxattr)
#define __NR_flistxattr 13
__SYSCALL(__NR_flistxattr, sys_flistxattr)
#define __NR_removexattr 14
__SYSCALL(__NR_removexattr, sys_removexattr)
#define __NR_lremovexattr 15
__SYSCALL(__NR_lremovexattr, sys_lremovexattr)
#define __NR_fremovexattr 16
__SYSCALL(__NR_fremovexattr, sys_fremovexattr)

/* fs/dcache.c */
#define __NR_getcwd 17
__SYSCALL(__NR_getcwd, sys_getcwd)

/* fs/cookies.c */
#define __NR_lookup_dcookie 18
__SC_COMP(__NR_lookup_dcookie, sys_lookup_dcookie, compat_sys_lookup_dcookie)

/* fs/eventfd.c */
#define __NR_eventfd2 19
__SYSCALL(__NR_eventfd2, sys_eventfd2)

/* fs/eventpoll.c */
#define __NR_epoll_create1 20
__SYSCALL(__NR_epoll_create1, sys_epoll_create1)
#define __NR_epoll_ctl 21
__SYSCALL(__NR_epoll_ctl, sys_epoll_ctl)
#define __NR_epoll_pwait 22
__SC_COMP(__NR_epoll_pwait, sys_epoll_pwait, compat_sys_epoll_pwait)

/* fs/fcntl.c */
#define __NR_dup 23
__SYSCALL(__NR_dup, sys_dup)
#define __NR_dup3 24
__SYSCALL(__NR_dup3, sys_dup3)
#define __NR3264_fcntl 25
__SC_COMP_3264(__NR3264_fcntl, sys_fcntl64, sys_fcntl, compat_sys_fcntl64)

/* fs/inotify_user.c */
#define __NR_inotify_init1 26
__SYSCALL(__NR_inotify_init1, sys_inotify_init1)
#define __NR_inotify_add_watch 27
__SYSCALL(__NR_inotify_add_watch, sys_inotify_add_watch)
#define __NR_inotify_rm_watch 28
__SYSCALL(__NR_inotify_rm_watch, sys_inotify_rm_watch)

/* fs/ioctl.c */
#define __NR_ioctl 29
__SC_COMP(__NR_ioctl, sys_ioctl, compat_sys_ioctl)

/* fs/ioprio.c */
#define __NR_ioprio_set 30
__SYSCALL(__NR_ioprio_set, sys_ioprio_set)
#define __NR_ioprio_get 31
__SYSCALL(__NR_ioprio_get, sys_ioprio_get)

/* fs/locks.c */
#define __NR_flock 32
__SYSCALL(__NR_flock, sys_flock)

/* fs/namei.c */
#define __NR_mknodat 33
__SYSCALL(__NR_mknodat, sys_mknodat)
#define __NR_mkdirat 34
__SYSCALL(__NR_mkdirat, sys_mkdirat)
#define __NR_unlinkat 35
__SYSCALL(__NR_unlinkat, sys_unlinkat)
#define __NR_symlinkat 36
__SYSCALL(__NR_symlinkat, sys_symlinkat)
#define __NR_linkat 37
__SYSCALL(__NR_linkat, sys_linkat)
#define __NR_renameat 38
__SYSCALL(__NR_renameat, sys_renameat)

/* fs/namespace.c */
#define __NR_umount2 39
__SYSCALL(__NR_umount2, sys_umount)
#define __NR_mount 40
__SC_COMP(__NR_mount, sys_mount, compat_sys_mount)
#define __NR_pivot_root 41
__SYSCALL(__NR_pivot_root, sys_pivot_root)

/* fs/nfsctl.c */
#define __NR_nfsservctl 42
__SYSCALL(__NR_nfsservctl, sys_ni_syscall)

/* fs/open.c */
#define __NR3264_statfs 43
__SC_COMP_3264(__NR3264_statfs, sys_statfs64, sys_statfs, \
	       compat_sys_statfs64)
#define __NR3264_fstatfs 44
__SC_COMP_3264(__NR3264_fstatfs, sys_fstatfs64, sys_fstatfs, \
	       compat_sys_fstatfs64)
#define __NR3264_truncate 45
__SC_COMP_3264(__NR3264_truncate, sys_truncate64, sys_truncate, \
	       compat_sys_truncate64)
#define __NR3264_ftruncate 46
__SC_COMP_3264(__NR3264_ftruncate, sys_ftruncate64, sys_ftruncate, \
	       compat_sys_ftruncate64)

#define __NR_fallocate 47
__SC_COMP(__NR_fallocate, sys_fallocate, compat_sys_fallocate)
#define __NR_faccessat 48
__SYSCALL(__NR_faccessat, sys_faccessat)
#define __NR_chdir 49
__SYSCALL(__NR_chdir, sys_chdir)
#define __NR_fchdir 50
__SYSCALL(__NR_fchdir, sys_fchdir)
#define __NR_chroot 51
__SYSCALL(__NR_chroot, sys_chroot)
#define __NR_fchmod 52
__SYSCALL(__NR_fchmod, sys_fchmod)
#define __NR_fchmodat 53
__SYSCALL(__NR_fchmodat, sys_fchmodat)
#define __NR_fchownat 54
__SYSCALL(__NR_fchownat, sys_fchownat)
#define __NR_fchown 55
__SYSCALL(__NR_fchown, sys_fchown)
#define __NR_openat 56
__SC_COMP(__NR_openat, sys_openat, compat_sys_openat)
#define __NR_close 57
__SYSCALL(__NR_close, sys_close)
#define __NR_vhangup 58
__SYSCALL(__NR_vhangup, sys_vhangup)

/* fs/pipe.c */
#define __NR_pipe2 59
__SYSCALL(__NR_pipe2, sys_pipe2)

/* fs/quota.c */
#define __NR_quotactl 60
__SYSCALL(__NR_quotactl, sys_quotactl)

/* fs/readdir.c */
#define __NR_getdents64 61
#define __ARCH_WANT_COMPAT_SYS_GETDENTS64
__SC_COMP(__NR_getdents64, sys_getdents64, compat_sys_getdents64)

/* fs/read_write.c */
#define __NR3264_lseek 62
__SC_3264(__NR3264_lseek, sys_llseek, sys_lseek)
#define __NR_read 63
__SYSCALL(__NR_read, sys_read)
#define __NR_write 64
__SYSCALL(__NR_write, sys_write)
#define __NR_readv 65
__SC_COMP(__NR_readv, sys_readv, compat_sys_readv)
#define __NR_writev 66
__SC_COMP(__NR_writev, sys_writev, compat_sys_writev)
#define __NR_pread64 67
__SC_COMP(__NR_pread64, sys_pread64, compat_sys_pread64)
#define __NR_pwrite64 68
__SC_COMP(__NR_pwrite64, sys_pwrite64, compat_sys_pwrite64)
#define __NR_preadv 69
__SC_COMP(__NR_preadv, sys_preadv, compat_sys_preadv)
#define __NR_pwritev 70
__SC_COMP(__NR_pwritev, sys_pwritev, compat_sys_pwritev)

/* fs/sendfile.c */
#define __NR3264_sendfile 71
__SYSCALL(__NR3264_sendfile, sys_sendfile64)

/* fs/select.c */
#define __NR_pselect6 72
__SC_COMP(__NR_pselect6, sys_pselect6, compat_sys_pselect6)
#define __NR_ppoll 73
__SC_COMP(__NR_ppoll, sys_ppoll, compat_sys_ppoll)

/* fs/signalfd.c */
#define __NR_signalfd4 74
__SC_COMP(__NR_signalfd4, sys_signalfd4, compat_sys_signalfd4)

/* fs/splice.c */
#define __NR_vmsplice 75
__SC_COMP(__NR_vmsplice, sys_vmsplice, compat_sys_vmsplice)
#define __NR_splice 76
__SYSCALL(__NR_splice, sys_splice)
#define __NR_tee 77
__SYSCALL(__NR_tee, sys_tee)

/* fs/stat.c */
#define __NR_readlinkat 78
__SYSCALL(__NR_readlinkat, sys_readlinkat)
#define __NR3264_fstatat 79
__SC_3264(__NR3264_fstatat, sys_fstatat64, sys_newfstatat)
#define __NR3264_fstat 80
__SC_3264(__NR3264_fstat, sys_fstat64, sys_newfstat)

/* fs/sync.c */
#define __NR_sync 81
__SYSCALL(__NR_sync, sys_sync)
#define __NR_fsync 82
__SYSCALL(__NR_fsync, sys_fsync)
#define __NR_fdatasync 83
__SYSCALL(__NR_fdatasync, sys_fdatasync)
#ifdef __ARCH_WANT_SYNC_FILE_RANGE2
#define __NR_sync_file_range2 84
__SC_COMP(__NR_sync_file_range2, sys_sync_file_range2, \
	  compat_sys_sync_file_range2)
#else
#define __NR_sync_file_range 84
__SC_COMP(__NR_sync_file_range, sys_sync_file_range, \
	  compat_sys_sync_file_range)
#endif

/* fs/timerfd.c */
#define __NR_timerfd_create 85
__SYSCALL(__NR_timerfd_create, sys_timerfd_create)
#define __NR_timerfd_settime 86
__SC_COMP(__NR_timerfd_settime, sys_timerfd_settime, \
	  compat_sys_timerfd_settime)
#define __NR_timerfd_gettime 87
__SC_COMP(__NR_timerfd_gettime, sys_timerfd_gettime, \
	  compat_sys_timerfd_gettime)

/* fs/utimes.c */
#define __NR_utimensat 88
__SC_COMP(__NR_utimensat, sys_utimensat, compat_sys_utimensat)

/* kernel/acct.c */
#define __NR_acct 89
__SYSCALL(__NR_acct, sys_acct)

/* kernel/capability.c */
#define __NR_capget 90
__SYSCALL(__NR_capget, sys_capget)
#define __NR_capset 91
__SYSCALL(__NR_capset, sys_capset)

/* kernel/exec_domain.c */
#define __NR_personality 92
__SYSCALL(__NR_personality, sys_personality)

/* kernel/exit.c */
#define __NR_exit 93
__SYSCALL(__NR_exit, sys_exit)
#define __NR_exit_group 94
__SYSCALL(__NR_exit_group, sys_exit_group)
#define __NR_waitid 95
__SC_COMP(__NR_waitid, sys_waitid, compat_sys_waitid)

/* kernel/fork.c */
#define __NR_set_tid_address 96
__SYSCALL(__NR_set_tid_address, sys_set_tid_address)
#define __NR_unshare 97
__SYSCALL(__NR_unshare, sys_unshare)

/* kernel/futex.c */
#define __NR_futex 98
__SC_COMP(__NR_futex, sys_futex, compat_sys_futex)
#define __NR_set_robust_list 99
__SC_COMP(__NR_set_robust_list, sys_set_robust_list, \
	  compat_sys_set_robust_list)
#define __NR_get_robust_list 100
__SC_COMP(__NR_get_robust_list, sys_get_robust_list, \
	  compat_sys_get_robust_list)

/* kernel/hrtimer.c */
#define __NR_nanosleep 101
__SC_COMP(__NR_nanosleep, sys_nanosleep, compat_sys_nanosleep)

/* kernel/itimer.c */
#define __NR_getitimer 102
__SC_COMP(__NR_getitimer, sys_getitimer, compat_sys_getitimer)
#define __NR_setitimer 103
__SC_COMP(__NR_setitimer, sys_setitimer, compat_sys_setitimer)

/* kernel/kexec.c */
#define __NR_kexec_load 104
__SC_COMP(__NR_kexec_load, sys_kexec_load, compat_sys_kexec_load)

/* kernel/module.c */
#define __NR_init_module 105
__SYSCALL(__NR_init_module, sys_init_module)
#define __NR_delete_module 106
__SYSCALL(__NR_delete_module, sys_delete_module)

/* kernel/posix-timers.c */
#define __NR_timer_create 107
__SC_COMP(__NR_timer_create, sys_timer_create, compat_sys_timer_create)
#define __NR_timer_gettime 108
__SC_COMP(__NR_timer_gettime, sys_timer_gettime, compat_sys_timer_gettime)
#define __NR_timer_getoverrun 109
__SYSCALL(__NR_timer_getoverrun, sys_timer_getoverrun)
#define __NR_timer_settime 110
__SC_COMP(__NR_timer_settime, sys_timer_settime, compat_sys_timer_settime)
#define __NR_timer_delete 111
__SYSCALL(__NR_timer_delete, sys_timer_delete)
#define __NR_clock_settime 112
__SC_COMP(__NR_clock_settime, sys_clock_settime, compat_sys_clock_settime)
#define __NR_clock_gettime 113
__SC_COMP(__NR_clock_gettime, sys_clock_gettime, compat_sys_clock_gettime)
#define __NR_clock_getres 114
__SC_COMP(__NR_clock_getres, sys_clock_getres, compat_sys_clock_getres)
#define __NR_clock_nanosleep 115
__SC_COMP(__NR_clock_nanosleep, sys_clock_nanosleep, \
	  compat_sys_clock_nanosleep)

/* kernel/printk.c */
#define __NR_syslog 116
__SYSCALL(__NR_syslog, sys_syslog)

/* kernel/ptrace.c */
#define __NR_ptrace 117
__SYSCALL(__NR_ptrace, sys_ptrace)

/* kernel/sched/core.c */
#define __NR_sched_setparam 118
__SYSCALL(__NR_sched_setparam, sys_sched_setparam)
#define __NR_sched_setscheduler 119
__SYSCALL(__NR_sched_setscheduler, sys_sched_setscheduler)
#define __NR_sched_getscheduler 120
__SYSCALL(__NR_sched_getscheduler, sys_sched_getscheduler)
#define __NR_sched_getparam 121
__SYSCALL(__NR_sched_getparam, sys_sched_getparam)
#define __NR_sched_setaffinity 122
__SC_COMP(__NR_sched_setaffinity, sys_sched_setaffinity, \
	  compat_sys_sched_setaffinity)
#define __NR_sched_getaffinity 123
__SC_COMP(__NR_sched_getaffinity, sys_sched_getaffinity, \
	  compat_sys_sched_getaffinity)
#define __NR_sched_yield 124
__SYSCALL(__NR_sched_yield, sys_sched_yield)
#define __NR_sched_get_priority_max 125
__SYSCALL(__NR_sched_get_priority_max, sys_sched_get_priority_max)
#define __NR_sched_get_priority_min 126
__SYSCALL(__NR_sched_get_priority_min, sys_sched_get_priority_min)
#define __NR_sched_rr_get_interval 127
__SC_COMP(__NR_sched_rr_get_interval, sys_sched_rr_get_interval, \
	  compat_sys_sched_rr_get_interval)

/* kernel/signal.c */
#define __NR_restart_syscall 128
__SYSCALL(__NR_restart_syscall, sys_restart_syscall)
#define __NR_kill 129
__SYSCALL(__NR_kill, sys_kill)
#define __NR_tkill 130
__SYSCALL(__NR_tkill, sys_tkill)
#define __NR_tgkill 131
__SYSCALL(__NR_tgkill, sys_tgkill)
#define __NR_sigaltstack 132
__SC_COMP(__NR_sigaltstack, sys_sigaltstack, compat_sys_sigaltstack)
#define __NR_rt_sigsuspend 133
__SC_COMP(__NR_rt_sigsuspend, sys_rt_sigsuspend, compat_sys_rt_sigsuspend)
#define __NR_rt_sigaction 134
__SC_COMP(__NR_rt_sigaction, sys_rt_sigaction, compat_sys_rt_sigaction)
#define __NR_rt_sigprocmask 135
__SC_COMP(__NR_rt_sigprocmask, sys_rt_sigprocmask, compat_sys_rt_sigprocmask)
#define __NR_rt_sigpending 136
__SC_COMP(__NR_rt_sigpending, sys_rt_sigpending, compat_sys_rt_sigpending)
#define __NR_rt_sigtimedwait 137
__SC_COMP(__NR_rt_sigtimedwait, sys_rt_sigtimedwait, \
	  compat_sys_rt_sigtimedwait)
#define __NR_rt_sigqueueinfo 138
__SC_COMP(__NR_rt_sigqueueinfo, sys_rt_sigqueueinfo, \
	  compat_sys_rt_sigqueueinfo)
#define __NR_rt_sigreturn 139
__SC_COMP(__NR_rt_sigreturn, sys_rt_sigreturn, compat_sys_rt_sigreturn)

/* kernel/sys.c */
#define __NR_setpriority 140
__SYSCALL(__NR_setpriority, sys_setpriority)
#define __NR_getpriority 141
__SYSCALL(__NR_getpriority, sys_getpriority)
#define __NR_reboot 142
__SYSCALL(__NR_reboot, sys_reboot)
#define __NR_setregid 143
__SYSCALL(__NR_setregid, sys_setregid)
#define __NR_setgid 144
__SYSCALL(__NR_setgid, sys_setgid)
#define __NR_setreuid 145
__SYSCALL(__NR_setreuid, sys_setreuid)
#define __NR_setuid 146
__SYSCALL(__NR_setuid, sys_setuid)
#define __NR_setresuid 147
__SYSCALL(__NR_setresuid, sys_setresuid)
#define __NR_getresuid 148
__SYSCALL(__NR_getresuid, sys_getresuid)
#define __NR_setresgid 149
__SYSCALL(__NR_setresgid, sys_setresgid)
#define __NR_getresgid 150
__SYSCALL(__NR_getresgid, sys_getresgid)
#define __NR_setfsuid 151
__SYSCALL(__NR_setfsuid, sys_setfsuid)
#define __NR_setfsgid 152
__SYSCALL(__NR_setfsgid, sys_setfsgid)
#define __NR_times 153
__SC_COMP(__NR_times, sys_times, compat_sys_times)
#define __NR_setpgid 154
__SYSCALL(__NR_setpgid, sys_setpgid)
#define __NR_getpgid 155
__SYSCALL(__NR_getpgid, sys_getpgid)
#define __NR_getsid 156
__SYSCALL(__NR_getsid, sys_getsid)
#define __NR_setsid 157
__SYSCALL(__NR_setsid, sys_setsid)
#define __NR_getgroups 158
__SYSCALL(__NR_getgroups, sys_getgroups)
#define __NR_setgroups 159
__SYSCALL(__NR_setgroups, sys_setgroups)
#define __NR_uname 160
__SYSCALL(__NR_uname, sys_newuname)
#define __NR_sethostname 161
__SYSCALL(__NR_sethostname, sys_sethostname)
#define __NR_setdomainname 162
__SYSCALL(__NR_setdomainname, sys_setdomainname)
#define __NR_getrlimit 163
__SC_COMP(__NR_getrlimit, sys_getrlimit, compat_sys_getrlimit)
#define __NR_setrlimit 164
__SC_COMP(__NR_setrlimit, sys_setrlimit, compat_sys_setrlimit)
#define __NR_getrusage 165
__SC_COMP(__NR_getrusage, sys_getrusage, compat_sys_getrusage)
#define __NR_umask 166
__SYSCALL(__NR_umask, sys_umask)
#define __NR_prctl 167
__SYSCALL(__NR_prctl, sys_prctl)
#define __NR_getcpu 168
__SYSCALL(__NR_getcpu, sys_getcpu)

/* kernel/time.c */
#define __NR_gettimeofday 169
__SC_COMP(__NR_gettimeofday, sys_gettimeofday, compat_sys_gettimeofday)
#define __NR_settimeofday 170
__SC_COMP(__NR_settimeofday, sys_settimeofday, compat_sys_settimeofday)
#define __NR_adjtimex 171
__SC_COMP(__NR_adjtimex, sys_adjtimex, compat_sys_adjtimex)

/* kernel/timer.c */
#define __NR_getpid 172
__SYSCALL(__NR_getpid, sys_getpid)
#define __NR_getppid 173
__SYSCALL(__NR_getppid, sys_getppid)
#define __NR_getuid 174
__SYSCALL(__NR_getuid, sys_getuid)
#define __NR_geteuid 175
__SYSCALL(__NR_geteuid, sys_geteuid)
#define __NR_getgid 176
__SYSCALL(__NR_getgid, sys_getgid)
#define __NR_getegid 177
__SYSCALL(__NR_getegid, sys_getegid)
#define __NR_gettid 178
__SYSCALL(__NR_gettid, sys_gettid)
#define __NR_sysinfo 179
__SC_COMP(__NR_sysinfo, sys_sysinfo, compat_sys_sysinfo)

/* ipc/mqueue.c */
#define __NR_mq_open 180
__SC_COMP(__NR_mq_open, sys_mq_open, compat_sys_mq_open)
#define __NR_mq_unlink 181
__SYSCALL(__NR_mq_unlink, sys_mq_unlink)
#define __NR_mq_timedsend 182
__SC_COMP(__NR_mq_timedsend, sys_mq_timedsend, compat_sys_mq_timedsend)
#define __NR_mq_timedreceive 183
__SC_COMP(__NR_mq_timedreceive, sys_mq_timedreceive, \
	  compat_sys_mq_timedreceive)
#define __NR_mq_notify 184
__SC_COMP(__NR_mq_notify, sys_mq_notify, compat_sys_mq_notify)
#define __NR_mq_getsetattr 185
__SC_COMP(__NR_mq_getsetattr, sys_mq_getsetattr, compat_sys_mq_getsetattr)

/* ipc/msg.c */
#define __NR_msgget 186
__SYSCALL(__NR_msgget, sys_msgget)
#define __NR_msgctl 187
__SC_COMP(__NR_msgctl, sys_msgctl, compat_sys_msgctl)
#define __NR_msgrcv 188
__SC_COMP(__NR_msgrcv, sys_msgrcv, compat_sys_msgrcv)
#define __NR_msgsnd 189
__SC_COMP(__NR_msgsnd, sys_msgsnd, compat_sys_msgsnd)

/* ipc/sem.c */
#define __NR_semget 190
__SYSCALL(__NR_semget, sys_semget)
#define __NR_semctl 191
__SC_COMP(__NR_semctl, sys_semctl, compat_sys_semctl)
#define __NR_semtimedop 192
__SC_COMP(__NR_semtimedop, sys_semtimedop, compat_sys_semtimedop)
#define __NR_semop 193
__SYSCALL(__NR_semop, sys_semop)

/* ipc/shm.c */
#define __NR_shmget 194
__SYSCALL(__NR_shmget, sys_shmget)
#define __NR_shmctl 195
__SC_COMP(__NR_shmctl, sys_shmctl, compat_sys_shmctl)
#define __NR_shmat 196
__SC_COMP(__NR_shmat, sys_shmat, compat_sys_shmat)
#define __NR_shmdt 197
__SYSCALL(__NR_shmdt, sys_shmdt)

/* net/socket.c */
#define __NR_socket 198
__SYSCALL(__NR_socket, sys_socket)
#define __NR_socketpair 199
__SYSCALL(__NR_socketpair, sys_socketpair)
#define __NR_bind 200
__SYSCALL(__NR_bind, sys_bind)
#define __NR_listen 201
__SYSCALL(__NR_listen, sys_listen)
#define __NR_accept 202
__SYSCALL(__NR_accept, sys_accept)
#define __NR_connect 203
__SYSCALL(__NR_connect, sys_connect)
#define __NR_getsockname 204
__SYSCALL(__NR_getsockname, sys_getsockname)
#define __NR_getpeername 205
__SYSCALL(__NR_getpeername, sys_getpeername)
#define __NR_sendto 206
__SYSCALL(__NR_sendto, sys_sendto)
#define __NR_recvfrom 207
__SC_COMP(__NR_recvfrom, sys_recvfrom, compat_sys_recvfrom)
#define __NR_setsockopt 208
__SC_COMP(__NR_setsockopt, sys_setsockopt, compat_sys_setsockopt)
#define __NR_getsockopt 209
__SC_COMP(__NR_getsockopt, sys_getsockopt, compat_sys_getsockopt)
#define __NR_shutdown 210
__SYSCALL(__NR_shutdown, sys_shutdown)
#define __NR_sendmsg 211
__SC_COMP(__NR_sendmsg, sys_sendmsg, compat_sys_sendmsg)
#define __NR_recvmsg 212
__SC_COMP(__NR_recvmsg, sys_recvmsg, compat_sys_recvmsg)

/* mm/filemap.c */
#define __NR_readahead 213
__SC_COMP(__NR_readahead, sys_readahead, compat_sys_readahead)

/* mm/nommu.c, also with MMU */
#define __NR_brk 214
__SYSCALL(__NR_brk, sys_brk)
#define __NR_munmap 215
__SYSCALL(__NR_munmap, sys_munmap)
#define __NR_mremap 216
__SYSCALL(__NR_mremap, sys_mremap)

/* security/keys/keyctl.c */
#define __NR_add_key 217
__SYSCALL(__NR_add_key, sys_add_key)
#define __NR_request_key 218
__SYSCALL(__NR_request_key, sys_request_key)
#define __NR_keyctl 219
__SC_COMP(__NR_keyctl, sys_keyctl, compat_sys_keyctl)

/* arch/example/kernel/sys_example.c */
#define __NR_clone 220
__SYSCALL(__NR_clone, sys_clone)
#define __NR_execve 221
__SC_COMP(__NR_execve, sys_execve, compat_sys_execve)

#define __NR3264_mmap 222
__SC_3264(__NR3264_mmap, sys_mmap2, sys_mmap)
/* mm/fadvise.c */
#define __NR3264_fadvise64 223
__SC_COMP(__NR3264_fadvise64, sys_fadvise64_64, compat_sys_fadvise64_64)

/* mm/, CONFIG_MMU only */
#ifndef __ARCH_NOMMU
#define __NR_swapon 224
__SYSCALL(__NR_swapon, sys_swapon)
#define __NR_swapoff 225
__SYSCALL(__NR_swapoff, sys_swapoff)
#define __NR_mprotect 226
__SYSCALL(__NR_mprotect, sys_mprotect)
#define __NR_msync 227
__SYSCALL(__NR_msync, sys_msync)
#define __NR_mlock 228
__SYSCALL(__NR_mlock, sys_mlock)
#define __NR_munlock 229
__SYSCALL(__NR_munlock, sys_munlock)
#define __NR_mlockall 230
__SYSCALL(__NR_mlockall, sys_mlockall)
#define __NR_munlockall 231
__SYSCALL(__NR_munlockall, sys_munlockall)
#define __NR_mincore 232
__SYSCALL(__NR_mincore, sys_mincore)
#define __NR_madvise 233
__SYSCALL(__NR_madvise, sys_madvise)
#define __NR_remap_file_pages 234
__SYSCALL(__NR_remap_file_pages, sys_remap_file_pages)
#define __NR_mbind 235
__SC_COMP(__NR_mbind, sys_mbind, compat_sys_mbind)
#define __NR_get_mempolicy 236
__SC_COMP(__NR_get_mempolicy, sys_get_mempolicy, compat_sys_get_mempolicy)
#define __NR_set_mempolicy 237
__SC_COMP(__NR_set_mempolicy, sys_set_mempolicy, compat_sys_set_mempolicy)
#define __NR_migrate_pages 238
__SC_COMP(__NR_migrate_pages, sys_migrate_pages, compat_sys_migrate_pages)
#define __NR_move_pages 239
__SC_COMP(__NR_move_pages, sys_move_pages, compat_sys_move_pages)
#endif

#define __NR_rt_tgsigqueueinfo 240
__SC_COMP(__NR_rt_tgsigqueueinfo, sys_rt_tgsigqueueinfo, \
	  compat_sys_rt_tgsigqueueinfo)
#define __NR_perf_event_open 241
__SYSCALL(__NR_perf_event_open, sys_perf_event_open)
#define __NR_accept4 242
__SYSCALL(__NR_accept4, sys_accept4)
#define __NR_recvmmsg 243
__SC_COMP(__NR_recvmmsg, sys_recvmmsg, compat_sys_recvmmsg)

/*
 * Architectures may provide up to 16 syscalls of their own
 * starting with this value.
 */
#define __NR_arch_specific_syscall 244

#define __NR_wait4 260
__SC_COMP(__NR_wait4, sys_wait4, compat_sys_wait4)
#define __NR_prlimit64 261
__SYSCALL(__NR_prlimit64, sys_prlimit64)
#define __NR_fanotify_init 262
__SYSCALL(__NR_fanotify_init, sys_fanotify_init)
#define __NR_fanotify_mark 263
__SYSCALL(__NR_fanotify_mark, sys_fanotify_mark)
#define __NR_name_to_handle_at         264
__SYSCALL(__NR_name_to_handle_at, sys_name_to_handle_at)
#define __NR_open_by_handle_at         265
__SC_COMP(__NR_open_by_handle_at, sys_open_by_handle_at, \
	  compat_sys_open_by_handle_at)
#define __NR_clock_adjtime 266
__SC_COMP(__NR_clock_adjtime, sys_clock_adjtime, compat_sys_clock_adjtime)
#define __NR_syncfs 267
__SYSCALL(__NR_syncfs, sys_syncfs)
#define __NR_setns 268
__SYSCALL(__NR_setns, sys_setns)
#define __NR_sendmmsg 269
__SC_COMP(__NR_sendmmsg, sys_sendmmsg, compat_sys_sendmmsg)
#define __NR_process_vm_readv 270
__SC_COMP(__NR_process_vm_readv, sys_process_vm_readv, \
          compat_sys_process_vm_readv)
#define __NR_process_vm_writev 271
__SC_COMP(__NR_process_vm_writev, sys_process_vm_writev, \
          compat_sys_process_vm_writev)
#define __NR_kcmp 272
__SYSCALL(__NR_kcmp, sys_kcmp)
#define __NR_finit_module 273
__SYSCALL(__NR_finit_module, sys_finit_module)
#define __NR_sched_setattr 274
__SYSCALL(__NR_sched_setattr, sys_sched_setattr)
#define __NR_sched_getattr 275
__SYSCALL(__NR_sched_getattr, sys_sched_getattr)
#define __NR_renameat2 276
__SYSCALL(__NR_renameat2, sys_renameat2)
<<<<<<< HEAD
#define __NR_seccomp 277
__SYSCALL(__NR_seccomp, sys_seccomp)

#undef __NR_syscalls
#define __NR_syscalls 278
=======
#define __NR_getrandom 278
__SYSCALL(__NR_getrandom, sys_getrandom)

#undef __NR_syscalls
#define __NR_syscalls 279
>>>>>>> e02b8765

/*
 * All syscalls below here should go away really,
 * these are provided for both review and as a porting
 * help for the C library version.
*
 * Last chance: are any of these important enough to
 * enable by default?
 */
#ifdef __ARCH_WANT_SYSCALL_NO_AT
#define __NR_open 1024
__SYSCALL(__NR_open, sys_open)
#define __NR_link 1025
__SYSCALL(__NR_link, sys_link)
#define __NR_unlink 1026
__SYSCALL(__NR_unlink, sys_unlink)
#define __NR_mknod 1027
__SYSCALL(__NR_mknod, sys_mknod)
#define __NR_chmod 1028
__SYSCALL(__NR_chmod, sys_chmod)
#define __NR_chown 1029
__SYSCALL(__NR_chown, sys_chown)
#define __NR_mkdir 1030
__SYSCALL(__NR_mkdir, sys_mkdir)
#define __NR_rmdir 1031
__SYSCALL(__NR_rmdir, sys_rmdir)
#define __NR_lchown 1032
__SYSCALL(__NR_lchown, sys_lchown)
#define __NR_access 1033
__SYSCALL(__NR_access, sys_access)
#define __NR_rename 1034
__SYSCALL(__NR_rename, sys_rename)
#define __NR_readlink 1035
__SYSCALL(__NR_readlink, sys_readlink)
#define __NR_symlink 1036
__SYSCALL(__NR_symlink, sys_symlink)
#define __NR_utimes 1037
__SYSCALL(__NR_utimes, sys_utimes)
#define __NR3264_stat 1038
__SC_3264(__NR3264_stat, sys_stat64, sys_newstat)
#define __NR3264_lstat 1039
__SC_3264(__NR3264_lstat, sys_lstat64, sys_newlstat)

#undef __NR_syscalls
#define __NR_syscalls (__NR3264_lstat+1)
#endif /* __ARCH_WANT_SYSCALL_NO_AT */

#ifdef __ARCH_WANT_SYSCALL_NO_FLAGS
#define __NR_pipe 1040
__SYSCALL(__NR_pipe, sys_pipe)
#define __NR_dup2 1041
__SYSCALL(__NR_dup2, sys_dup2)
#define __NR_epoll_create 1042
__SYSCALL(__NR_epoll_create, sys_epoll_create)
#define __NR_inotify_init 1043
__SYSCALL(__NR_inotify_init, sys_inotify_init)
#define __NR_eventfd 1044
__SYSCALL(__NR_eventfd, sys_eventfd)
#define __NR_signalfd 1045
__SYSCALL(__NR_signalfd, sys_signalfd)

#undef __NR_syscalls
#define __NR_syscalls (__NR_signalfd+1)
#endif /* __ARCH_WANT_SYSCALL_NO_FLAGS */

#if (__BITS_PER_LONG == 32 || defined(__SYSCALL_COMPAT)) && \
     defined(__ARCH_WANT_SYSCALL_OFF_T)
#define __NR_sendfile 1046
__SYSCALL(__NR_sendfile, sys_sendfile)
#define __NR_ftruncate 1047
__SYSCALL(__NR_ftruncate, sys_ftruncate)
#define __NR_truncate 1048
__SYSCALL(__NR_truncate, sys_truncate)
#define __NR_stat 1049
__SYSCALL(__NR_stat, sys_newstat)
#define __NR_lstat 1050
__SYSCALL(__NR_lstat, sys_newlstat)
#define __NR_fstat 1051
__SYSCALL(__NR_fstat, sys_newfstat)
#define __NR_fcntl 1052
__SYSCALL(__NR_fcntl, sys_fcntl)
#define __NR_fadvise64 1053
#define __ARCH_WANT_SYS_FADVISE64
__SYSCALL(__NR_fadvise64, sys_fadvise64)
#define __NR_newfstatat 1054
#define __ARCH_WANT_SYS_NEWFSTATAT
__SYSCALL(__NR_newfstatat, sys_newfstatat)
#define __NR_fstatfs 1055
__SYSCALL(__NR_fstatfs, sys_fstatfs)
#define __NR_statfs 1056
__SYSCALL(__NR_statfs, sys_statfs)
#define __NR_lseek 1057
__SYSCALL(__NR_lseek, sys_lseek)
#define __NR_mmap 1058
__SYSCALL(__NR_mmap, sys_mmap)

#undef __NR_syscalls
#define __NR_syscalls (__NR_mmap+1)
#endif /* 32 bit off_t syscalls */

#ifdef __ARCH_WANT_SYSCALL_DEPRECATED
#define __NR_alarm 1059
#define __ARCH_WANT_SYS_ALARM
__SYSCALL(__NR_alarm, sys_alarm)
#define __NR_getpgrp 1060
#define __ARCH_WANT_SYS_GETPGRP
__SYSCALL(__NR_getpgrp, sys_getpgrp)
#define __NR_pause 1061
#define __ARCH_WANT_SYS_PAUSE
__SYSCALL(__NR_pause, sys_pause)
#define __NR_time 1062
#define __ARCH_WANT_SYS_TIME
#define __ARCH_WANT_COMPAT_SYS_TIME
__SYSCALL(__NR_time, sys_time)
#define __NR_utime 1063
#define __ARCH_WANT_SYS_UTIME
__SYSCALL(__NR_utime, sys_utime)

#define __NR_creat 1064
__SYSCALL(__NR_creat, sys_creat)
#define __NR_getdents 1065
#define __ARCH_WANT_SYS_GETDENTS
__SYSCALL(__NR_getdents, sys_getdents)
#define __NR_futimesat 1066
__SYSCALL(__NR_futimesat, sys_futimesat)
#define __NR_select 1067
#define __ARCH_WANT_SYS_SELECT
__SYSCALL(__NR_select, sys_select)
#define __NR_poll 1068
__SYSCALL(__NR_poll, sys_poll)
#define __NR_epoll_wait 1069
__SYSCALL(__NR_epoll_wait, sys_epoll_wait)
#define __NR_ustat 1070
__SYSCALL(__NR_ustat, sys_ustat)
#define __NR_vfork 1071
__SYSCALL(__NR_vfork, sys_vfork)
#define __NR_oldwait4 1072
__SYSCALL(__NR_oldwait4, sys_wait4)
#define __NR_recv 1073
__SYSCALL(__NR_recv, sys_recv)
#define __NR_send 1074
__SYSCALL(__NR_send, sys_send)
#define __NR_bdflush 1075
__SYSCALL(__NR_bdflush, sys_bdflush)
#define __NR_umount 1076
__SYSCALL(__NR_umount, sys_oldumount)
#define __ARCH_WANT_SYS_OLDUMOUNT
#define __NR_uselib 1077
__SYSCALL(__NR_uselib, sys_uselib)
#define __NR__sysctl 1078
__SYSCALL(__NR__sysctl, sys_sysctl)

#define __NR_fork 1079
#ifdef CONFIG_MMU
__SYSCALL(__NR_fork, sys_fork)
#else
__SYSCALL(__NR_fork, sys_ni_syscall)
#endif /* CONFIG_MMU */

#undef __NR_syscalls
#define __NR_syscalls (__NR_fork+1)

#endif /* __ARCH_WANT_SYSCALL_DEPRECATED */

/*
 * 32 bit systems traditionally used different
 * syscalls for off_t and loff_t arguments, while
 * 64 bit systems only need the off_t version.
 * For new 32 bit platforms, there is no need to
 * implement the old 32 bit off_t syscalls, so
 * they take different names.
 * Here we map the numbers so that both versions
 * use the same syscall table layout.
 */
#if __BITS_PER_LONG == 64 && !defined(__SYSCALL_COMPAT)
#define __NR_fcntl __NR3264_fcntl
#define __NR_statfs __NR3264_statfs
#define __NR_fstatfs __NR3264_fstatfs
#define __NR_truncate __NR3264_truncate
#define __NR_ftruncate __NR3264_ftruncate
#define __NR_lseek __NR3264_lseek
#define __NR_sendfile __NR3264_sendfile
#define __NR_newfstatat __NR3264_fstatat
#define __NR_fstat __NR3264_fstat
#define __NR_mmap __NR3264_mmap
#define __NR_fadvise64 __NR3264_fadvise64
#ifdef __NR3264_stat
#define __NR_stat __NR3264_stat
#define __NR_lstat __NR3264_lstat
#endif
#else
#define __NR_fcntl64 __NR3264_fcntl
#define __NR_statfs64 __NR3264_statfs
#define __NR_fstatfs64 __NR3264_fstatfs
#define __NR_truncate64 __NR3264_truncate
#define __NR_ftruncate64 __NR3264_ftruncate
#define __NR_llseek __NR3264_lseek
#define __NR_sendfile64 __NR3264_sendfile
#define __NR_fstatat64 __NR3264_fstatat
#define __NR_fstat64 __NR3264_fstat
#define __NR_mmap2 __NR3264_mmap
#define __NR_fadvise64_64 __NR3264_fadvise64
#ifdef __NR3264_stat
#define __NR_stat64 __NR3264_stat
#define __NR_lstat64 __NR3264_lstat
#endif
#endif<|MERGE_RESOLUTION|>--- conflicted
+++ resolved
@@ -699,19 +699,13 @@
 __SYSCALL(__NR_sched_getattr, sys_sched_getattr)
 #define __NR_renameat2 276
 __SYSCALL(__NR_renameat2, sys_renameat2)
-<<<<<<< HEAD
 #define __NR_seccomp 277
 __SYSCALL(__NR_seccomp, sys_seccomp)
-
-#undef __NR_syscalls
-#define __NR_syscalls 278
-=======
 #define __NR_getrandom 278
 __SYSCALL(__NR_getrandom, sys_getrandom)
 
 #undef __NR_syscalls
 #define __NR_syscalls 279
->>>>>>> e02b8765
 
 /*
  * All syscalls below here should go away really,
