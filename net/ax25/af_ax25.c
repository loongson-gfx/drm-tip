// SPDX-License-Identifier: GPL-2.0-or-later
/*
 *
 * Copyright (C) Alan Cox GW4PTS (alan@lxorguk.ukuu.org.uk)
 * Copyright (C) Jonathan Naylor G4KLX (g4klx@g4klx.demon.co.uk)
 * Copyright (C) Darryl Miles G7LED (dlm@g7led.demon.co.uk)
 * Copyright (C) Steven Whitehouse GW7RRM (stevew@acm.org)
 * Copyright (C) Joerg Reuter DL1BKE (jreuter@yaina.de)
 * Copyright (C) Hans-Joachim Hetscher DD8NE (dd8ne@bnv-bamberg.de)
 * Copyright (C) Hans Alblas PE1AYX (hans@esrac.ele.tue.nl)
 * Copyright (C) Frederic Rible F1OAT (frible@teaser.fr)
 */
#include <linux/capability.h>
#include <linux/module.h>
#include <linux/errno.h>
#include <linux/types.h>
#include <linux/socket.h>
#include <linux/in.h>
#include <linux/kernel.h>
#include <linux/sched/signal.h>
#include <linux/timer.h>
#include <linux/string.h>
#include <linux/sockios.h>
#include <linux/net.h>
#include <linux/slab.h>
#include <net/ax25.h>
#include <linux/inet.h>
#include <linux/netdevice.h>
#include <linux/if_arp.h>
#include <linux/skbuff.h>
#include <net/sock.h>
#include <linux/uaccess.h>
#include <linux/fcntl.h>
#include <linux/termios.h>	/* For TIOCINQ/OUTQ */
#include <linux/mm.h>
#include <linux/interrupt.h>
#include <linux/notifier.h>
#include <linux/proc_fs.h>
#include <linux/stat.h>
#include <linux/sysctl.h>
#include <linux/init.h>
#include <linux/spinlock.h>
#include <net/net_namespace.h>
#include <net/tcp_states.h>
#include <net/ip.h>
#include <net/arp.h>



HLIST_HEAD(ax25_list);
DEFINE_SPINLOCK(ax25_list_lock);

static const struct proto_ops ax25_proto_ops;

static void ax25_free_sock(struct sock *sk)
{
	ax25_cb_put(sk_to_ax25(sk));
}

/*
 *	Socket removal during an interrupt is now safe.
 */
static void ax25_cb_del(ax25_cb *ax25)
{
	spin_lock_bh(&ax25_list_lock);
	if (!hlist_unhashed(&ax25->ax25_node)) {
		hlist_del_init(&ax25->ax25_node);
		ax25_cb_put(ax25);
	}
	spin_unlock_bh(&ax25_list_lock);
}

/*
 *	Kill all bound sockets on a dropped device.
 */
static void ax25_kill_by_device(struct net_device *dev)
{
	ax25_dev *ax25_dev;
	ax25_cb *s;
	struct sock *sk;

	if ((ax25_dev = ax25_dev_ax25dev(dev)) == NULL)
		return;
	ax25_dev->device_up = false;

	spin_lock_bh(&ax25_list_lock);
again:
	ax25_for_each(s, &ax25_list) {
		if (s->ax25_dev == ax25_dev) {
			sk = s->sk;
			if (!sk) {
				spin_unlock_bh(&ax25_list_lock);
				ax25_disconnect(s, ENETUNREACH);
				s->ax25_dev = NULL;
<<<<<<< HEAD
=======
				ax25_cb_del(s);
>>>>>>> 88084a3d
				spin_lock_bh(&ax25_list_lock);
				goto again;
			}
			sock_hold(sk);
			spin_unlock_bh(&ax25_list_lock);
			lock_sock(sk);
			ax25_disconnect(s, ENETUNREACH);
			s->ax25_dev = NULL;
			if (sk->sk_socket) {
				dev_put_track(ax25_dev->dev, &ax25_dev->dev_tracker);
				ax25_dev_put(ax25_dev);
			}
<<<<<<< HEAD
=======
			ax25_cb_del(s);
>>>>>>> 88084a3d
			release_sock(sk);
			spin_lock_bh(&ax25_list_lock);
			sock_put(sk);
			/* The entry could have been deleted from the
			 * list meanwhile and thus the next pointer is
			 * no longer valid.  Play it safe and restart
			 * the scan.  Forward progress is ensured
			 * because we set s->ax25_dev to NULL and we
			 * are never passed a NULL 'dev' argument.
			 */
			goto again;
		}
	}
	spin_unlock_bh(&ax25_list_lock);
}

/*
 *	Handle device status changes.
 */
static int ax25_device_event(struct notifier_block *this, unsigned long event,
			     void *ptr)
{
	struct net_device *dev = netdev_notifier_info_to_dev(ptr);

	if (!net_eq(dev_net(dev), &init_net))
		return NOTIFY_DONE;

	/* Reject non AX.25 devices */
	if (dev->type != ARPHRD_AX25)
		return NOTIFY_DONE;

	switch (event) {
	case NETDEV_UP:
		ax25_dev_device_up(dev);
		break;
	case NETDEV_DOWN:
		ax25_kill_by_device(dev);
		ax25_rt_device_down(dev);
		ax25_dev_device_down(dev);
		break;
	default:
		break;
	}

	return NOTIFY_DONE;
}

/*
 *	Add a socket to the bound sockets list.
 */
void ax25_cb_add(ax25_cb *ax25)
{
	spin_lock_bh(&ax25_list_lock);
	ax25_cb_hold(ax25);
	hlist_add_head(&ax25->ax25_node, &ax25_list);
	spin_unlock_bh(&ax25_list_lock);
}

/*
 *	Find a socket that wants to accept the SABM we have just
 *	received.
 */
struct sock *ax25_find_listener(ax25_address *addr, int digi,
	struct net_device *dev, int type)
{
	ax25_cb *s;

	spin_lock(&ax25_list_lock);
	ax25_for_each(s, &ax25_list) {
		if ((s->iamdigi && !digi) || (!s->iamdigi && digi))
			continue;
		if (s->sk && !ax25cmp(&s->source_addr, addr) &&
		    s->sk->sk_type == type && s->sk->sk_state == TCP_LISTEN) {
			/* If device is null we match any device */
			if (s->ax25_dev == NULL || s->ax25_dev->dev == dev) {
				sock_hold(s->sk);
				spin_unlock(&ax25_list_lock);
				return s->sk;
			}
		}
	}
	spin_unlock(&ax25_list_lock);

	return NULL;
}

/*
 *	Find an AX.25 socket given both ends.
 */
struct sock *ax25_get_socket(ax25_address *my_addr, ax25_address *dest_addr,
	int type)
{
	struct sock *sk = NULL;
	ax25_cb *s;

	spin_lock(&ax25_list_lock);
	ax25_for_each(s, &ax25_list) {
		if (s->sk && !ax25cmp(&s->source_addr, my_addr) &&
		    !ax25cmp(&s->dest_addr, dest_addr) &&
		    s->sk->sk_type == type) {
			sk = s->sk;
			sock_hold(sk);
			break;
		}
	}

	spin_unlock(&ax25_list_lock);

	return sk;
}

/*
 *	Find an AX.25 control block given both ends. It will only pick up
 *	floating AX.25 control blocks or non Raw socket bound control blocks.
 */
ax25_cb *ax25_find_cb(const ax25_address *src_addr, ax25_address *dest_addr,
	ax25_digi *digi, struct net_device *dev)
{
	ax25_cb *s;

	spin_lock_bh(&ax25_list_lock);
	ax25_for_each(s, &ax25_list) {
		if (s->sk && s->sk->sk_type != SOCK_SEQPACKET)
			continue;
		if (s->ax25_dev == NULL)
			continue;
		if (ax25cmp(&s->source_addr, src_addr) == 0 && ax25cmp(&s->dest_addr, dest_addr) == 0 && s->ax25_dev->dev == dev) {
			if (digi != NULL && digi->ndigi != 0) {
				if (s->digipeat == NULL)
					continue;
				if (ax25digicmp(s->digipeat, digi) != 0)
					continue;
			} else {
				if (s->digipeat != NULL && s->digipeat->ndigi != 0)
					continue;
			}
			ax25_cb_hold(s);
			spin_unlock_bh(&ax25_list_lock);

			return s;
		}
	}
	spin_unlock_bh(&ax25_list_lock);

	return NULL;
}

EXPORT_SYMBOL(ax25_find_cb);

void ax25_send_to_raw(ax25_address *addr, struct sk_buff *skb, int proto)
{
	ax25_cb *s;
	struct sk_buff *copy;

	spin_lock(&ax25_list_lock);
	ax25_for_each(s, &ax25_list) {
		if (s->sk != NULL && ax25cmp(&s->source_addr, addr) == 0 &&
		    s->sk->sk_type == SOCK_RAW &&
		    s->sk->sk_protocol == proto &&
		    s->ax25_dev->dev == skb->dev &&
		    atomic_read(&s->sk->sk_rmem_alloc) <= s->sk->sk_rcvbuf) {
			if ((copy = skb_clone(skb, GFP_ATOMIC)) == NULL)
				continue;
			if (sock_queue_rcv_skb(s->sk, copy) != 0)
				kfree_skb(copy);
		}
	}
	spin_unlock(&ax25_list_lock);
}

/*
 *	Deferred destroy.
 */
void ax25_destroy_socket(ax25_cb *);

/*
 *	Handler for deferred kills.
 */
static void ax25_destroy_timer(struct timer_list *t)
{
	ax25_cb *ax25 = from_timer(ax25, t, dtimer);
	struct sock *sk;

	sk=ax25->sk;

	bh_lock_sock(sk);
	sock_hold(sk);
	ax25_destroy_socket(ax25);
	bh_unlock_sock(sk);
	sock_put(sk);
}

/*
 *	This is called from user mode and the timers. Thus it protects itself
 *	against interrupt users but doesn't worry about being called during
 *	work. Once it is removed from the queue no interrupt or bottom half
 *	will touch it and we are (fairly 8-) ) safe.
 */
void ax25_destroy_socket(ax25_cb *ax25)
{
	struct sk_buff *skb;

	ax25_cb_del(ax25);

	ax25_stop_heartbeat(ax25);
	ax25_stop_t1timer(ax25);
	ax25_stop_t2timer(ax25);
	ax25_stop_t3timer(ax25);
	ax25_stop_idletimer(ax25);

	ax25_clear_queues(ax25);	/* Flush the queues */

	if (ax25->sk != NULL) {
		while ((skb = skb_dequeue(&ax25->sk->sk_receive_queue)) != NULL) {
			if (skb->sk != ax25->sk) {
				/* A pending connection */
				ax25_cb *sax25 = sk_to_ax25(skb->sk);

				/* Queue the unaccepted socket for death */
				sock_orphan(skb->sk);

				/* 9A4GL: hack to release unaccepted sockets */
				skb->sk->sk_state = TCP_LISTEN;

				ax25_start_heartbeat(sax25);
				sax25->state = AX25_STATE_0;
			}

			kfree_skb(skb);
		}
		skb_queue_purge(&ax25->sk->sk_write_queue);
	}

	if (ax25->sk != NULL) {
		if (sk_has_allocations(ax25->sk)) {
			/* Defer: outstanding buffers */
			timer_setup(&ax25->dtimer, ax25_destroy_timer, 0);
			ax25->dtimer.expires  = jiffies + 2 * HZ;
			add_timer(&ax25->dtimer);
		} else {
			struct sock *sk=ax25->sk;
			ax25->sk=NULL;
			sock_put(sk);
		}
	} else {
		ax25_cb_put(ax25);
	}
}

/*
 * dl1bke 960311: set parameters for existing AX.25 connections,
 *		  includes a KILL command to abort any connection.
 *		  VERY useful for debugging ;-)
 */
static int ax25_ctl_ioctl(const unsigned int cmd, void __user *arg)
{
	struct ax25_ctl_struct ax25_ctl;
	ax25_digi digi;
	ax25_dev *ax25_dev;
	ax25_cb *ax25;
	unsigned int k;
	int ret = 0;

	if (copy_from_user(&ax25_ctl, arg, sizeof(ax25_ctl)))
		return -EFAULT;

	if (ax25_ctl.digi_count > AX25_MAX_DIGIS)
		return -EINVAL;

	if (ax25_ctl.arg > ULONG_MAX / HZ && ax25_ctl.cmd != AX25_KILL)
		return -EINVAL;

	ax25_dev = ax25_addr_ax25dev(&ax25_ctl.port_addr);
	if (!ax25_dev)
		return -ENODEV;

	digi.ndigi = ax25_ctl.digi_count;
	for (k = 0; k < digi.ndigi; k++)
		digi.calls[k] = ax25_ctl.digi_addr[k];

	ax25 = ax25_find_cb(&ax25_ctl.source_addr, &ax25_ctl.dest_addr, &digi, ax25_dev->dev);
	if (!ax25) {
		ax25_dev_put(ax25_dev);
		return -ENOTCONN;
	}

	switch (ax25_ctl.cmd) {
	case AX25_KILL:
		ax25_send_control(ax25, AX25_DISC, AX25_POLLON, AX25_COMMAND);
#ifdef CONFIG_AX25_DAMA_SLAVE
		if (ax25_dev->dama.slave && ax25->ax25_dev->values[AX25_VALUES_PROTOCOL] == AX25_PROTO_DAMA_SLAVE)
			ax25_dama_off(ax25);
#endif
		ax25_disconnect(ax25, ENETRESET);
		break;

	case AX25_WINDOW:
		if (ax25->modulus == AX25_MODULUS) {
			if (ax25_ctl.arg < 1 || ax25_ctl.arg > 7)
				goto einval_put;
		} else {
			if (ax25_ctl.arg < 1 || ax25_ctl.arg > 63)
				goto einval_put;
		}
		ax25->window = ax25_ctl.arg;
		break;

	case AX25_T1:
		if (ax25_ctl.arg < 1 || ax25_ctl.arg > ULONG_MAX / HZ)
			goto einval_put;
		ax25->rtt = (ax25_ctl.arg * HZ) / 2;
		ax25->t1  = ax25_ctl.arg * HZ;
		break;

	case AX25_T2:
		if (ax25_ctl.arg < 1 || ax25_ctl.arg > ULONG_MAX / HZ)
			goto einval_put;
		ax25->t2 = ax25_ctl.arg * HZ;
		break;

	case AX25_N2:
		if (ax25_ctl.arg < 1 || ax25_ctl.arg > 31)
			goto einval_put;
		ax25->n2count = 0;
		ax25->n2 = ax25_ctl.arg;
		break;

	case AX25_T3:
		if (ax25_ctl.arg > ULONG_MAX / HZ)
			goto einval_put;
		ax25->t3 = ax25_ctl.arg * HZ;
		break;

	case AX25_IDLE:
		if (ax25_ctl.arg > ULONG_MAX / (60 * HZ))
			goto einval_put;

		ax25->idle = ax25_ctl.arg * 60 * HZ;
		break;

	case AX25_PACLEN:
		if (ax25_ctl.arg < 16 || ax25_ctl.arg > 65535)
			goto einval_put;
		ax25->paclen = ax25_ctl.arg;
		break;

	default:
		goto einval_put;
	  }

out_put:
	ax25_dev_put(ax25_dev);
	ax25_cb_put(ax25);
	return ret;

einval_put:
	ret = -EINVAL;
	goto out_put;
}

static void ax25_fillin_cb_from_dev(ax25_cb *ax25, ax25_dev *ax25_dev)
{
	ax25->rtt     = msecs_to_jiffies(ax25_dev->values[AX25_VALUES_T1]) / 2;
	ax25->t1      = msecs_to_jiffies(ax25_dev->values[AX25_VALUES_T1]);
	ax25->t2      = msecs_to_jiffies(ax25_dev->values[AX25_VALUES_T2]);
	ax25->t3      = msecs_to_jiffies(ax25_dev->values[AX25_VALUES_T3]);
	ax25->n2      = ax25_dev->values[AX25_VALUES_N2];
	ax25->paclen  = ax25_dev->values[AX25_VALUES_PACLEN];
	ax25->idle    = msecs_to_jiffies(ax25_dev->values[AX25_VALUES_IDLE]);
	ax25->backoff = ax25_dev->values[AX25_VALUES_BACKOFF];

	if (ax25_dev->values[AX25_VALUES_AXDEFMODE]) {
		ax25->modulus = AX25_EMODULUS;
		ax25->window  = ax25_dev->values[AX25_VALUES_EWINDOW];
	} else {
		ax25->modulus = AX25_MODULUS;
		ax25->window  = ax25_dev->values[AX25_VALUES_WINDOW];
	}
}

/*
 *	Fill in a created AX.25 created control block with the default
 *	values for a particular device.
 */
void ax25_fillin_cb(ax25_cb *ax25, ax25_dev *ax25_dev)
{
	ax25->ax25_dev = ax25_dev;

	if (ax25->ax25_dev != NULL) {
		ax25_fillin_cb_from_dev(ax25, ax25_dev);
		return;
	}

	/*
	 * No device, use kernel / AX.25 spec default values
	 */
	ax25->rtt     = msecs_to_jiffies(AX25_DEF_T1) / 2;
	ax25->t1      = msecs_to_jiffies(AX25_DEF_T1);
	ax25->t2      = msecs_to_jiffies(AX25_DEF_T2);
	ax25->t3      = msecs_to_jiffies(AX25_DEF_T3);
	ax25->n2      = AX25_DEF_N2;
	ax25->paclen  = AX25_DEF_PACLEN;
	ax25->idle    = msecs_to_jiffies(AX25_DEF_IDLE);
	ax25->backoff = AX25_DEF_BACKOFF;

	if (AX25_DEF_AXDEFMODE) {
		ax25->modulus = AX25_EMODULUS;
		ax25->window  = AX25_DEF_EWINDOW;
	} else {
		ax25->modulus = AX25_MODULUS;
		ax25->window  = AX25_DEF_WINDOW;
	}
}

/*
 * Create an empty AX.25 control block.
 */
ax25_cb *ax25_create_cb(void)
{
	ax25_cb *ax25;

	if ((ax25 = kzalloc(sizeof(*ax25), GFP_ATOMIC)) == NULL)
		return NULL;

	refcount_set(&ax25->refcount, 1);

	skb_queue_head_init(&ax25->write_queue);
	skb_queue_head_init(&ax25->frag_queue);
	skb_queue_head_init(&ax25->ack_queue);
	skb_queue_head_init(&ax25->reseq_queue);

	ax25_setup_timers(ax25);

	ax25_fillin_cb(ax25, NULL);

	ax25->state = AX25_STATE_0;

	return ax25;
}

/*
 *	Handling for system calls applied via the various interfaces to an
 *	AX25 socket object
 */

static int ax25_setsockopt(struct socket *sock, int level, int optname,
		sockptr_t optval, unsigned int optlen)
{
	struct sock *sk = sock->sk;
	ax25_cb *ax25;
	struct net_device *dev;
	char devname[IFNAMSIZ];
	unsigned int opt;
	int res = 0;

	if (level != SOL_AX25)
		return -ENOPROTOOPT;

	if (optlen < sizeof(unsigned int))
		return -EINVAL;

	if (copy_from_sockptr(&opt, optval, sizeof(unsigned int)))
		return -EFAULT;

	lock_sock(sk);
	ax25 = sk_to_ax25(sk);

	switch (optname) {
	case AX25_WINDOW:
		if (ax25->modulus == AX25_MODULUS) {
			if (opt < 1 || opt > 7) {
				res = -EINVAL;
				break;
			}
		} else {
			if (opt < 1 || opt > 63) {
				res = -EINVAL;
				break;
			}
		}
		ax25->window = opt;
		break;

	case AX25_T1:
		if (opt < 1 || opt > UINT_MAX / HZ) {
			res = -EINVAL;
			break;
		}
		ax25->rtt = (opt * HZ) >> 1;
		ax25->t1  = opt * HZ;
		break;

	case AX25_T2:
		if (opt < 1 || opt > UINT_MAX / HZ) {
			res = -EINVAL;
			break;
		}
		ax25->t2 = opt * HZ;
		break;

	case AX25_N2:
		if (opt < 1 || opt > 31) {
			res = -EINVAL;
			break;
		}
		ax25->n2 = opt;
		break;

	case AX25_T3:
		if (opt < 1 || opt > UINT_MAX / HZ) {
			res = -EINVAL;
			break;
		}
		ax25->t3 = opt * HZ;
		break;

	case AX25_IDLE:
		if (opt > UINT_MAX / (60 * HZ)) {
			res = -EINVAL;
			break;
		}
		ax25->idle = opt * 60 * HZ;
		break;

	case AX25_BACKOFF:
		if (opt > 2) {
			res = -EINVAL;
			break;
		}
		ax25->backoff = opt;
		break;

	case AX25_EXTSEQ:
		ax25->modulus = opt ? AX25_EMODULUS : AX25_MODULUS;
		break;

	case AX25_PIDINCL:
		ax25->pidincl = opt ? 1 : 0;
		break;

	case AX25_IAMDIGI:
		ax25->iamdigi = opt ? 1 : 0;
		break;

	case AX25_PACLEN:
		if (opt < 16 || opt > 65535) {
			res = -EINVAL;
			break;
		}
		ax25->paclen = opt;
		break;

	case SO_BINDTODEVICE:
		if (optlen > IFNAMSIZ - 1)
			optlen = IFNAMSIZ - 1;

		memset(devname, 0, sizeof(devname));

		if (copy_from_sockptr(devname, optval, optlen)) {
			res = -EFAULT;
			break;
		}

		if (sk->sk_type == SOCK_SEQPACKET &&
		   (sock->state != SS_UNCONNECTED ||
		    sk->sk_state == TCP_LISTEN)) {
			res = -EADDRNOTAVAIL;
			break;
		}

		rtnl_lock();
		dev = __dev_get_by_name(&init_net, devname);
		if (!dev) {
			rtnl_unlock();
			res = -ENODEV;
			break;
		}

		ax25->ax25_dev = ax25_dev_ax25dev(dev);
		if (!ax25->ax25_dev) {
			rtnl_unlock();
			res = -ENODEV;
			break;
		}
		ax25_fillin_cb(ax25, ax25->ax25_dev);
		rtnl_unlock();
		break;

	default:
		res = -ENOPROTOOPT;
	}
	release_sock(sk);

	return res;
}

static int ax25_getsockopt(struct socket *sock, int level, int optname,
	char __user *optval, int __user *optlen)
{
	struct sock *sk = sock->sk;
	ax25_cb *ax25;
	struct ax25_dev *ax25_dev;
	char devname[IFNAMSIZ];
	void *valptr;
	int val = 0;
	int maxlen, length;

	if (level != SOL_AX25)
		return -ENOPROTOOPT;

	if (get_user(maxlen, optlen))
		return -EFAULT;

	if (maxlen < 1)
		return -EFAULT;

	valptr = (void *) &val;
	length = min_t(unsigned int, maxlen, sizeof(int));

	lock_sock(sk);
	ax25 = sk_to_ax25(sk);

	switch (optname) {
	case AX25_WINDOW:
		val = ax25->window;
		break;

	case AX25_T1:
		val = ax25->t1 / HZ;
		break;

	case AX25_T2:
		val = ax25->t2 / HZ;
		break;

	case AX25_N2:
		val = ax25->n2;
		break;

	case AX25_T3:
		val = ax25->t3 / HZ;
		break;

	case AX25_IDLE:
		val = ax25->idle / (60 * HZ);
		break;

	case AX25_BACKOFF:
		val = ax25->backoff;
		break;

	case AX25_EXTSEQ:
		val = (ax25->modulus == AX25_EMODULUS);
		break;

	case AX25_PIDINCL:
		val = ax25->pidincl;
		break;

	case AX25_IAMDIGI:
		val = ax25->iamdigi;
		break;

	case AX25_PACLEN:
		val = ax25->paclen;
		break;

	case SO_BINDTODEVICE:
		ax25_dev = ax25->ax25_dev;

		if (ax25_dev != NULL && ax25_dev->dev != NULL) {
			strlcpy(devname, ax25_dev->dev->name, sizeof(devname));
			length = strlen(devname) + 1;
		} else {
			*devname = '\0';
			length = 1;
		}

		valptr = (void *) devname;
		break;

	default:
		release_sock(sk);
		return -ENOPROTOOPT;
	}
	release_sock(sk);

	if (put_user(length, optlen))
		return -EFAULT;

	return copy_to_user(optval, valptr, length) ? -EFAULT : 0;
}

static int ax25_listen(struct socket *sock, int backlog)
{
	struct sock *sk = sock->sk;
	int res = 0;

	lock_sock(sk);
	if (sk->sk_type == SOCK_SEQPACKET && sk->sk_state != TCP_LISTEN) {
		sk->sk_max_ack_backlog = backlog;
		sk->sk_state           = TCP_LISTEN;
		goto out;
	}
	res = -EOPNOTSUPP;

out:
	release_sock(sk);

	return res;
}

/*
 * XXX: when creating ax25_sock we should update the .obj_size setting
 * below.
 */
static struct proto ax25_proto = {
	.name	  = "AX25",
	.owner	  = THIS_MODULE,
	.obj_size = sizeof(struct ax25_sock),
};

static int ax25_create(struct net *net, struct socket *sock, int protocol,
		       int kern)
{
	struct sock *sk;
	ax25_cb *ax25;

	if (protocol < 0 || protocol > U8_MAX)
		return -EINVAL;

	if (!net_eq(net, &init_net))
		return -EAFNOSUPPORT;

	switch (sock->type) {
	case SOCK_DGRAM:
		if (protocol == 0 || protocol == PF_AX25)
			protocol = AX25_P_TEXT;
		break;

	case SOCK_SEQPACKET:
		switch (protocol) {
		case 0:
		case PF_AX25:	/* For CLX */
			protocol = AX25_P_TEXT;
			break;
		case AX25_P_SEGMENT:
#ifdef CONFIG_INET
		case AX25_P_ARP:
		case AX25_P_IP:
#endif
#ifdef CONFIG_NETROM
		case AX25_P_NETROM:
#endif
#ifdef CONFIG_ROSE
		case AX25_P_ROSE:
#endif
			return -ESOCKTNOSUPPORT;
#ifdef CONFIG_NETROM_MODULE
		case AX25_P_NETROM:
			if (ax25_protocol_is_registered(AX25_P_NETROM))
				return -ESOCKTNOSUPPORT;
			break;
#endif
#ifdef CONFIG_ROSE_MODULE
		case AX25_P_ROSE:
			if (ax25_protocol_is_registered(AX25_P_ROSE))
				return -ESOCKTNOSUPPORT;
			break;
#endif
		default:
			break;
		}
		break;

	case SOCK_RAW:
		if (!capable(CAP_NET_RAW))
			return -EPERM;
		break;
	default:
		return -ESOCKTNOSUPPORT;
	}

	sk = sk_alloc(net, PF_AX25, GFP_ATOMIC, &ax25_proto, kern);
	if (sk == NULL)
		return -ENOMEM;

	ax25 = ax25_sk(sk)->cb = ax25_create_cb();
	if (!ax25) {
		sk_free(sk);
		return -ENOMEM;
	}

	sock_init_data(sock, sk);

	sk->sk_destruct = ax25_free_sock;
	sock->ops    = &ax25_proto_ops;
	sk->sk_protocol = protocol;

	ax25->sk    = sk;

	return 0;
}

struct sock *ax25_make_new(struct sock *osk, struct ax25_dev *ax25_dev)
{
	struct sock *sk;
	ax25_cb *ax25, *oax25;

	sk = sk_alloc(sock_net(osk), PF_AX25, GFP_ATOMIC, osk->sk_prot, 0);
	if (sk == NULL)
		return NULL;

	if ((ax25 = ax25_create_cb()) == NULL) {
		sk_free(sk);
		return NULL;
	}

	switch (osk->sk_type) {
	case SOCK_DGRAM:
		break;
	case SOCK_SEQPACKET:
		break;
	default:
		sk_free(sk);
		ax25_cb_put(ax25);
		return NULL;
	}

	sock_init_data(NULL, sk);

	sk->sk_type     = osk->sk_type;
	sk->sk_priority = osk->sk_priority;
	sk->sk_protocol = osk->sk_protocol;
	sk->sk_rcvbuf   = osk->sk_rcvbuf;
	sk->sk_sndbuf   = osk->sk_sndbuf;
	sk->sk_state    = TCP_ESTABLISHED;
	sock_copy_flags(sk, osk);

	oax25 = sk_to_ax25(osk);

	ax25->modulus = oax25->modulus;
	ax25->backoff = oax25->backoff;
	ax25->pidincl = oax25->pidincl;
	ax25->iamdigi = oax25->iamdigi;
	ax25->rtt     = oax25->rtt;
	ax25->t1      = oax25->t1;
	ax25->t2      = oax25->t2;
	ax25->t3      = oax25->t3;
	ax25->n2      = oax25->n2;
	ax25->idle    = oax25->idle;
	ax25->paclen  = oax25->paclen;
	ax25->window  = oax25->window;

	ax25->ax25_dev    = ax25_dev;
	ax25->source_addr = oax25->source_addr;

	if (oax25->digipeat != NULL) {
		ax25->digipeat = kmemdup(oax25->digipeat, sizeof(ax25_digi),
					 GFP_ATOMIC);
		if (ax25->digipeat == NULL) {
			sk_free(sk);
			ax25_cb_put(ax25);
			return NULL;
		}
	}

	ax25_sk(sk)->cb = ax25;
	sk->sk_destruct = ax25_free_sock;
	ax25->sk    = sk;

	return sk;
}

static int ax25_release(struct socket *sock)
{
	struct sock *sk = sock->sk;
	ax25_cb *ax25;
	ax25_dev *ax25_dev;

	if (sk == NULL)
		return 0;

	sock_hold(sk);
	lock_sock(sk);
	sock_orphan(sk);
	ax25 = sk_to_ax25(sk);
	ax25_dev = ax25->ax25_dev;

	if (sk->sk_type == SOCK_SEQPACKET) {
		switch (ax25->state) {
		case AX25_STATE_0:
			if (!sock_flag(ax25->sk, SOCK_DEAD)) {
				release_sock(sk);
				ax25_disconnect(ax25, 0);
				lock_sock(sk);
			}
			ax25_destroy_socket(ax25);
			break;

		case AX25_STATE_1:
		case AX25_STATE_2:
			ax25_send_control(ax25, AX25_DISC, AX25_POLLON, AX25_COMMAND);
			release_sock(sk);
			ax25_disconnect(ax25, 0);
			lock_sock(sk);
			if (!sock_flag(ax25->sk, SOCK_DESTROY))
				ax25_destroy_socket(ax25);
			break;

		case AX25_STATE_3:
		case AX25_STATE_4:
			ax25_clear_queues(ax25);
			ax25->n2count = 0;

			switch (ax25->ax25_dev->values[AX25_VALUES_PROTOCOL]) {
			case AX25_PROTO_STD_SIMPLEX:
			case AX25_PROTO_STD_DUPLEX:
				ax25_send_control(ax25,
						  AX25_DISC,
						  AX25_POLLON,
						  AX25_COMMAND);
				ax25_stop_t2timer(ax25);
				ax25_stop_t3timer(ax25);
				ax25_stop_idletimer(ax25);
				break;
#ifdef CONFIG_AX25_DAMA_SLAVE
			case AX25_PROTO_DAMA_SLAVE:
				ax25_stop_t3timer(ax25);
				ax25_stop_idletimer(ax25);
				break;
#endif
			}
			ax25_calculate_t1(ax25);
			ax25_start_t1timer(ax25);
			ax25->state = AX25_STATE_2;
			sk->sk_state                = TCP_CLOSE;
			sk->sk_shutdown            |= SEND_SHUTDOWN;
			sk->sk_state_change(sk);
			sock_set_flag(sk, SOCK_DESTROY);
			break;

		default:
			break;
		}
	} else {
		sk->sk_state     = TCP_CLOSE;
		sk->sk_shutdown |= SEND_SHUTDOWN;
		sk->sk_state_change(sk);
		ax25_destroy_socket(ax25);
	}
	if (ax25_dev) {
<<<<<<< HEAD
		del_timer_sync(&ax25->timer);
		del_timer_sync(&ax25->t1timer);
		del_timer_sync(&ax25->t2timer);
		del_timer_sync(&ax25->t3timer);
		del_timer_sync(&ax25->idletimer);
=======
		if (!ax25_dev->device_up) {
			del_timer_sync(&ax25->timer);
			del_timer_sync(&ax25->t1timer);
			del_timer_sync(&ax25->t2timer);
			del_timer_sync(&ax25->t3timer);
			del_timer_sync(&ax25->idletimer);
		}
>>>>>>> 88084a3d
		dev_put_track(ax25_dev->dev, &ax25_dev->dev_tracker);
		ax25_dev_put(ax25_dev);
	}

	sock->sk   = NULL;
	release_sock(sk);
	sock_put(sk);

	return 0;
}

/*
 *	We support a funny extension here so you can (as root) give any callsign
 *	digipeated via a local address as source. This hack is obsolete now
 *	that we've implemented support for SO_BINDTODEVICE. It is however small
 *	and trivially backward compatible.
 */
static int ax25_bind(struct socket *sock, struct sockaddr *uaddr, int addr_len)
{
	struct sock *sk = sock->sk;
	struct full_sockaddr_ax25 *addr = (struct full_sockaddr_ax25 *)uaddr;
	ax25_dev *ax25_dev = NULL;
	ax25_uid_assoc *user;
	ax25_address call;
	ax25_cb *ax25;
	int err = 0;

	if (addr_len != sizeof(struct sockaddr_ax25) &&
	    addr_len != sizeof(struct full_sockaddr_ax25))
		/* support for old structure may go away some time
		 * ax25_bind(): uses old (6 digipeater) socket structure.
		 */
		if ((addr_len < sizeof(struct sockaddr_ax25) + sizeof(ax25_address) * 6) ||
		    (addr_len > sizeof(struct full_sockaddr_ax25)))
			return -EINVAL;

	if (addr->fsa_ax25.sax25_family != AF_AX25)
		return -EINVAL;

	user = ax25_findbyuid(current_euid());
	if (user) {
		call = user->call;
		ax25_uid_put(user);
	} else {
		if (ax25_uid_policy && !capable(CAP_NET_ADMIN))
			return -EACCES;

		call = addr->fsa_ax25.sax25_call;
	}

	lock_sock(sk);

	ax25 = sk_to_ax25(sk);
	if (!sock_flag(sk, SOCK_ZAPPED)) {
		err = -EINVAL;
		goto out;
	}

	ax25->source_addr = call;

	/*
	 * User already set interface with SO_BINDTODEVICE
	 */
	if (ax25->ax25_dev != NULL)
		goto done;

	if (addr_len > sizeof(struct sockaddr_ax25) && addr->fsa_ax25.sax25_ndigis == 1) {
		if (ax25cmp(&addr->fsa_digipeater[0], &null_ax25_address) != 0 &&
		    (ax25_dev = ax25_addr_ax25dev(&addr->fsa_digipeater[0])) == NULL) {
			err = -EADDRNOTAVAIL;
			goto out;
		}
	} else {
		if ((ax25_dev = ax25_addr_ax25dev(&addr->fsa_ax25.sax25_call)) == NULL) {
			err = -EADDRNOTAVAIL;
			goto out;
		}
	}

	if (ax25_dev) {
		ax25_fillin_cb(ax25, ax25_dev);
		dev_hold_track(ax25_dev->dev, &ax25_dev->dev_tracker, GFP_ATOMIC);
	}

done:
	ax25_cb_add(ax25);
	sock_reset_flag(sk, SOCK_ZAPPED);

out:
	release_sock(sk);

	return err;
}

/*
 *	FIXME: nonblock behaviour looks like it may have a bug.
 */
static int __must_check ax25_connect(struct socket *sock,
	struct sockaddr *uaddr, int addr_len, int flags)
{
	struct sock *sk = sock->sk;
	ax25_cb *ax25 = sk_to_ax25(sk), *ax25t;
	struct full_sockaddr_ax25 *fsa = (struct full_sockaddr_ax25 *)uaddr;
	ax25_digi *digi = NULL;
	int ct = 0, err = 0;

	/*
	 * some sanity checks. code further down depends on this
	 */

	if (addr_len == sizeof(struct sockaddr_ax25))
		/* support for this will go away in early 2.5.x
		 * ax25_connect(): uses obsolete socket structure
		 */
		;
	else if (addr_len != sizeof(struct full_sockaddr_ax25))
		/* support for old structure may go away some time
		 * ax25_connect(): uses old (6 digipeater) socket structure.
		 */
		if ((addr_len < sizeof(struct sockaddr_ax25) + sizeof(ax25_address) * 6) ||
		    (addr_len > sizeof(struct full_sockaddr_ax25)))
			return -EINVAL;


	if (fsa->fsa_ax25.sax25_family != AF_AX25)
		return -EINVAL;

	lock_sock(sk);

	/* deal with restarts */
	if (sock->state == SS_CONNECTING) {
		switch (sk->sk_state) {
		case TCP_SYN_SENT: /* still trying */
			err = -EINPROGRESS;
			goto out_release;

		case TCP_ESTABLISHED: /* connection established */
			sock->state = SS_CONNECTED;
			goto out_release;

		case TCP_CLOSE: /* connection refused */
			sock->state = SS_UNCONNECTED;
			err = -ECONNREFUSED;
			goto out_release;
		}
	}

	if (sk->sk_state == TCP_ESTABLISHED && sk->sk_type == SOCK_SEQPACKET) {
		err = -EISCONN;	/* No reconnect on a seqpacket socket */
		goto out_release;
	}

	sk->sk_state   = TCP_CLOSE;
	sock->state = SS_UNCONNECTED;

	kfree(ax25->digipeat);
	ax25->digipeat = NULL;

	/*
	 *	Handle digi-peaters to be used.
	 */
	if (addr_len > sizeof(struct sockaddr_ax25) &&
	    fsa->fsa_ax25.sax25_ndigis != 0) {
		/* Valid number of digipeaters ? */
		if (fsa->fsa_ax25.sax25_ndigis < 1 ||
		    fsa->fsa_ax25.sax25_ndigis > AX25_MAX_DIGIS ||
		    addr_len < sizeof(struct sockaddr_ax25) +
		    sizeof(ax25_address) * fsa->fsa_ax25.sax25_ndigis) {
			err = -EINVAL;
			goto out_release;
		}

		if ((digi = kmalloc(sizeof(ax25_digi), GFP_KERNEL)) == NULL) {
			err = -ENOBUFS;
			goto out_release;
		}

		digi->ndigi      = fsa->fsa_ax25.sax25_ndigis;
		digi->lastrepeat = -1;

		while (ct < fsa->fsa_ax25.sax25_ndigis) {
			if ((fsa->fsa_digipeater[ct].ax25_call[6] &
			     AX25_HBIT) && ax25->iamdigi) {
				digi->repeated[ct] = 1;
				digi->lastrepeat   = ct;
			} else {
				digi->repeated[ct] = 0;
			}
			digi->calls[ct] = fsa->fsa_digipeater[ct];
			ct++;
		}
	}

	/*
	 *	Must bind first - autobinding in this may or may not work. If
	 *	the socket is already bound, check to see if the device has
	 *	been filled in, error if it hasn't.
	 */
	if (sock_flag(sk, SOCK_ZAPPED)) {
		/* check if we can remove this feature. It is broken. */
		printk(KERN_WARNING "ax25_connect(): %s uses autobind, please contact jreuter@yaina.de\n",
			current->comm);
		if ((err = ax25_rt_autobind(ax25, &fsa->fsa_ax25.sax25_call)) < 0) {
			kfree(digi);
			goto out_release;
		}

		ax25_fillin_cb(ax25, ax25->ax25_dev);
		ax25_cb_add(ax25);
	} else {
		if (ax25->ax25_dev == NULL) {
			kfree(digi);
			err = -EHOSTUNREACH;
			goto out_release;
		}
	}

	if (sk->sk_type == SOCK_SEQPACKET &&
	    (ax25t=ax25_find_cb(&ax25->source_addr, &fsa->fsa_ax25.sax25_call, digi,
			 ax25->ax25_dev->dev))) {
		kfree(digi);
		err = -EADDRINUSE;		/* Already such a connection */
		ax25_cb_put(ax25t);
		goto out_release;
	}

	ax25->dest_addr = fsa->fsa_ax25.sax25_call;
	ax25->digipeat  = digi;

	/* First the easy one */
	if (sk->sk_type != SOCK_SEQPACKET) {
		sock->state = SS_CONNECTED;
		sk->sk_state   = TCP_ESTABLISHED;
		goto out_release;
	}

	/* Move to connecting socket, ax.25 lapb WAIT_UA.. */
	sock->state        = SS_CONNECTING;
	sk->sk_state          = TCP_SYN_SENT;

	switch (ax25->ax25_dev->values[AX25_VALUES_PROTOCOL]) {
	case AX25_PROTO_STD_SIMPLEX:
	case AX25_PROTO_STD_DUPLEX:
		ax25_std_establish_data_link(ax25);
		break;

#ifdef CONFIG_AX25_DAMA_SLAVE
	case AX25_PROTO_DAMA_SLAVE:
		ax25->modulus = AX25_MODULUS;
		ax25->window  = ax25->ax25_dev->values[AX25_VALUES_WINDOW];
		if (ax25->ax25_dev->dama.slave)
			ax25_ds_establish_data_link(ax25);
		else
			ax25_std_establish_data_link(ax25);
		break;
#endif
	}

	ax25->state = AX25_STATE_1;

	ax25_start_heartbeat(ax25);

	/* Now the loop */
	if (sk->sk_state != TCP_ESTABLISHED && (flags & O_NONBLOCK)) {
		err = -EINPROGRESS;
		goto out_release;
	}

	if (sk->sk_state == TCP_SYN_SENT) {
		DEFINE_WAIT(wait);

		for (;;) {
			prepare_to_wait(sk_sleep(sk), &wait,
					TASK_INTERRUPTIBLE);
			if (sk->sk_state != TCP_SYN_SENT)
				break;
			if (!signal_pending(current)) {
				release_sock(sk);
				schedule();
				lock_sock(sk);
				continue;
			}
			err = -ERESTARTSYS;
			break;
		}
		finish_wait(sk_sleep(sk), &wait);

		if (err)
			goto out_release;
	}

	if (sk->sk_state != TCP_ESTABLISHED) {
		/* Not in ABM, not in WAIT_UA -> failed */
		sock->state = SS_UNCONNECTED;
		err = sock_error(sk);	/* Always set at this point */
		goto out_release;
	}

	sock->state = SS_CONNECTED;

	err = 0;
out_release:
	release_sock(sk);

	return err;
}

static int ax25_accept(struct socket *sock, struct socket *newsock, int flags,
		       bool kern)
{
	struct sk_buff *skb;
	struct sock *newsk;
	DEFINE_WAIT(wait);
	struct sock *sk;
	int err = 0;

	if (sock->state != SS_UNCONNECTED)
		return -EINVAL;

	if ((sk = sock->sk) == NULL)
		return -EINVAL;

	lock_sock(sk);
	if (sk->sk_type != SOCK_SEQPACKET) {
		err = -EOPNOTSUPP;
		goto out;
	}

	if (sk->sk_state != TCP_LISTEN) {
		err = -EINVAL;
		goto out;
	}

	/*
	 *	The read queue this time is holding sockets ready to use
	 *	hooked into the SABM we saved
	 */
	for (;;) {
		prepare_to_wait(sk_sleep(sk), &wait, TASK_INTERRUPTIBLE);
		skb = skb_dequeue(&sk->sk_receive_queue);
		if (skb)
			break;

		if (flags & O_NONBLOCK) {
			err = -EWOULDBLOCK;
			break;
		}
		if (!signal_pending(current)) {
			release_sock(sk);
			schedule();
			lock_sock(sk);
			continue;
		}
		err = -ERESTARTSYS;
		break;
	}
	finish_wait(sk_sleep(sk), &wait);

	if (err)
		goto out;

	newsk		 = skb->sk;
	sock_graft(newsk, newsock);

	/* Now attach up the new socket */
	kfree_skb(skb);
	sk_acceptq_removed(sk);
	newsock->state = SS_CONNECTED;

out:
	release_sock(sk);

	return err;
}

static int ax25_getname(struct socket *sock, struct sockaddr *uaddr,
	int peer)
{
	struct full_sockaddr_ax25 *fsa = (struct full_sockaddr_ax25 *)uaddr;
	struct sock *sk = sock->sk;
	unsigned char ndigi, i;
	ax25_cb *ax25;
	int err = 0;

	memset(fsa, 0, sizeof(*fsa));
	lock_sock(sk);
	ax25 = sk_to_ax25(sk);

	if (peer != 0) {
		if (sk->sk_state != TCP_ESTABLISHED) {
			err = -ENOTCONN;
			goto out;
		}

		fsa->fsa_ax25.sax25_family = AF_AX25;
		fsa->fsa_ax25.sax25_call   = ax25->dest_addr;

		if (ax25->digipeat != NULL) {
			ndigi = ax25->digipeat->ndigi;
			fsa->fsa_ax25.sax25_ndigis = ndigi;
			for (i = 0; i < ndigi; i++)
				fsa->fsa_digipeater[i] =
						ax25->digipeat->calls[i];
		}
	} else {
		fsa->fsa_ax25.sax25_family = AF_AX25;
		fsa->fsa_ax25.sax25_call   = ax25->source_addr;
		fsa->fsa_ax25.sax25_ndigis = 1;
		if (ax25->ax25_dev != NULL) {
			memcpy(&fsa->fsa_digipeater[0],
			       ax25->ax25_dev->dev->dev_addr, AX25_ADDR_LEN);
		} else {
			fsa->fsa_digipeater[0] = null_ax25_address;
		}
	}
	err = sizeof (struct full_sockaddr_ax25);

out:
	release_sock(sk);

	return err;
}

static int ax25_sendmsg(struct socket *sock, struct msghdr *msg, size_t len)
{
	DECLARE_SOCKADDR(struct sockaddr_ax25 *, usax, msg->msg_name);
	struct sock *sk = sock->sk;
	struct sockaddr_ax25 sax;
	struct sk_buff *skb;
	ax25_digi dtmp, *dp;
	ax25_cb *ax25;
	size_t size;
	int lv, err, addr_len = msg->msg_namelen;

	if (msg->msg_flags & ~(MSG_DONTWAIT|MSG_EOR|MSG_CMSG_COMPAT))
		return -EINVAL;

	lock_sock(sk);
	ax25 = sk_to_ax25(sk);

	if (sock_flag(sk, SOCK_ZAPPED)) {
		err = -EADDRNOTAVAIL;
		goto out;
	}

	if (sk->sk_shutdown & SEND_SHUTDOWN) {
		send_sig(SIGPIPE, current, 0);
		err = -EPIPE;
		goto out;
	}

	if (ax25->ax25_dev == NULL) {
		err = -ENETUNREACH;
		goto out;
	}

	if (len > ax25->ax25_dev->dev->mtu) {
		err = -EMSGSIZE;
		goto out;
	}

	if (usax != NULL) {
		if (usax->sax25_family != AF_AX25) {
			err = -EINVAL;
			goto out;
		}

		if (addr_len == sizeof(struct sockaddr_ax25))
			/* ax25_sendmsg(): uses obsolete socket structure */
			;
		else if (addr_len != sizeof(struct full_sockaddr_ax25))
			/* support for old structure may go away some time
			 * ax25_sendmsg(): uses old (6 digipeater)
			 * socket structure.
			 */
			if ((addr_len < sizeof(struct sockaddr_ax25) + sizeof(ax25_address) * 6) ||
			    (addr_len > sizeof(struct full_sockaddr_ax25))) {
				err = -EINVAL;
				goto out;
			}


		if (addr_len > sizeof(struct sockaddr_ax25) && usax->sax25_ndigis != 0) {
			int ct           = 0;
			struct full_sockaddr_ax25 *fsa = (struct full_sockaddr_ax25 *)usax;

			/* Valid number of digipeaters ? */
			if (usax->sax25_ndigis < 1 ||
			    usax->sax25_ndigis > AX25_MAX_DIGIS ||
			    addr_len < sizeof(struct sockaddr_ax25) +
			    sizeof(ax25_address) * usax->sax25_ndigis) {
				err = -EINVAL;
				goto out;
			}

			dtmp.ndigi      = usax->sax25_ndigis;

			while (ct < usax->sax25_ndigis) {
				dtmp.repeated[ct] = 0;
				dtmp.calls[ct]    = fsa->fsa_digipeater[ct];
				ct++;
			}

			dtmp.lastrepeat = 0;
		}

		sax = *usax;
		if (sk->sk_type == SOCK_SEQPACKET &&
		    ax25cmp(&ax25->dest_addr, &sax.sax25_call)) {
			err = -EISCONN;
			goto out;
		}
		if (usax->sax25_ndigis == 0)
			dp = NULL;
		else
			dp = &dtmp;
	} else {
		/*
		 *	FIXME: 1003.1g - if the socket is like this because
		 *	it has become closed (not started closed) and is VC
		 *	we ought to SIGPIPE, EPIPE
		 */
		if (sk->sk_state != TCP_ESTABLISHED) {
			err = -ENOTCONN;
			goto out;
		}
		sax.sax25_family = AF_AX25;
		sax.sax25_call   = ax25->dest_addr;
		dp = ax25->digipeat;
	}

	/* Build a packet */
	/* Assume the worst case */
	size = len + ax25->ax25_dev->dev->hard_header_len;

	skb = sock_alloc_send_skb(sk, size, msg->msg_flags&MSG_DONTWAIT, &err);
	if (skb == NULL)
		goto out;

	skb_reserve(skb, size - len);

	/* User data follows immediately after the AX.25 data */
	if (memcpy_from_msg(skb_put(skb, len), msg, len)) {
		err = -EFAULT;
		kfree_skb(skb);
		goto out;
	}

	skb_reset_network_header(skb);

	/* Add the PID if one is not supplied by the user in the skb */
	if (!ax25->pidincl)
		*(u8 *)skb_push(skb, 1) = sk->sk_protocol;

	if (sk->sk_type == SOCK_SEQPACKET) {
		/* Connected mode sockets go via the LAPB machine */
		if (sk->sk_state != TCP_ESTABLISHED) {
			kfree_skb(skb);
			err = -ENOTCONN;
			goto out;
		}

		/* Shove it onto the queue and kick */
		ax25_output(ax25, ax25->paclen, skb);

		err = len;
		goto out;
	}

	skb_push(skb, 1 + ax25_addr_size(dp));

	/* Building AX.25 Header */

	/* Build an AX.25 header */
	lv = ax25_addr_build(skb->data, &ax25->source_addr, &sax.sax25_call,
			     dp, AX25_COMMAND, AX25_MODULUS);

	skb_set_transport_header(skb, lv);

	*skb_transport_header(skb) = AX25_UI;

	/* Datagram frames go straight out of the door as UI */
	ax25_queue_xmit(skb, ax25->ax25_dev->dev);

	err = len;

out:
	release_sock(sk);

	return err;
}

static int ax25_recvmsg(struct socket *sock, struct msghdr *msg, size_t size,
			int flags)
{
	struct sock *sk = sock->sk;
	struct sk_buff *skb, *last;
	struct sk_buff_head *sk_queue;
	int copied;
	int err = 0;
	int off = 0;
	long timeo;

	lock_sock(sk);
	/*
	 * 	This works for seqpacket too. The receiver has ordered the
	 *	queue for us! We do one quick check first though
	 */
	if (sk->sk_type == SOCK_SEQPACKET && sk->sk_state != TCP_ESTABLISHED) {
		err =  -ENOTCONN;
		goto out;
	}

	/*  We need support for non-blocking reads. */
	sk_queue = &sk->sk_receive_queue;
	skb = __skb_try_recv_datagram(sk, sk_queue, flags, &off, &err, &last);
	/* If no packet is available, release_sock(sk) and try again. */
	if (!skb) {
		if (err != -EAGAIN)
			goto out;
		release_sock(sk);
		timeo = sock_rcvtimeo(sk, flags & MSG_DONTWAIT);
		while (timeo && !__skb_wait_for_more_packets(sk, sk_queue, &err,
							     &timeo, last)) {
			skb = __skb_try_recv_datagram(sk, sk_queue, flags, &off,
						      &err, &last);
			if (skb)
				break;

			if (err != -EAGAIN)
				goto done;
		}
		if (!skb)
			goto done;
		lock_sock(sk);
	}

	if (!sk_to_ax25(sk)->pidincl)
		skb_pull(skb, 1);		/* Remove PID */

	skb_reset_transport_header(skb);
	copied = skb->len;

	if (copied > size) {
		copied = size;
		msg->msg_flags |= MSG_TRUNC;
	}

	skb_copy_datagram_msg(skb, 0, msg, copied);

	if (msg->msg_name) {
		ax25_digi digi;
		ax25_address src;
		const unsigned char *mac = skb_mac_header(skb);
		DECLARE_SOCKADDR(struct sockaddr_ax25 *, sax, msg->msg_name);

		memset(sax, 0, sizeof(struct full_sockaddr_ax25));
		ax25_addr_parse(mac + 1, skb->data - mac - 1, &src, NULL,
				&digi, NULL, NULL);
		sax->sax25_family = AF_AX25;
		/* We set this correctly, even though we may not let the
		   application know the digi calls further down (because it
		   did NOT ask to know them).  This could get political... **/
		sax->sax25_ndigis = digi.ndigi;
		sax->sax25_call   = src;

		if (sax->sax25_ndigis != 0) {
			int ct;
			struct full_sockaddr_ax25 *fsa = (struct full_sockaddr_ax25 *)sax;

			for (ct = 0; ct < digi.ndigi; ct++)
				fsa->fsa_digipeater[ct] = digi.calls[ct];
		}
		msg->msg_namelen = sizeof(struct full_sockaddr_ax25);
	}

	skb_free_datagram(sk, skb);
	err = copied;

out:
	release_sock(sk);

done:
	return err;
}

static int ax25_shutdown(struct socket *sk, int how)
{
	/* FIXME - generate DM and RNR states */
	return -EOPNOTSUPP;
}

static int ax25_ioctl(struct socket *sock, unsigned int cmd, unsigned long arg)
{
	struct sock *sk = sock->sk;
	void __user *argp = (void __user *)arg;
	int res = 0;

	lock_sock(sk);
	switch (cmd) {
	case TIOCOUTQ: {
		long amount;

		amount = sk->sk_sndbuf - sk_wmem_alloc_get(sk);
		if (amount < 0)
			amount = 0;
		res = put_user(amount, (int __user *)argp);
		break;
	}

	case TIOCINQ: {
		struct sk_buff *skb;
		long amount = 0L;
		/* These two are safe on a single CPU system as only user tasks fiddle here */
		if ((skb = skb_peek(&sk->sk_receive_queue)) != NULL)
			amount = skb->len;
		res = put_user(amount, (int __user *) argp);
		break;
	}

	case SIOCAX25ADDUID:	/* Add a uid to the uid/call map table */
	case SIOCAX25DELUID:	/* Delete a uid from the uid/call map table */
	case SIOCAX25GETUID: {
		struct sockaddr_ax25 sax25;
		if (copy_from_user(&sax25, argp, sizeof(sax25))) {
			res = -EFAULT;
			break;
		}
		res = ax25_uid_ioctl(cmd, &sax25);
		break;
	}

	case SIOCAX25NOUID: {	/* Set the default policy (default/bar) */
		long amount;
		if (!capable(CAP_NET_ADMIN)) {
			res = -EPERM;
			break;
		}
		if (get_user(amount, (long __user *)argp)) {
			res = -EFAULT;
			break;
		}
		if (amount < 0 || amount > AX25_NOUID_BLOCK) {
			res = -EINVAL;
			break;
		}
		ax25_uid_policy = amount;
		res = 0;
		break;
	}

	case SIOCADDRT:
	case SIOCDELRT:
	case SIOCAX25OPTRT:
		if (!capable(CAP_NET_ADMIN)) {
			res = -EPERM;
			break;
		}
		res = ax25_rt_ioctl(cmd, argp);
		break;

	case SIOCAX25CTLCON:
		if (!capable(CAP_NET_ADMIN)) {
			res = -EPERM;
			break;
		}
		res = ax25_ctl_ioctl(cmd, argp);
		break;

	case SIOCAX25GETINFO:
	case SIOCAX25GETINFOOLD: {
		ax25_cb *ax25 = sk_to_ax25(sk);
		struct ax25_info_struct ax25_info;

		ax25_info.t1        = ax25->t1   / HZ;
		ax25_info.t2        = ax25->t2   / HZ;
		ax25_info.t3        = ax25->t3   / HZ;
		ax25_info.idle      = ax25->idle / (60 * HZ);
		ax25_info.n2        = ax25->n2;
		ax25_info.t1timer   = ax25_display_timer(&ax25->t1timer)   / HZ;
		ax25_info.t2timer   = ax25_display_timer(&ax25->t2timer)   / HZ;
		ax25_info.t3timer   = ax25_display_timer(&ax25->t3timer)   / HZ;
		ax25_info.idletimer = ax25_display_timer(&ax25->idletimer) / (60 * HZ);
		ax25_info.n2count   = ax25->n2count;
		ax25_info.state     = ax25->state;
		ax25_info.rcv_q     = sk_rmem_alloc_get(sk);
		ax25_info.snd_q     = sk_wmem_alloc_get(sk);
		ax25_info.vs        = ax25->vs;
		ax25_info.vr        = ax25->vr;
		ax25_info.va        = ax25->va;
		ax25_info.vs_max    = ax25->vs; /* reserved */
		ax25_info.paclen    = ax25->paclen;
		ax25_info.window    = ax25->window;

		/* old structure? */
		if (cmd == SIOCAX25GETINFOOLD) {
			static int warned = 0;
			if (!warned) {
				printk(KERN_INFO "%s uses old SIOCAX25GETINFO\n",
					current->comm);
				warned=1;
			}

			if (copy_to_user(argp, &ax25_info, sizeof(struct ax25_info_struct_deprecated))) {
				res = -EFAULT;
				break;
			}
		} else {
			if (copy_to_user(argp, &ax25_info, sizeof(struct ax25_info_struct))) {
				res = -EINVAL;
				break;
			}
		}
		res = 0;
		break;
	}

	case SIOCAX25ADDFWD:
	case SIOCAX25DELFWD: {
		struct ax25_fwd_struct ax25_fwd;
		if (!capable(CAP_NET_ADMIN)) {
			res = -EPERM;
			break;
		}
		if (copy_from_user(&ax25_fwd, argp, sizeof(ax25_fwd))) {
			res = -EFAULT;
			break;
		}
		res = ax25_fwd_ioctl(cmd, &ax25_fwd);
		break;
	}

	case SIOCGIFADDR:
	case SIOCSIFADDR:
	case SIOCGIFDSTADDR:
	case SIOCSIFDSTADDR:
	case SIOCGIFBRDADDR:
	case SIOCSIFBRDADDR:
	case SIOCGIFNETMASK:
	case SIOCSIFNETMASK:
	case SIOCGIFMETRIC:
	case SIOCSIFMETRIC:
		res = -EINVAL;
		break;

	default:
		res = -ENOIOCTLCMD;
		break;
	}
	release_sock(sk);

	return res;
}

#ifdef CONFIG_PROC_FS

static void *ax25_info_start(struct seq_file *seq, loff_t *pos)
	__acquires(ax25_list_lock)
{
	spin_lock_bh(&ax25_list_lock);
	return seq_hlist_start(&ax25_list, *pos);
}

static void *ax25_info_next(struct seq_file *seq, void *v, loff_t *pos)
{
	return seq_hlist_next(v, &ax25_list, pos);
}

static void ax25_info_stop(struct seq_file *seq, void *v)
	__releases(ax25_list_lock)
{
	spin_unlock_bh(&ax25_list_lock);
}

static int ax25_info_show(struct seq_file *seq, void *v)
{
	ax25_cb *ax25 = hlist_entry(v, struct ax25_cb, ax25_node);
	char buf[11];
	int k;


	/*
	 * New format:
	 * magic dev src_addr dest_addr,digi1,digi2,.. st vs vr va t1 t1 t2 t2 t3 t3 idle idle n2 n2 rtt window paclen Snd-Q Rcv-Q inode
	 */

	seq_printf(seq, "%p %s %s%s ",
		   ax25,
		   ax25->ax25_dev == NULL? "???" : ax25->ax25_dev->dev->name,
		   ax2asc(buf, &ax25->source_addr),
		   ax25->iamdigi? "*":"");
	seq_printf(seq, "%s", ax2asc(buf, &ax25->dest_addr));

	for (k=0; (ax25->digipeat != NULL) && (k < ax25->digipeat->ndigi); k++) {
		seq_printf(seq, ",%s%s",
			   ax2asc(buf, &ax25->digipeat->calls[k]),
			   ax25->digipeat->repeated[k]? "*":"");
	}

	seq_printf(seq, " %d %d %d %d %lu %lu %lu %lu %lu %lu %lu %lu %d %d %lu %d %d",
		   ax25->state,
		   ax25->vs, ax25->vr, ax25->va,
		   ax25_display_timer(&ax25->t1timer) / HZ, ax25->t1 / HZ,
		   ax25_display_timer(&ax25->t2timer) / HZ, ax25->t2 / HZ,
		   ax25_display_timer(&ax25->t3timer) / HZ, ax25->t3 / HZ,
		   ax25_display_timer(&ax25->idletimer) / (60 * HZ),
		   ax25->idle / (60 * HZ),
		   ax25->n2count, ax25->n2,
		   ax25->rtt / HZ,
		   ax25->window,
		   ax25->paclen);

	if (ax25->sk != NULL) {
		seq_printf(seq, " %d %d %lu\n",
			   sk_wmem_alloc_get(ax25->sk),
			   sk_rmem_alloc_get(ax25->sk),
			   sock_i_ino(ax25->sk));
	} else {
		seq_puts(seq, " * * *\n");
	}
	return 0;
}

static const struct seq_operations ax25_info_seqops = {
	.start = ax25_info_start,
	.next = ax25_info_next,
	.stop = ax25_info_stop,
	.show = ax25_info_show,
};
#endif

static const struct net_proto_family ax25_family_ops = {
	.family =	PF_AX25,
	.create =	ax25_create,
	.owner	=	THIS_MODULE,
};

static const struct proto_ops ax25_proto_ops = {
	.family		= PF_AX25,
	.owner		= THIS_MODULE,
	.release	= ax25_release,
	.bind		= ax25_bind,
	.connect	= ax25_connect,
	.socketpair	= sock_no_socketpair,
	.accept		= ax25_accept,
	.getname	= ax25_getname,
	.poll		= datagram_poll,
	.ioctl		= ax25_ioctl,
	.gettstamp	= sock_gettstamp,
	.listen		= ax25_listen,
	.shutdown	= ax25_shutdown,
	.setsockopt	= ax25_setsockopt,
	.getsockopt	= ax25_getsockopt,
	.sendmsg	= ax25_sendmsg,
	.recvmsg	= ax25_recvmsg,
	.mmap		= sock_no_mmap,
	.sendpage	= sock_no_sendpage,
};

/*
 *	Called by socket.c on kernel start up
 */
static struct packet_type ax25_packet_type __read_mostly = {
	.type	=	cpu_to_be16(ETH_P_AX25),
	.func	=	ax25_kiss_rcv,
};

static struct notifier_block ax25_dev_notifier = {
	.notifier_call = ax25_device_event,
};

static int __init ax25_init(void)
{
	int rc = proto_register(&ax25_proto, 0);

	if (rc != 0)
		goto out;

	sock_register(&ax25_family_ops);
	dev_add_pack(&ax25_packet_type);
	register_netdevice_notifier(&ax25_dev_notifier);

	proc_create_seq("ax25_route", 0444, init_net.proc_net, &ax25_rt_seqops);
	proc_create_seq("ax25", 0444, init_net.proc_net, &ax25_info_seqops);
	proc_create_seq("ax25_calls", 0444, init_net.proc_net,
			&ax25_uid_seqops);
out:
	return rc;
}
module_init(ax25_init);


MODULE_AUTHOR("Jonathan Naylor G4KLX <g4klx@g4klx.demon.co.uk>");
MODULE_DESCRIPTION("The amateur radio AX.25 link layer protocol");
MODULE_LICENSE("GPL");
MODULE_ALIAS_NETPROTO(PF_AX25);

static void __exit ax25_exit(void)
{
	remove_proc_entry("ax25_route", init_net.proc_net);
	remove_proc_entry("ax25", init_net.proc_net);
	remove_proc_entry("ax25_calls", init_net.proc_net);

	unregister_netdevice_notifier(&ax25_dev_notifier);

	dev_remove_pack(&ax25_packet_type);

	sock_unregister(PF_AX25);
	proto_unregister(&ax25_proto);

	ax25_rt_free();
	ax25_uid_free();
	ax25_dev_free();
}
module_exit(ax25_exit);<|MERGE_RESOLUTION|>--- conflicted
+++ resolved
@@ -92,10 +92,7 @@
 				spin_unlock_bh(&ax25_list_lock);
 				ax25_disconnect(s, ENETUNREACH);
 				s->ax25_dev = NULL;
-<<<<<<< HEAD
-=======
 				ax25_cb_del(s);
->>>>>>> 88084a3d
 				spin_lock_bh(&ax25_list_lock);
 				goto again;
 			}
@@ -108,10 +105,7 @@
 				dev_put_track(ax25_dev->dev, &ax25_dev->dev_tracker);
 				ax25_dev_put(ax25_dev);
 			}
-<<<<<<< HEAD
-=======
 			ax25_cb_del(s);
->>>>>>> 88084a3d
 			release_sock(sk);
 			spin_lock_bh(&ax25_list_lock);
 			sock_put(sk);
@@ -1064,13 +1058,6 @@
 		ax25_destroy_socket(ax25);
 	}
 	if (ax25_dev) {
-<<<<<<< HEAD
-		del_timer_sync(&ax25->timer);
-		del_timer_sync(&ax25->t1timer);
-		del_timer_sync(&ax25->t2timer);
-		del_timer_sync(&ax25->t3timer);
-		del_timer_sync(&ax25->idletimer);
-=======
 		if (!ax25_dev->device_up) {
 			del_timer_sync(&ax25->timer);
 			del_timer_sync(&ax25->t1timer);
@@ -1078,7 +1065,6 @@
 			del_timer_sync(&ax25->t3timer);
 			del_timer_sync(&ax25->idletimer);
 		}
->>>>>>> 88084a3d
 		dev_put_track(ax25_dev->dev, &ax25_dev->dev_tracker);
 		ax25_dev_put(ax25_dev);
 	}
