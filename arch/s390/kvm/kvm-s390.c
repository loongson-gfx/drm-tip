// SPDX-License-Identifier: GPL-2.0
/*
 * hosting IBM Z kernel virtual machines (s390x)
 *
 * Copyright IBM Corp. 2008, 2020
 *
 *    Author(s): Carsten Otte <cotte@de.ibm.com>
 *               Christian Borntraeger <borntraeger@de.ibm.com>
 *               Heiko Carstens <heiko.carstens@de.ibm.com>
 *               Christian Ehrhardt <ehrhardt@de.ibm.com>
 *               Jason J. Herne <jjherne@us.ibm.com>
 */

#define KMSG_COMPONENT "kvm-s390"
#define pr_fmt(fmt) KMSG_COMPONENT ": " fmt

#include <linux/compiler.h>
#include <linux/err.h>
#include <linux/fs.h>
#include <linux/hrtimer.h>
#include <linux/init.h>
#include <linux/kvm.h>
#include <linux/kvm_host.h>
#include <linux/mman.h>
#include <linux/module.h>
#include <linux/moduleparam.h>
#include <linux/random.h>
#include <linux/slab.h>
#include <linux/timer.h>
#include <linux/vmalloc.h>
#include <linux/bitmap.h>
#include <linux/sched/signal.h>
#include <linux/string.h>
#include <linux/pgtable.h>

#include <asm/asm-offsets.h>
#include <asm/lowcore.h>
#include <asm/stp.h>
#include <asm/gmap.h>
#include <asm/nmi.h>
#include <asm/switch_to.h>
#include <asm/isc.h>
#include <asm/sclp.h>
#include <asm/cpacf.h>
#include <asm/timex.h>
#include <asm/ap.h>
#include <asm/uv.h>
#include <asm/fpu/api.h>
#include "kvm-s390.h"
#include "gaccess.h"

#define CREATE_TRACE_POINTS
#include "trace.h"
#include "trace-s390.h"

#define MEM_OP_MAX_SIZE 65536	/* Maximum transfer size for KVM_S390_MEM_OP */
#define LOCAL_IRQS 32
#define VCPU_IRQS_MAX_BUF (sizeof(struct kvm_s390_irq) * \
			   (KVM_MAX_VCPUS + LOCAL_IRQS))

const struct _kvm_stats_desc kvm_vm_stats_desc[] = {
	KVM_GENERIC_VM_STATS(),
	STATS_DESC_COUNTER(VM, inject_io),
	STATS_DESC_COUNTER(VM, inject_float_mchk),
	STATS_DESC_COUNTER(VM, inject_pfault_done),
	STATS_DESC_COUNTER(VM, inject_service_signal),
	STATS_DESC_COUNTER(VM, inject_virtio)
};

const struct kvm_stats_header kvm_vm_stats_header = {
	.name_size = KVM_STATS_NAME_SIZE,
	.num_desc = ARRAY_SIZE(kvm_vm_stats_desc),
	.id_offset = sizeof(struct kvm_stats_header),
	.desc_offset = sizeof(struct kvm_stats_header) + KVM_STATS_NAME_SIZE,
	.data_offset = sizeof(struct kvm_stats_header) + KVM_STATS_NAME_SIZE +
		       sizeof(kvm_vm_stats_desc),
};

const struct _kvm_stats_desc kvm_vcpu_stats_desc[] = {
	KVM_GENERIC_VCPU_STATS(),
	STATS_DESC_COUNTER(VCPU, exit_userspace),
	STATS_DESC_COUNTER(VCPU, exit_null),
	STATS_DESC_COUNTER(VCPU, exit_external_request),
	STATS_DESC_COUNTER(VCPU, exit_io_request),
	STATS_DESC_COUNTER(VCPU, exit_external_interrupt),
	STATS_DESC_COUNTER(VCPU, exit_stop_request),
	STATS_DESC_COUNTER(VCPU, exit_validity),
	STATS_DESC_COUNTER(VCPU, exit_instruction),
	STATS_DESC_COUNTER(VCPU, exit_pei),
	STATS_DESC_COUNTER(VCPU, halt_no_poll_steal),
	STATS_DESC_COUNTER(VCPU, instruction_lctl),
	STATS_DESC_COUNTER(VCPU, instruction_lctlg),
	STATS_DESC_COUNTER(VCPU, instruction_stctl),
	STATS_DESC_COUNTER(VCPU, instruction_stctg),
	STATS_DESC_COUNTER(VCPU, exit_program_interruption),
	STATS_DESC_COUNTER(VCPU, exit_instr_and_program),
	STATS_DESC_COUNTER(VCPU, exit_operation_exception),
	STATS_DESC_COUNTER(VCPU, deliver_ckc),
	STATS_DESC_COUNTER(VCPU, deliver_cputm),
	STATS_DESC_COUNTER(VCPU, deliver_external_call),
	STATS_DESC_COUNTER(VCPU, deliver_emergency_signal),
	STATS_DESC_COUNTER(VCPU, deliver_service_signal),
	STATS_DESC_COUNTER(VCPU, deliver_virtio),
	STATS_DESC_COUNTER(VCPU, deliver_stop_signal),
	STATS_DESC_COUNTER(VCPU, deliver_prefix_signal),
	STATS_DESC_COUNTER(VCPU, deliver_restart_signal),
	STATS_DESC_COUNTER(VCPU, deliver_program),
	STATS_DESC_COUNTER(VCPU, deliver_io),
	STATS_DESC_COUNTER(VCPU, deliver_machine_check),
	STATS_DESC_COUNTER(VCPU, exit_wait_state),
	STATS_DESC_COUNTER(VCPU, inject_ckc),
	STATS_DESC_COUNTER(VCPU, inject_cputm),
	STATS_DESC_COUNTER(VCPU, inject_external_call),
	STATS_DESC_COUNTER(VCPU, inject_emergency_signal),
	STATS_DESC_COUNTER(VCPU, inject_mchk),
	STATS_DESC_COUNTER(VCPU, inject_pfault_init),
	STATS_DESC_COUNTER(VCPU, inject_program),
	STATS_DESC_COUNTER(VCPU, inject_restart),
	STATS_DESC_COUNTER(VCPU, inject_set_prefix),
	STATS_DESC_COUNTER(VCPU, inject_stop_signal),
	STATS_DESC_COUNTER(VCPU, instruction_epsw),
	STATS_DESC_COUNTER(VCPU, instruction_gs),
	STATS_DESC_COUNTER(VCPU, instruction_io_other),
	STATS_DESC_COUNTER(VCPU, instruction_lpsw),
	STATS_DESC_COUNTER(VCPU, instruction_lpswe),
	STATS_DESC_COUNTER(VCPU, instruction_pfmf),
	STATS_DESC_COUNTER(VCPU, instruction_ptff),
	STATS_DESC_COUNTER(VCPU, instruction_sck),
	STATS_DESC_COUNTER(VCPU, instruction_sckpf),
	STATS_DESC_COUNTER(VCPU, instruction_stidp),
	STATS_DESC_COUNTER(VCPU, instruction_spx),
	STATS_DESC_COUNTER(VCPU, instruction_stpx),
	STATS_DESC_COUNTER(VCPU, instruction_stap),
	STATS_DESC_COUNTER(VCPU, instruction_iske),
	STATS_DESC_COUNTER(VCPU, instruction_ri),
	STATS_DESC_COUNTER(VCPU, instruction_rrbe),
	STATS_DESC_COUNTER(VCPU, instruction_sske),
	STATS_DESC_COUNTER(VCPU, instruction_ipte_interlock),
	STATS_DESC_COUNTER(VCPU, instruction_stsi),
	STATS_DESC_COUNTER(VCPU, instruction_stfl),
	STATS_DESC_COUNTER(VCPU, instruction_tb),
	STATS_DESC_COUNTER(VCPU, instruction_tpi),
	STATS_DESC_COUNTER(VCPU, instruction_tprot),
	STATS_DESC_COUNTER(VCPU, instruction_tsch),
	STATS_DESC_COUNTER(VCPU, instruction_sie),
	STATS_DESC_COUNTER(VCPU, instruction_essa),
	STATS_DESC_COUNTER(VCPU, instruction_sthyi),
	STATS_DESC_COUNTER(VCPU, instruction_sigp_sense),
	STATS_DESC_COUNTER(VCPU, instruction_sigp_sense_running),
	STATS_DESC_COUNTER(VCPU, instruction_sigp_external_call),
	STATS_DESC_COUNTER(VCPU, instruction_sigp_emergency),
	STATS_DESC_COUNTER(VCPU, instruction_sigp_cond_emergency),
	STATS_DESC_COUNTER(VCPU, instruction_sigp_start),
	STATS_DESC_COUNTER(VCPU, instruction_sigp_stop),
	STATS_DESC_COUNTER(VCPU, instruction_sigp_stop_store_status),
	STATS_DESC_COUNTER(VCPU, instruction_sigp_store_status),
	STATS_DESC_COUNTER(VCPU, instruction_sigp_store_adtl_status),
	STATS_DESC_COUNTER(VCPU, instruction_sigp_arch),
	STATS_DESC_COUNTER(VCPU, instruction_sigp_prefix),
	STATS_DESC_COUNTER(VCPU, instruction_sigp_restart),
	STATS_DESC_COUNTER(VCPU, instruction_sigp_init_cpu_reset),
	STATS_DESC_COUNTER(VCPU, instruction_sigp_cpu_reset),
	STATS_DESC_COUNTER(VCPU, instruction_sigp_unknown),
	STATS_DESC_COUNTER(VCPU, instruction_diagnose_10),
	STATS_DESC_COUNTER(VCPU, instruction_diagnose_44),
	STATS_DESC_COUNTER(VCPU, instruction_diagnose_9c),
	STATS_DESC_COUNTER(VCPU, diag_9c_ignored),
	STATS_DESC_COUNTER(VCPU, diag_9c_forward),
	STATS_DESC_COUNTER(VCPU, instruction_diagnose_258),
	STATS_DESC_COUNTER(VCPU, instruction_diagnose_308),
	STATS_DESC_COUNTER(VCPU, instruction_diagnose_500),
	STATS_DESC_COUNTER(VCPU, instruction_diagnose_other),
	STATS_DESC_COUNTER(VCPU, pfault_sync)
};

const struct kvm_stats_header kvm_vcpu_stats_header = {
	.name_size = KVM_STATS_NAME_SIZE,
	.num_desc = ARRAY_SIZE(kvm_vcpu_stats_desc),
	.id_offset = sizeof(struct kvm_stats_header),
	.desc_offset = sizeof(struct kvm_stats_header) + KVM_STATS_NAME_SIZE,
	.data_offset = sizeof(struct kvm_stats_header) + KVM_STATS_NAME_SIZE +
		       sizeof(kvm_vcpu_stats_desc),
};

/* allow nested virtualization in KVM (if enabled by user space) */
static int nested;
module_param(nested, int, S_IRUGO);
MODULE_PARM_DESC(nested, "Nested virtualization support");

/* allow 1m huge page guest backing, if !nested */
static int hpage;
module_param(hpage, int, 0444);
MODULE_PARM_DESC(hpage, "1m huge page backing support");

/* maximum percentage of steal time for polling.  >100 is treated like 100 */
static u8 halt_poll_max_steal = 10;
module_param(halt_poll_max_steal, byte, 0644);
MODULE_PARM_DESC(halt_poll_max_steal, "Maximum percentage of steal time to allow polling");

/* if set to true, the GISA will be initialized and used if available */
static bool use_gisa  = true;
module_param(use_gisa, bool, 0644);
MODULE_PARM_DESC(use_gisa, "Use the GISA if the host supports it.");

/* maximum diag9c forwarding per second */
unsigned int diag9c_forwarding_hz;
module_param(diag9c_forwarding_hz, uint, 0644);
MODULE_PARM_DESC(diag9c_forwarding_hz, "Maximum diag9c forwarding per second, 0 to turn off");

/*
 * For now we handle at most 16 double words as this is what the s390 base
 * kernel handles and stores in the prefix page. If we ever need to go beyond
 * this, this requires changes to code, but the external uapi can stay.
 */
#define SIZE_INTERNAL 16

/*
 * Base feature mask that defines default mask for facilities. Consists of the
 * defines in FACILITIES_KVM and the non-hypervisor managed bits.
 */
static unsigned long kvm_s390_fac_base[SIZE_INTERNAL] = { FACILITIES_KVM };
/*
 * Extended feature mask. Consists of the defines in FACILITIES_KVM_CPUMODEL
 * and defines the facilities that can be enabled via a cpu model.
 */
static unsigned long kvm_s390_fac_ext[SIZE_INTERNAL] = { FACILITIES_KVM_CPUMODEL };

static unsigned long kvm_s390_fac_size(void)
{
	BUILD_BUG_ON(SIZE_INTERNAL > S390_ARCH_FAC_MASK_SIZE_U64);
	BUILD_BUG_ON(SIZE_INTERNAL > S390_ARCH_FAC_LIST_SIZE_U64);
	BUILD_BUG_ON(SIZE_INTERNAL * sizeof(unsigned long) >
		sizeof(stfle_fac_list));

	return SIZE_INTERNAL;
}

/* available cpu features supported by kvm */
static DECLARE_BITMAP(kvm_s390_available_cpu_feat, KVM_S390_VM_CPU_FEAT_NR_BITS);
/* available subfunctions indicated via query / "test bit" */
static struct kvm_s390_vm_cpu_subfunc kvm_s390_available_subfunc;

static struct gmap_notifier gmap_notifier;
static struct gmap_notifier vsie_gmap_notifier;
debug_info_t *kvm_s390_dbf;
debug_info_t *kvm_s390_dbf_uv;

/* Section: not file related */
int kvm_arch_hardware_enable(void)
{
	/* every s390 is virtualization enabled ;-) */
	return 0;
}

int kvm_arch_check_processor_compat(void *opaque)
{
	return 0;
}

/* forward declarations */
static void kvm_gmap_notifier(struct gmap *gmap, unsigned long start,
			      unsigned long end);
static int sca_switch_to_extended(struct kvm *kvm);

static void kvm_clock_sync_scb(struct kvm_s390_sie_block *scb, u64 delta)
{
	u8 delta_idx = 0;

	/*
	 * The TOD jumps by delta, we have to compensate this by adding
	 * -delta to the epoch.
	 */
	delta = -delta;

	/* sign-extension - we're adding to signed values below */
	if ((s64)delta < 0)
		delta_idx = -1;

	scb->epoch += delta;
	if (scb->ecd & ECD_MEF) {
		scb->epdx += delta_idx;
		if (scb->epoch < delta)
			scb->epdx += 1;
	}
}

/*
 * This callback is executed during stop_machine(). All CPUs are therefore
 * temporarily stopped. In order not to change guest behavior, we have to
 * disable preemption whenever we touch the epoch of kvm and the VCPUs,
 * so a CPU won't be stopped while calculating with the epoch.
 */
static int kvm_clock_sync(struct notifier_block *notifier, unsigned long val,
			  void *v)
{
	struct kvm *kvm;
	struct kvm_vcpu *vcpu;
	unsigned long i;
	unsigned long long *delta = v;

	list_for_each_entry(kvm, &vm_list, vm_list) {
		kvm_for_each_vcpu(i, vcpu, kvm) {
			kvm_clock_sync_scb(vcpu->arch.sie_block, *delta);
			if (i == 0) {
				kvm->arch.epoch = vcpu->arch.sie_block->epoch;
				kvm->arch.epdx = vcpu->arch.sie_block->epdx;
			}
			if (vcpu->arch.cputm_enabled)
				vcpu->arch.cputm_start += *delta;
			if (vcpu->arch.vsie_block)
				kvm_clock_sync_scb(vcpu->arch.vsie_block,
						   *delta);
		}
	}
	return NOTIFY_OK;
}

static struct notifier_block kvm_clock_notifier = {
	.notifier_call = kvm_clock_sync,
};

int kvm_arch_hardware_setup(void *opaque)
{
	gmap_notifier.notifier_call = kvm_gmap_notifier;
	gmap_register_pte_notifier(&gmap_notifier);
	vsie_gmap_notifier.notifier_call = kvm_s390_vsie_gmap_notifier;
	gmap_register_pte_notifier(&vsie_gmap_notifier);
	atomic_notifier_chain_register(&s390_epoch_delta_notifier,
				       &kvm_clock_notifier);
	return 0;
}

void kvm_arch_hardware_unsetup(void)
{
	gmap_unregister_pte_notifier(&gmap_notifier);
	gmap_unregister_pte_notifier(&vsie_gmap_notifier);
	atomic_notifier_chain_unregister(&s390_epoch_delta_notifier,
					 &kvm_clock_notifier);
}

static void allow_cpu_feat(unsigned long nr)
{
	set_bit_inv(nr, kvm_s390_available_cpu_feat);
}

static inline int plo_test_bit(unsigned char nr)
{
	unsigned long function = (unsigned long)nr | 0x100;
	int cc;

	asm volatile(
		"	lgr	0,%[function]\n"
		/* Parameter registers are ignored for "test bit" */
		"	plo	0,0,0,0(0)\n"
		"	ipm	%0\n"
		"	srl	%0,28\n"
		: "=d" (cc)
		: [function] "d" (function)
		: "cc", "0");
	return cc == 0;
}

static __always_inline void __insn32_query(unsigned int opcode, u8 *query)
{
	asm volatile(
		"	lghi	0,0\n"
		"	lgr	1,%[query]\n"
		/* Parameter registers are ignored */
		"	.insn	rrf,%[opc] << 16,2,4,6,0\n"
		:
		: [query] "d" ((unsigned long)query), [opc] "i" (opcode)
		: "cc", "memory", "0", "1");
}

#define INSN_SORTL 0xb938
#define INSN_DFLTCC 0xb939

static void kvm_s390_cpu_feat_init(void)
{
	int i;

	for (i = 0; i < 256; ++i) {
		if (plo_test_bit(i))
			kvm_s390_available_subfunc.plo[i >> 3] |= 0x80 >> (i & 7);
	}

	if (test_facility(28)) /* TOD-clock steering */
		ptff(kvm_s390_available_subfunc.ptff,
		     sizeof(kvm_s390_available_subfunc.ptff),
		     PTFF_QAF);

	if (test_facility(17)) { /* MSA */
		__cpacf_query(CPACF_KMAC, (cpacf_mask_t *)
			      kvm_s390_available_subfunc.kmac);
		__cpacf_query(CPACF_KMC, (cpacf_mask_t *)
			      kvm_s390_available_subfunc.kmc);
		__cpacf_query(CPACF_KM, (cpacf_mask_t *)
			      kvm_s390_available_subfunc.km);
		__cpacf_query(CPACF_KIMD, (cpacf_mask_t *)
			      kvm_s390_available_subfunc.kimd);
		__cpacf_query(CPACF_KLMD, (cpacf_mask_t *)
			      kvm_s390_available_subfunc.klmd);
	}
	if (test_facility(76)) /* MSA3 */
		__cpacf_query(CPACF_PCKMO, (cpacf_mask_t *)
			      kvm_s390_available_subfunc.pckmo);
	if (test_facility(77)) { /* MSA4 */
		__cpacf_query(CPACF_KMCTR, (cpacf_mask_t *)
			      kvm_s390_available_subfunc.kmctr);
		__cpacf_query(CPACF_KMF, (cpacf_mask_t *)
			      kvm_s390_available_subfunc.kmf);
		__cpacf_query(CPACF_KMO, (cpacf_mask_t *)
			      kvm_s390_available_subfunc.kmo);
		__cpacf_query(CPACF_PCC, (cpacf_mask_t *)
			      kvm_s390_available_subfunc.pcc);
	}
	if (test_facility(57)) /* MSA5 */
		__cpacf_query(CPACF_PRNO, (cpacf_mask_t *)
			      kvm_s390_available_subfunc.ppno);

	if (test_facility(146)) /* MSA8 */
		__cpacf_query(CPACF_KMA, (cpacf_mask_t *)
			      kvm_s390_available_subfunc.kma);

	if (test_facility(155)) /* MSA9 */
		__cpacf_query(CPACF_KDSA, (cpacf_mask_t *)
			      kvm_s390_available_subfunc.kdsa);

	if (test_facility(150)) /* SORTL */
		__insn32_query(INSN_SORTL, kvm_s390_available_subfunc.sortl);

	if (test_facility(151)) /* DFLTCC */
		__insn32_query(INSN_DFLTCC, kvm_s390_available_subfunc.dfltcc);

	if (MACHINE_HAS_ESOP)
		allow_cpu_feat(KVM_S390_VM_CPU_FEAT_ESOP);
	/*
	 * We need SIE support, ESOP (PROT_READ protection for gmap_shadow),
	 * 64bit SCAO (SCA passthrough) and IDTE (for gmap_shadow unshadowing).
	 */
	if (!sclp.has_sief2 || !MACHINE_HAS_ESOP || !sclp.has_64bscao ||
	    !test_facility(3) || !nested)
		return;
	allow_cpu_feat(KVM_S390_VM_CPU_FEAT_SIEF2);
	if (sclp.has_64bscao)
		allow_cpu_feat(KVM_S390_VM_CPU_FEAT_64BSCAO);
	if (sclp.has_siif)
		allow_cpu_feat(KVM_S390_VM_CPU_FEAT_SIIF);
	if (sclp.has_gpere)
		allow_cpu_feat(KVM_S390_VM_CPU_FEAT_GPERE);
	if (sclp.has_gsls)
		allow_cpu_feat(KVM_S390_VM_CPU_FEAT_GSLS);
	if (sclp.has_ib)
		allow_cpu_feat(KVM_S390_VM_CPU_FEAT_IB);
	if (sclp.has_cei)
		allow_cpu_feat(KVM_S390_VM_CPU_FEAT_CEI);
	if (sclp.has_ibs)
		allow_cpu_feat(KVM_S390_VM_CPU_FEAT_IBS);
	if (sclp.has_kss)
		allow_cpu_feat(KVM_S390_VM_CPU_FEAT_KSS);
	/*
	 * KVM_S390_VM_CPU_FEAT_SKEY: Wrong shadow of PTE.I bits will make
	 * all skey handling functions read/set the skey from the PGSTE
	 * instead of the real storage key.
	 *
	 * KVM_S390_VM_CPU_FEAT_CMMA: Wrong shadow of PTE.I bits will make
	 * pages being detected as preserved although they are resident.
	 *
	 * KVM_S390_VM_CPU_FEAT_PFMFI: Wrong shadow of PTE.I bits will
	 * have the same effect as for KVM_S390_VM_CPU_FEAT_SKEY.
	 *
	 * For KVM_S390_VM_CPU_FEAT_SKEY, KVM_S390_VM_CPU_FEAT_CMMA and
	 * KVM_S390_VM_CPU_FEAT_PFMFI, all PTE.I and PGSTE bits have to be
	 * correctly shadowed. We can do that for the PGSTE but not for PTE.I.
	 *
	 * KVM_S390_VM_CPU_FEAT_SIGPIF: Wrong SCB addresses in the SCA. We
	 * cannot easily shadow the SCA because of the ipte lock.
	 */
}

int kvm_arch_init(void *opaque)
{
	int rc = -ENOMEM;

	kvm_s390_dbf = debug_register("kvm-trace", 32, 1, 7 * sizeof(long));
	if (!kvm_s390_dbf)
		return -ENOMEM;

	kvm_s390_dbf_uv = debug_register("kvm-uv", 32, 1, 7 * sizeof(long));
	if (!kvm_s390_dbf_uv)
		goto out;

	if (debug_register_view(kvm_s390_dbf, &debug_sprintf_view) ||
	    debug_register_view(kvm_s390_dbf_uv, &debug_sprintf_view))
		goto out;

	kvm_s390_cpu_feat_init();

	/* Register floating interrupt controller interface. */
	rc = kvm_register_device_ops(&kvm_flic_ops, KVM_DEV_TYPE_FLIC);
	if (rc) {
		pr_err("A FLIC registration call failed with rc=%d\n", rc);
		goto out;
	}

	rc = kvm_s390_gib_init(GAL_ISC);
	if (rc)
		goto out;

	return 0;

out:
	kvm_arch_exit();
	return rc;
}

void kvm_arch_exit(void)
{
	kvm_s390_gib_destroy();
	debug_unregister(kvm_s390_dbf);
	debug_unregister(kvm_s390_dbf_uv);
}

/* Section: device related */
long kvm_arch_dev_ioctl(struct file *filp,
			unsigned int ioctl, unsigned long arg)
{
	if (ioctl == KVM_S390_ENABLE_SIE)
		return s390_enable_sie();
	return -EINVAL;
}

int kvm_vm_ioctl_check_extension(struct kvm *kvm, long ext)
{
	int r;

	switch (ext) {
	case KVM_CAP_S390_PSW:
	case KVM_CAP_S390_GMAP:
	case KVM_CAP_SYNC_MMU:
#ifdef CONFIG_KVM_S390_UCONTROL
	case KVM_CAP_S390_UCONTROL:
#endif
	case KVM_CAP_ASYNC_PF:
	case KVM_CAP_SYNC_REGS:
	case KVM_CAP_ONE_REG:
	case KVM_CAP_ENABLE_CAP:
	case KVM_CAP_S390_CSS_SUPPORT:
	case KVM_CAP_IOEVENTFD:
	case KVM_CAP_DEVICE_CTRL:
	case KVM_CAP_S390_IRQCHIP:
	case KVM_CAP_VM_ATTRIBUTES:
	case KVM_CAP_MP_STATE:
	case KVM_CAP_IMMEDIATE_EXIT:
	case KVM_CAP_S390_INJECT_IRQ:
	case KVM_CAP_S390_USER_SIGP:
	case KVM_CAP_S390_USER_STSI:
	case KVM_CAP_S390_SKEYS:
	case KVM_CAP_S390_IRQ_STATE:
	case KVM_CAP_S390_USER_INSTR0:
	case KVM_CAP_S390_CMMA_MIGRATION:
	case KVM_CAP_S390_AIS:
	case KVM_CAP_S390_AIS_MIGRATION:
	case KVM_CAP_S390_VCPU_RESETS:
	case KVM_CAP_SET_GUEST_DEBUG:
	case KVM_CAP_S390_DIAG318:
		r = 1;
		break;
	case KVM_CAP_SET_GUEST_DEBUG2:
		r = KVM_GUESTDBG_VALID_MASK;
		break;
	case KVM_CAP_S390_HPAGE_1M:
		r = 0;
		if (hpage && !kvm_is_ucontrol(kvm))
			r = 1;
		break;
	case KVM_CAP_S390_MEM_OP:
		r = MEM_OP_MAX_SIZE;
		break;
	case KVM_CAP_NR_VCPUS:
	case KVM_CAP_MAX_VCPUS:
	case KVM_CAP_MAX_VCPU_ID:
		r = KVM_S390_BSCA_CPU_SLOTS;
		if (!kvm_s390_use_sca_entries())
			r = KVM_MAX_VCPUS;
		else if (sclp.has_esca && sclp.has_64bscao)
			r = KVM_S390_ESCA_CPU_SLOTS;
		if (ext == KVM_CAP_NR_VCPUS)
			r = min_t(unsigned int, num_online_cpus(), r);
		break;
	case KVM_CAP_S390_COW:
		r = MACHINE_HAS_ESOP;
		break;
	case KVM_CAP_S390_VECTOR_REGISTERS:
		r = MACHINE_HAS_VX;
		break;
	case KVM_CAP_S390_RI:
		r = test_facility(64);
		break;
	case KVM_CAP_S390_GS:
		r = test_facility(133);
		break;
	case KVM_CAP_S390_BPB:
		r = test_facility(82);
		break;
	case KVM_CAP_S390_PROTECTED:
		r = is_prot_virt_host();
		break;
	default:
		r = 0;
	}
	return r;
}

void kvm_arch_sync_dirty_log(struct kvm *kvm, struct kvm_memory_slot *memslot)
{
	int i;
	gfn_t cur_gfn, last_gfn;
	unsigned long gaddr, vmaddr;
	struct gmap *gmap = kvm->arch.gmap;
	DECLARE_BITMAP(bitmap, _PAGE_ENTRIES);

	/* Loop over all guest segments */
	cur_gfn = memslot->base_gfn;
	last_gfn = memslot->base_gfn + memslot->npages;
	for (; cur_gfn <= last_gfn; cur_gfn += _PAGE_ENTRIES) {
		gaddr = gfn_to_gpa(cur_gfn);
		vmaddr = gfn_to_hva_memslot(memslot, cur_gfn);
		if (kvm_is_error_hva(vmaddr))
			continue;

		bitmap_zero(bitmap, _PAGE_ENTRIES);
		gmap_sync_dirty_log_pmd(gmap, bitmap, gaddr, vmaddr);
		for (i = 0; i < _PAGE_ENTRIES; i++) {
			if (test_bit(i, bitmap))
				mark_page_dirty(kvm, cur_gfn + i);
		}

		if (fatal_signal_pending(current))
			return;
		cond_resched();
	}
}

/* Section: vm related */
static void sca_del_vcpu(struct kvm_vcpu *vcpu);

/*
 * Get (and clear) the dirty memory log for a memory slot.
 */
int kvm_vm_ioctl_get_dirty_log(struct kvm *kvm,
			       struct kvm_dirty_log *log)
{
	int r;
	unsigned long n;
	struct kvm_memory_slot *memslot;
	int is_dirty;

	if (kvm_is_ucontrol(kvm))
		return -EINVAL;

	mutex_lock(&kvm->slots_lock);

	r = -EINVAL;
	if (log->slot >= KVM_USER_MEM_SLOTS)
		goto out;

	r = kvm_get_dirty_log(kvm, log, &is_dirty, &memslot);
	if (r)
		goto out;

	/* Clear the dirty log */
	if (is_dirty) {
		n = kvm_dirty_bitmap_bytes(memslot);
		memset(memslot->dirty_bitmap, 0, n);
	}
	r = 0;
out:
	mutex_unlock(&kvm->slots_lock);
	return r;
}

static void icpt_operexc_on_all_vcpus(struct kvm *kvm)
{
	unsigned long i;
	struct kvm_vcpu *vcpu;

	kvm_for_each_vcpu(i, vcpu, kvm) {
		kvm_s390_sync_request(KVM_REQ_ICPT_OPEREXC, vcpu);
	}
}

int kvm_vm_ioctl_enable_cap(struct kvm *kvm, struct kvm_enable_cap *cap)
{
	int r;

	if (cap->flags)
		return -EINVAL;

	switch (cap->cap) {
	case KVM_CAP_S390_IRQCHIP:
		VM_EVENT(kvm, 3, "%s", "ENABLE: CAP_S390_IRQCHIP");
		kvm->arch.use_irqchip = 1;
		r = 0;
		break;
	case KVM_CAP_S390_USER_SIGP:
		VM_EVENT(kvm, 3, "%s", "ENABLE: CAP_S390_USER_SIGP");
		kvm->arch.user_sigp = 1;
		r = 0;
		break;
	case KVM_CAP_S390_VECTOR_REGISTERS:
		mutex_lock(&kvm->lock);
		if (kvm->created_vcpus) {
			r = -EBUSY;
		} else if (MACHINE_HAS_VX) {
			set_kvm_facility(kvm->arch.model.fac_mask, 129);
			set_kvm_facility(kvm->arch.model.fac_list, 129);
			if (test_facility(134)) {
				set_kvm_facility(kvm->arch.model.fac_mask, 134);
				set_kvm_facility(kvm->arch.model.fac_list, 134);
			}
			if (test_facility(135)) {
				set_kvm_facility(kvm->arch.model.fac_mask, 135);
				set_kvm_facility(kvm->arch.model.fac_list, 135);
			}
			if (test_facility(148)) {
				set_kvm_facility(kvm->arch.model.fac_mask, 148);
				set_kvm_facility(kvm->arch.model.fac_list, 148);
			}
			if (test_facility(152)) {
				set_kvm_facility(kvm->arch.model.fac_mask, 152);
				set_kvm_facility(kvm->arch.model.fac_list, 152);
			}
			if (test_facility(192)) {
				set_kvm_facility(kvm->arch.model.fac_mask, 192);
				set_kvm_facility(kvm->arch.model.fac_list, 192);
			}
			r = 0;
		} else
			r = -EINVAL;
		mutex_unlock(&kvm->lock);
		VM_EVENT(kvm, 3, "ENABLE: CAP_S390_VECTOR_REGISTERS %s",
			 r ? "(not available)" : "(success)");
		break;
	case KVM_CAP_S390_RI:
		r = -EINVAL;
		mutex_lock(&kvm->lock);
		if (kvm->created_vcpus) {
			r = -EBUSY;
		} else if (test_facility(64)) {
			set_kvm_facility(kvm->arch.model.fac_mask, 64);
			set_kvm_facility(kvm->arch.model.fac_list, 64);
			r = 0;
		}
		mutex_unlock(&kvm->lock);
		VM_EVENT(kvm, 3, "ENABLE: CAP_S390_RI %s",
			 r ? "(not available)" : "(success)");
		break;
	case KVM_CAP_S390_AIS:
		mutex_lock(&kvm->lock);
		if (kvm->created_vcpus) {
			r = -EBUSY;
		} else {
			set_kvm_facility(kvm->arch.model.fac_mask, 72);
			set_kvm_facility(kvm->arch.model.fac_list, 72);
			r = 0;
		}
		mutex_unlock(&kvm->lock);
		VM_EVENT(kvm, 3, "ENABLE: AIS %s",
			 r ? "(not available)" : "(success)");
		break;
	case KVM_CAP_S390_GS:
		r = -EINVAL;
		mutex_lock(&kvm->lock);
		if (kvm->created_vcpus) {
			r = -EBUSY;
		} else if (test_facility(133)) {
			set_kvm_facility(kvm->arch.model.fac_mask, 133);
			set_kvm_facility(kvm->arch.model.fac_list, 133);
			r = 0;
		}
		mutex_unlock(&kvm->lock);
		VM_EVENT(kvm, 3, "ENABLE: CAP_S390_GS %s",
			 r ? "(not available)" : "(success)");
		break;
	case KVM_CAP_S390_HPAGE_1M:
		mutex_lock(&kvm->lock);
		if (kvm->created_vcpus)
			r = -EBUSY;
		else if (!hpage || kvm->arch.use_cmma || kvm_is_ucontrol(kvm))
			r = -EINVAL;
		else {
			r = 0;
			mmap_write_lock(kvm->mm);
			kvm->mm->context.allow_gmap_hpage_1m = 1;
			mmap_write_unlock(kvm->mm);
			/*
			 * We might have to create fake 4k page
			 * tables. To avoid that the hardware works on
			 * stale PGSTEs, we emulate these instructions.
			 */
			kvm->arch.use_skf = 0;
			kvm->arch.use_pfmfi = 0;
		}
		mutex_unlock(&kvm->lock);
		VM_EVENT(kvm, 3, "ENABLE: CAP_S390_HPAGE %s",
			 r ? "(not available)" : "(success)");
		break;
	case KVM_CAP_S390_USER_STSI:
		VM_EVENT(kvm, 3, "%s", "ENABLE: CAP_S390_USER_STSI");
		kvm->arch.user_stsi = 1;
		r = 0;
		break;
	case KVM_CAP_S390_USER_INSTR0:
		VM_EVENT(kvm, 3, "%s", "ENABLE: CAP_S390_USER_INSTR0");
		kvm->arch.user_instr0 = 1;
		icpt_operexc_on_all_vcpus(kvm);
		r = 0;
		break;
	default:
		r = -EINVAL;
		break;
	}
	return r;
}

static int kvm_s390_get_mem_control(struct kvm *kvm, struct kvm_device_attr *attr)
{
	int ret;

	switch (attr->attr) {
	case KVM_S390_VM_MEM_LIMIT_SIZE:
		ret = 0;
		VM_EVENT(kvm, 3, "QUERY: max guest memory: %lu bytes",
			 kvm->arch.mem_limit);
		if (put_user(kvm->arch.mem_limit, (u64 __user *)attr->addr))
			ret = -EFAULT;
		break;
	default:
		ret = -ENXIO;
		break;
	}
	return ret;
}

static int kvm_s390_set_mem_control(struct kvm *kvm, struct kvm_device_attr *attr)
{
	int ret;
	unsigned int idx;
	switch (attr->attr) {
	case KVM_S390_VM_MEM_ENABLE_CMMA:
		ret = -ENXIO;
		if (!sclp.has_cmma)
			break;

		VM_EVENT(kvm, 3, "%s", "ENABLE: CMMA support");
		mutex_lock(&kvm->lock);
		if (kvm->created_vcpus)
			ret = -EBUSY;
		else if (kvm->mm->context.allow_gmap_hpage_1m)
			ret = -EINVAL;
		else {
			kvm->arch.use_cmma = 1;
			/* Not compatible with cmma. */
			kvm->arch.use_pfmfi = 0;
			ret = 0;
		}
		mutex_unlock(&kvm->lock);
		break;
	case KVM_S390_VM_MEM_CLR_CMMA:
		ret = -ENXIO;
		if (!sclp.has_cmma)
			break;
		ret = -EINVAL;
		if (!kvm->arch.use_cmma)
			break;

		VM_EVENT(kvm, 3, "%s", "RESET: CMMA states");
		mutex_lock(&kvm->lock);
		idx = srcu_read_lock(&kvm->srcu);
		s390_reset_cmma(kvm->arch.gmap->mm);
		srcu_read_unlock(&kvm->srcu, idx);
		mutex_unlock(&kvm->lock);
		ret = 0;
		break;
	case KVM_S390_VM_MEM_LIMIT_SIZE: {
		unsigned long new_limit;

		if (kvm_is_ucontrol(kvm))
			return -EINVAL;

		if (get_user(new_limit, (u64 __user *)attr->addr))
			return -EFAULT;

		if (kvm->arch.mem_limit != KVM_S390_NO_MEM_LIMIT &&
		    new_limit > kvm->arch.mem_limit)
			return -E2BIG;

		if (!new_limit)
			return -EINVAL;

		/* gmap_create takes last usable address */
		if (new_limit != KVM_S390_NO_MEM_LIMIT)
			new_limit -= 1;

		ret = -EBUSY;
		mutex_lock(&kvm->lock);
		if (!kvm->created_vcpus) {
			/* gmap_create will round the limit up */
			struct gmap *new = gmap_create(current->mm, new_limit);

			if (!new) {
				ret = -ENOMEM;
			} else {
				gmap_remove(kvm->arch.gmap);
				new->private = kvm;
				kvm->arch.gmap = new;
				ret = 0;
			}
		}
		mutex_unlock(&kvm->lock);
		VM_EVENT(kvm, 3, "SET: max guest address: %lu", new_limit);
		VM_EVENT(kvm, 3, "New guest asce: 0x%pK",
			 (void *) kvm->arch.gmap->asce);
		break;
	}
	default:
		ret = -ENXIO;
		break;
	}
	return ret;
}

static void kvm_s390_vcpu_crypto_setup(struct kvm_vcpu *vcpu);

void kvm_s390_vcpu_crypto_reset_all(struct kvm *kvm)
{
	struct kvm_vcpu *vcpu;
	unsigned long i;

	kvm_s390_vcpu_block_all(kvm);

	kvm_for_each_vcpu(i, vcpu, kvm) {
		kvm_s390_vcpu_crypto_setup(vcpu);
		/* recreate the shadow crycb by leaving the VSIE handler */
		kvm_s390_sync_request(KVM_REQ_VSIE_RESTART, vcpu);
	}

	kvm_s390_vcpu_unblock_all(kvm);
}

static int kvm_s390_vm_set_crypto(struct kvm *kvm, struct kvm_device_attr *attr)
{
	mutex_lock(&kvm->lock);
	switch (attr->attr) {
	case KVM_S390_VM_CRYPTO_ENABLE_AES_KW:
		if (!test_kvm_facility(kvm, 76)) {
			mutex_unlock(&kvm->lock);
			return -EINVAL;
		}
		get_random_bytes(
			kvm->arch.crypto.crycb->aes_wrapping_key_mask,
			sizeof(kvm->arch.crypto.crycb->aes_wrapping_key_mask));
		kvm->arch.crypto.aes_kw = 1;
		VM_EVENT(kvm, 3, "%s", "ENABLE: AES keywrapping support");
		break;
	case KVM_S390_VM_CRYPTO_ENABLE_DEA_KW:
		if (!test_kvm_facility(kvm, 76)) {
			mutex_unlock(&kvm->lock);
			return -EINVAL;
		}
		get_random_bytes(
			kvm->arch.crypto.crycb->dea_wrapping_key_mask,
			sizeof(kvm->arch.crypto.crycb->dea_wrapping_key_mask));
		kvm->arch.crypto.dea_kw = 1;
		VM_EVENT(kvm, 3, "%s", "ENABLE: DEA keywrapping support");
		break;
	case KVM_S390_VM_CRYPTO_DISABLE_AES_KW:
		if (!test_kvm_facility(kvm, 76)) {
			mutex_unlock(&kvm->lock);
			return -EINVAL;
		}
		kvm->arch.crypto.aes_kw = 0;
		memset(kvm->arch.crypto.crycb->aes_wrapping_key_mask, 0,
			sizeof(kvm->arch.crypto.crycb->aes_wrapping_key_mask));
		VM_EVENT(kvm, 3, "%s", "DISABLE: AES keywrapping support");
		break;
	case KVM_S390_VM_CRYPTO_DISABLE_DEA_KW:
		if (!test_kvm_facility(kvm, 76)) {
			mutex_unlock(&kvm->lock);
			return -EINVAL;
		}
		kvm->arch.crypto.dea_kw = 0;
		memset(kvm->arch.crypto.crycb->dea_wrapping_key_mask, 0,
			sizeof(kvm->arch.crypto.crycb->dea_wrapping_key_mask));
		VM_EVENT(kvm, 3, "%s", "DISABLE: DEA keywrapping support");
		break;
	case KVM_S390_VM_CRYPTO_ENABLE_APIE:
		if (!ap_instructions_available()) {
			mutex_unlock(&kvm->lock);
			return -EOPNOTSUPP;
		}
		kvm->arch.crypto.apie = 1;
		break;
	case KVM_S390_VM_CRYPTO_DISABLE_APIE:
		if (!ap_instructions_available()) {
			mutex_unlock(&kvm->lock);
			return -EOPNOTSUPP;
		}
		kvm->arch.crypto.apie = 0;
		break;
	default:
		mutex_unlock(&kvm->lock);
		return -ENXIO;
	}

	kvm_s390_vcpu_crypto_reset_all(kvm);
	mutex_unlock(&kvm->lock);
	return 0;
}

static void kvm_s390_sync_request_broadcast(struct kvm *kvm, int req)
{
	unsigned long cx;
	struct kvm_vcpu *vcpu;

	kvm_for_each_vcpu(cx, vcpu, kvm)
		kvm_s390_sync_request(req, vcpu);
}

/*
 * Must be called with kvm->srcu held to avoid races on memslots, and with
 * kvm->slots_lock to avoid races with ourselves and kvm_s390_vm_stop_migration.
 */
static int kvm_s390_vm_start_migration(struct kvm *kvm)
{
	struct kvm_memory_slot *ms;
	struct kvm_memslots *slots;
	unsigned long ram_pages = 0;
	int bkt;

	/* migration mode already enabled */
	if (kvm->arch.migration_mode)
		return 0;
	slots = kvm_memslots(kvm);
	if (!slots || kvm_memslots_empty(slots))
		return -EINVAL;

	if (!kvm->arch.use_cmma) {
		kvm->arch.migration_mode = 1;
		return 0;
	}
	/* mark all the pages in active slots as dirty */
	kvm_for_each_memslot(ms, bkt, slots) {
		if (!ms->dirty_bitmap)
			return -EINVAL;
		/*
		 * The second half of the bitmap is only used on x86,
		 * and would be wasted otherwise, so we put it to good
		 * use here to keep track of the state of the storage
		 * attributes.
		 */
		memset(kvm_second_dirty_bitmap(ms), 0xff, kvm_dirty_bitmap_bytes(ms));
		ram_pages += ms->npages;
	}
	atomic64_set(&kvm->arch.cmma_dirty_pages, ram_pages);
	kvm->arch.migration_mode = 1;
	kvm_s390_sync_request_broadcast(kvm, KVM_REQ_START_MIGRATION);
	return 0;
}

/*
 * Must be called with kvm->slots_lock to avoid races with ourselves and
 * kvm_s390_vm_start_migration.
 */
static int kvm_s390_vm_stop_migration(struct kvm *kvm)
{
	/* migration mode already disabled */
	if (!kvm->arch.migration_mode)
		return 0;
	kvm->arch.migration_mode = 0;
	if (kvm->arch.use_cmma)
		kvm_s390_sync_request_broadcast(kvm, KVM_REQ_STOP_MIGRATION);
	return 0;
}

static int kvm_s390_vm_set_migration(struct kvm *kvm,
				     struct kvm_device_attr *attr)
{
	int res = -ENXIO;

	mutex_lock(&kvm->slots_lock);
	switch (attr->attr) {
	case KVM_S390_VM_MIGRATION_START:
		res = kvm_s390_vm_start_migration(kvm);
		break;
	case KVM_S390_VM_MIGRATION_STOP:
		res = kvm_s390_vm_stop_migration(kvm);
		break;
	default:
		break;
	}
	mutex_unlock(&kvm->slots_lock);

	return res;
}

static int kvm_s390_vm_get_migration(struct kvm *kvm,
				     struct kvm_device_attr *attr)
{
	u64 mig = kvm->arch.migration_mode;

	if (attr->attr != KVM_S390_VM_MIGRATION_STATUS)
		return -ENXIO;

	if (copy_to_user((void __user *)attr->addr, &mig, sizeof(mig)))
		return -EFAULT;
	return 0;
}

static int kvm_s390_set_tod_ext(struct kvm *kvm, struct kvm_device_attr *attr)
{
	struct kvm_s390_vm_tod_clock gtod;

	if (copy_from_user(&gtod, (void __user *)attr->addr, sizeof(gtod)))
		return -EFAULT;

	if (!test_kvm_facility(kvm, 139) && gtod.epoch_idx)
		return -EINVAL;
	kvm_s390_set_tod_clock(kvm, &gtod);

	VM_EVENT(kvm, 3, "SET: TOD extension: 0x%x, TOD base: 0x%llx",
		gtod.epoch_idx, gtod.tod);

	return 0;
}

static int kvm_s390_set_tod_high(struct kvm *kvm, struct kvm_device_attr *attr)
{
	u8 gtod_high;

	if (copy_from_user(&gtod_high, (void __user *)attr->addr,
					   sizeof(gtod_high)))
		return -EFAULT;

	if (gtod_high != 0)
		return -EINVAL;
	VM_EVENT(kvm, 3, "SET: TOD extension: 0x%x", gtod_high);

	return 0;
}

static int kvm_s390_set_tod_low(struct kvm *kvm, struct kvm_device_attr *attr)
{
	struct kvm_s390_vm_tod_clock gtod = { 0 };

	if (copy_from_user(&gtod.tod, (void __user *)attr->addr,
			   sizeof(gtod.tod)))
		return -EFAULT;

	kvm_s390_set_tod_clock(kvm, &gtod);
	VM_EVENT(kvm, 3, "SET: TOD base: 0x%llx", gtod.tod);
	return 0;
}

static int kvm_s390_set_tod(struct kvm *kvm, struct kvm_device_attr *attr)
{
	int ret;

	if (attr->flags)
		return -EINVAL;

	switch (attr->attr) {
	case KVM_S390_VM_TOD_EXT:
		ret = kvm_s390_set_tod_ext(kvm, attr);
		break;
	case KVM_S390_VM_TOD_HIGH:
		ret = kvm_s390_set_tod_high(kvm, attr);
		break;
	case KVM_S390_VM_TOD_LOW:
		ret = kvm_s390_set_tod_low(kvm, attr);
		break;
	default:
		ret = -ENXIO;
		break;
	}
	return ret;
}

static void kvm_s390_get_tod_clock(struct kvm *kvm,
				   struct kvm_s390_vm_tod_clock *gtod)
{
	union tod_clock clk;

	preempt_disable();

	store_tod_clock_ext(&clk);

	gtod->tod = clk.tod + kvm->arch.epoch;
	gtod->epoch_idx = 0;
	if (test_kvm_facility(kvm, 139)) {
		gtod->epoch_idx = clk.ei + kvm->arch.epdx;
		if (gtod->tod < clk.tod)
			gtod->epoch_idx += 1;
	}

	preempt_enable();
}

static int kvm_s390_get_tod_ext(struct kvm *kvm, struct kvm_device_attr *attr)
{
	struct kvm_s390_vm_tod_clock gtod;

	memset(&gtod, 0, sizeof(gtod));
	kvm_s390_get_tod_clock(kvm, &gtod);
	if (copy_to_user((void __user *)attr->addr, &gtod, sizeof(gtod)))
		return -EFAULT;

	VM_EVENT(kvm, 3, "QUERY: TOD extension: 0x%x, TOD base: 0x%llx",
		gtod.epoch_idx, gtod.tod);
	return 0;
}

static int kvm_s390_get_tod_high(struct kvm *kvm, struct kvm_device_attr *attr)
{
	u8 gtod_high = 0;

	if (copy_to_user((void __user *)attr->addr, &gtod_high,
					 sizeof(gtod_high)))
		return -EFAULT;
	VM_EVENT(kvm, 3, "QUERY: TOD extension: 0x%x", gtod_high);

	return 0;
}

static int kvm_s390_get_tod_low(struct kvm *kvm, struct kvm_device_attr *attr)
{
	u64 gtod;

	gtod = kvm_s390_get_tod_clock_fast(kvm);
	if (copy_to_user((void __user *)attr->addr, &gtod, sizeof(gtod)))
		return -EFAULT;
	VM_EVENT(kvm, 3, "QUERY: TOD base: 0x%llx", gtod);

	return 0;
}

static int kvm_s390_get_tod(struct kvm *kvm, struct kvm_device_attr *attr)
{
	int ret;

	if (attr->flags)
		return -EINVAL;

	switch (attr->attr) {
	case KVM_S390_VM_TOD_EXT:
		ret = kvm_s390_get_tod_ext(kvm, attr);
		break;
	case KVM_S390_VM_TOD_HIGH:
		ret = kvm_s390_get_tod_high(kvm, attr);
		break;
	case KVM_S390_VM_TOD_LOW:
		ret = kvm_s390_get_tod_low(kvm, attr);
		break;
	default:
		ret = -ENXIO;
		break;
	}
	return ret;
}

static int kvm_s390_set_processor(struct kvm *kvm, struct kvm_device_attr *attr)
{
	struct kvm_s390_vm_cpu_processor *proc;
	u16 lowest_ibc, unblocked_ibc;
	int ret = 0;

	mutex_lock(&kvm->lock);
	if (kvm->created_vcpus) {
		ret = -EBUSY;
		goto out;
	}
	proc = kzalloc(sizeof(*proc), GFP_KERNEL_ACCOUNT);
	if (!proc) {
		ret = -ENOMEM;
		goto out;
	}
	if (!copy_from_user(proc, (void __user *)attr->addr,
			    sizeof(*proc))) {
		kvm->arch.model.cpuid = proc->cpuid;
		lowest_ibc = sclp.ibc >> 16 & 0xfff;
		unblocked_ibc = sclp.ibc & 0xfff;
		if (lowest_ibc && proc->ibc) {
			if (proc->ibc > unblocked_ibc)
				kvm->arch.model.ibc = unblocked_ibc;
			else if (proc->ibc < lowest_ibc)
				kvm->arch.model.ibc = lowest_ibc;
			else
				kvm->arch.model.ibc = proc->ibc;
		}
		memcpy(kvm->arch.model.fac_list, proc->fac_list,
		       S390_ARCH_FAC_LIST_SIZE_BYTE);
		VM_EVENT(kvm, 3, "SET: guest ibc: 0x%4.4x, guest cpuid: 0x%16.16llx",
			 kvm->arch.model.ibc,
			 kvm->arch.model.cpuid);
		VM_EVENT(kvm, 3, "SET: guest faclist: 0x%16.16llx.%16.16llx.%16.16llx",
			 kvm->arch.model.fac_list[0],
			 kvm->arch.model.fac_list[1],
			 kvm->arch.model.fac_list[2]);
	} else
		ret = -EFAULT;
	kfree(proc);
out:
	mutex_unlock(&kvm->lock);
	return ret;
}

static int kvm_s390_set_processor_feat(struct kvm *kvm,
				       struct kvm_device_attr *attr)
{
	struct kvm_s390_vm_cpu_feat data;

	if (copy_from_user(&data, (void __user *)attr->addr, sizeof(data)))
		return -EFAULT;
	if (!bitmap_subset((unsigned long *) data.feat,
			   kvm_s390_available_cpu_feat,
			   KVM_S390_VM_CPU_FEAT_NR_BITS))
		return -EINVAL;

	mutex_lock(&kvm->lock);
	if (kvm->created_vcpus) {
		mutex_unlock(&kvm->lock);
		return -EBUSY;
	}
	bitmap_copy(kvm->arch.cpu_feat, (unsigned long *) data.feat,
		    KVM_S390_VM_CPU_FEAT_NR_BITS);
	mutex_unlock(&kvm->lock);
	VM_EVENT(kvm, 3, "SET: guest feat: 0x%16.16llx.0x%16.16llx.0x%16.16llx",
			 data.feat[0],
			 data.feat[1],
			 data.feat[2]);
	return 0;
}

static int kvm_s390_set_processor_subfunc(struct kvm *kvm,
					  struct kvm_device_attr *attr)
{
	mutex_lock(&kvm->lock);
	if (kvm->created_vcpus) {
		mutex_unlock(&kvm->lock);
		return -EBUSY;
	}

	if (copy_from_user(&kvm->arch.model.subfuncs, (void __user *)attr->addr,
			   sizeof(struct kvm_s390_vm_cpu_subfunc))) {
		mutex_unlock(&kvm->lock);
		return -EFAULT;
	}
	mutex_unlock(&kvm->lock);

	VM_EVENT(kvm, 3, "SET: guest PLO    subfunc 0x%16.16lx.%16.16lx.%16.16lx.%16.16lx",
		 ((unsigned long *) &kvm->arch.model.subfuncs.plo)[0],
		 ((unsigned long *) &kvm->arch.model.subfuncs.plo)[1],
		 ((unsigned long *) &kvm->arch.model.subfuncs.plo)[2],
		 ((unsigned long *) &kvm->arch.model.subfuncs.plo)[3]);
	VM_EVENT(kvm, 3, "SET: guest PTFF   subfunc 0x%16.16lx.%16.16lx",
		 ((unsigned long *) &kvm->arch.model.subfuncs.ptff)[0],
		 ((unsigned long *) &kvm->arch.model.subfuncs.ptff)[1]);
	VM_EVENT(kvm, 3, "SET: guest KMAC   subfunc 0x%16.16lx.%16.16lx",
		 ((unsigned long *) &kvm->arch.model.subfuncs.kmac)[0],
		 ((unsigned long *) &kvm->arch.model.subfuncs.kmac)[1]);
	VM_EVENT(kvm, 3, "SET: guest KMC    subfunc 0x%16.16lx.%16.16lx",
		 ((unsigned long *) &kvm->arch.model.subfuncs.kmc)[0],
		 ((unsigned long *) &kvm->arch.model.subfuncs.kmc)[1]);
	VM_EVENT(kvm, 3, "SET: guest KM     subfunc 0x%16.16lx.%16.16lx",
		 ((unsigned long *) &kvm->arch.model.subfuncs.km)[0],
		 ((unsigned long *) &kvm->arch.model.subfuncs.km)[1]);
	VM_EVENT(kvm, 3, "SET: guest KIMD   subfunc 0x%16.16lx.%16.16lx",
		 ((unsigned long *) &kvm->arch.model.subfuncs.kimd)[0],
		 ((unsigned long *) &kvm->arch.model.subfuncs.kimd)[1]);
	VM_EVENT(kvm, 3, "SET: guest KLMD   subfunc 0x%16.16lx.%16.16lx",
		 ((unsigned long *) &kvm->arch.model.subfuncs.klmd)[0],
		 ((unsigned long *) &kvm->arch.model.subfuncs.klmd)[1]);
	VM_EVENT(kvm, 3, "SET: guest PCKMO  subfunc 0x%16.16lx.%16.16lx",
		 ((unsigned long *) &kvm->arch.model.subfuncs.pckmo)[0],
		 ((unsigned long *) &kvm->arch.model.subfuncs.pckmo)[1]);
	VM_EVENT(kvm, 3, "SET: guest KMCTR  subfunc 0x%16.16lx.%16.16lx",
		 ((unsigned long *) &kvm->arch.model.subfuncs.kmctr)[0],
		 ((unsigned long *) &kvm->arch.model.subfuncs.kmctr)[1]);
	VM_EVENT(kvm, 3, "SET: guest KMF    subfunc 0x%16.16lx.%16.16lx",
		 ((unsigned long *) &kvm->arch.model.subfuncs.kmf)[0],
		 ((unsigned long *) &kvm->arch.model.subfuncs.kmf)[1]);
	VM_EVENT(kvm, 3, "SET: guest KMO    subfunc 0x%16.16lx.%16.16lx",
		 ((unsigned long *) &kvm->arch.model.subfuncs.kmo)[0],
		 ((unsigned long *) &kvm->arch.model.subfuncs.kmo)[1]);
	VM_EVENT(kvm, 3, "SET: guest PCC    subfunc 0x%16.16lx.%16.16lx",
		 ((unsigned long *) &kvm->arch.model.subfuncs.pcc)[0],
		 ((unsigned long *) &kvm->arch.model.subfuncs.pcc)[1]);
	VM_EVENT(kvm, 3, "SET: guest PPNO   subfunc 0x%16.16lx.%16.16lx",
		 ((unsigned long *) &kvm->arch.model.subfuncs.ppno)[0],
		 ((unsigned long *) &kvm->arch.model.subfuncs.ppno)[1]);
	VM_EVENT(kvm, 3, "SET: guest KMA    subfunc 0x%16.16lx.%16.16lx",
		 ((unsigned long *) &kvm->arch.model.subfuncs.kma)[0],
		 ((unsigned long *) &kvm->arch.model.subfuncs.kma)[1]);
	VM_EVENT(kvm, 3, "SET: guest KDSA   subfunc 0x%16.16lx.%16.16lx",
		 ((unsigned long *) &kvm->arch.model.subfuncs.kdsa)[0],
		 ((unsigned long *) &kvm->arch.model.subfuncs.kdsa)[1]);
	VM_EVENT(kvm, 3, "SET: guest SORTL  subfunc 0x%16.16lx.%16.16lx.%16.16lx.%16.16lx",
		 ((unsigned long *) &kvm->arch.model.subfuncs.sortl)[0],
		 ((unsigned long *) &kvm->arch.model.subfuncs.sortl)[1],
		 ((unsigned long *) &kvm->arch.model.subfuncs.sortl)[2],
		 ((unsigned long *) &kvm->arch.model.subfuncs.sortl)[3]);
	VM_EVENT(kvm, 3, "SET: guest DFLTCC subfunc 0x%16.16lx.%16.16lx.%16.16lx.%16.16lx",
		 ((unsigned long *) &kvm->arch.model.subfuncs.dfltcc)[0],
		 ((unsigned long *) &kvm->arch.model.subfuncs.dfltcc)[1],
		 ((unsigned long *) &kvm->arch.model.subfuncs.dfltcc)[2],
		 ((unsigned long *) &kvm->arch.model.subfuncs.dfltcc)[3]);

	return 0;
}

static int kvm_s390_set_cpu_model(struct kvm *kvm, struct kvm_device_attr *attr)
{
	int ret = -ENXIO;

	switch (attr->attr) {
	case KVM_S390_VM_CPU_PROCESSOR:
		ret = kvm_s390_set_processor(kvm, attr);
		break;
	case KVM_S390_VM_CPU_PROCESSOR_FEAT:
		ret = kvm_s390_set_processor_feat(kvm, attr);
		break;
	case KVM_S390_VM_CPU_PROCESSOR_SUBFUNC:
		ret = kvm_s390_set_processor_subfunc(kvm, attr);
		break;
	}
	return ret;
}

static int kvm_s390_get_processor(struct kvm *kvm, struct kvm_device_attr *attr)
{
	struct kvm_s390_vm_cpu_processor *proc;
	int ret = 0;

	proc = kzalloc(sizeof(*proc), GFP_KERNEL_ACCOUNT);
	if (!proc) {
		ret = -ENOMEM;
		goto out;
	}
	proc->cpuid = kvm->arch.model.cpuid;
	proc->ibc = kvm->arch.model.ibc;
	memcpy(&proc->fac_list, kvm->arch.model.fac_list,
	       S390_ARCH_FAC_LIST_SIZE_BYTE);
	VM_EVENT(kvm, 3, "GET: guest ibc: 0x%4.4x, guest cpuid: 0x%16.16llx",
		 kvm->arch.model.ibc,
		 kvm->arch.model.cpuid);
	VM_EVENT(kvm, 3, "GET: guest faclist: 0x%16.16llx.%16.16llx.%16.16llx",
		 kvm->arch.model.fac_list[0],
		 kvm->arch.model.fac_list[1],
		 kvm->arch.model.fac_list[2]);
	if (copy_to_user((void __user *)attr->addr, proc, sizeof(*proc)))
		ret = -EFAULT;
	kfree(proc);
out:
	return ret;
}

static int kvm_s390_get_machine(struct kvm *kvm, struct kvm_device_attr *attr)
{
	struct kvm_s390_vm_cpu_machine *mach;
	int ret = 0;

	mach = kzalloc(sizeof(*mach), GFP_KERNEL_ACCOUNT);
	if (!mach) {
		ret = -ENOMEM;
		goto out;
	}
	get_cpu_id((struct cpuid *) &mach->cpuid);
	mach->ibc = sclp.ibc;
	memcpy(&mach->fac_mask, kvm->arch.model.fac_mask,
	       S390_ARCH_FAC_LIST_SIZE_BYTE);
	memcpy((unsigned long *)&mach->fac_list, stfle_fac_list,
	       sizeof(stfle_fac_list));
	VM_EVENT(kvm, 3, "GET: host ibc:  0x%4.4x, host cpuid:  0x%16.16llx",
		 kvm->arch.model.ibc,
		 kvm->arch.model.cpuid);
	VM_EVENT(kvm, 3, "GET: host facmask:  0x%16.16llx.%16.16llx.%16.16llx",
		 mach->fac_mask[0],
		 mach->fac_mask[1],
		 mach->fac_mask[2]);
	VM_EVENT(kvm, 3, "GET: host faclist:  0x%16.16llx.%16.16llx.%16.16llx",
		 mach->fac_list[0],
		 mach->fac_list[1],
		 mach->fac_list[2]);
	if (copy_to_user((void __user *)attr->addr, mach, sizeof(*mach)))
		ret = -EFAULT;
	kfree(mach);
out:
	return ret;
}

static int kvm_s390_get_processor_feat(struct kvm *kvm,
				       struct kvm_device_attr *attr)
{
	struct kvm_s390_vm_cpu_feat data;

	bitmap_copy((unsigned long *) data.feat, kvm->arch.cpu_feat,
		    KVM_S390_VM_CPU_FEAT_NR_BITS);
	if (copy_to_user((void __user *)attr->addr, &data, sizeof(data)))
		return -EFAULT;
	VM_EVENT(kvm, 3, "GET: guest feat: 0x%16.16llx.0x%16.16llx.0x%16.16llx",
			 data.feat[0],
			 data.feat[1],
			 data.feat[2]);
	return 0;
}

static int kvm_s390_get_machine_feat(struct kvm *kvm,
				     struct kvm_device_attr *attr)
{
	struct kvm_s390_vm_cpu_feat data;

	bitmap_copy((unsigned long *) data.feat,
		    kvm_s390_available_cpu_feat,
		    KVM_S390_VM_CPU_FEAT_NR_BITS);
	if (copy_to_user((void __user *)attr->addr, &data, sizeof(data)))
		return -EFAULT;
	VM_EVENT(kvm, 3, "GET: host feat:  0x%16.16llx.0x%16.16llx.0x%16.16llx",
			 data.feat[0],
			 data.feat[1],
			 data.feat[2]);
	return 0;
}

static int kvm_s390_get_processor_subfunc(struct kvm *kvm,
					  struct kvm_device_attr *attr)
{
	if (copy_to_user((void __user *)attr->addr, &kvm->arch.model.subfuncs,
	    sizeof(struct kvm_s390_vm_cpu_subfunc)))
		return -EFAULT;

	VM_EVENT(kvm, 3, "GET: guest PLO    subfunc 0x%16.16lx.%16.16lx.%16.16lx.%16.16lx",
		 ((unsigned long *) &kvm->arch.model.subfuncs.plo)[0],
		 ((unsigned long *) &kvm->arch.model.subfuncs.plo)[1],
		 ((unsigned long *) &kvm->arch.model.subfuncs.plo)[2],
		 ((unsigned long *) &kvm->arch.model.subfuncs.plo)[3]);
	VM_EVENT(kvm, 3, "GET: guest PTFF   subfunc 0x%16.16lx.%16.16lx",
		 ((unsigned long *) &kvm->arch.model.subfuncs.ptff)[0],
		 ((unsigned long *) &kvm->arch.model.subfuncs.ptff)[1]);
	VM_EVENT(kvm, 3, "GET: guest KMAC   subfunc 0x%16.16lx.%16.16lx",
		 ((unsigned long *) &kvm->arch.model.subfuncs.kmac)[0],
		 ((unsigned long *) &kvm->arch.model.subfuncs.kmac)[1]);
	VM_EVENT(kvm, 3, "GET: guest KMC    subfunc 0x%16.16lx.%16.16lx",
		 ((unsigned long *) &kvm->arch.model.subfuncs.kmc)[0],
		 ((unsigned long *) &kvm->arch.model.subfuncs.kmc)[1]);
	VM_EVENT(kvm, 3, "GET: guest KM     subfunc 0x%16.16lx.%16.16lx",
		 ((unsigned long *) &kvm->arch.model.subfuncs.km)[0],
		 ((unsigned long *) &kvm->arch.model.subfuncs.km)[1]);
	VM_EVENT(kvm, 3, "GET: guest KIMD   subfunc 0x%16.16lx.%16.16lx",
		 ((unsigned long *) &kvm->arch.model.subfuncs.kimd)[0],
		 ((unsigned long *) &kvm->arch.model.subfuncs.kimd)[1]);
	VM_EVENT(kvm, 3, "GET: guest KLMD   subfunc 0x%16.16lx.%16.16lx",
		 ((unsigned long *) &kvm->arch.model.subfuncs.klmd)[0],
		 ((unsigned long *) &kvm->arch.model.subfuncs.klmd)[1]);
	VM_EVENT(kvm, 3, "GET: guest PCKMO  subfunc 0x%16.16lx.%16.16lx",
		 ((unsigned long *) &kvm->arch.model.subfuncs.pckmo)[0],
		 ((unsigned long *) &kvm->arch.model.subfuncs.pckmo)[1]);
	VM_EVENT(kvm, 3, "GET: guest KMCTR  subfunc 0x%16.16lx.%16.16lx",
		 ((unsigned long *) &kvm->arch.model.subfuncs.kmctr)[0],
		 ((unsigned long *) &kvm->arch.model.subfuncs.kmctr)[1]);
	VM_EVENT(kvm, 3, "GET: guest KMF    subfunc 0x%16.16lx.%16.16lx",
		 ((unsigned long *) &kvm->arch.model.subfuncs.kmf)[0],
		 ((unsigned long *) &kvm->arch.model.subfuncs.kmf)[1]);
	VM_EVENT(kvm, 3, "GET: guest KMO    subfunc 0x%16.16lx.%16.16lx",
		 ((unsigned long *) &kvm->arch.model.subfuncs.kmo)[0],
		 ((unsigned long *) &kvm->arch.model.subfuncs.kmo)[1]);
	VM_EVENT(kvm, 3, "GET: guest PCC    subfunc 0x%16.16lx.%16.16lx",
		 ((unsigned long *) &kvm->arch.model.subfuncs.pcc)[0],
		 ((unsigned long *) &kvm->arch.model.subfuncs.pcc)[1]);
	VM_EVENT(kvm, 3, "GET: guest PPNO   subfunc 0x%16.16lx.%16.16lx",
		 ((unsigned long *) &kvm->arch.model.subfuncs.ppno)[0],
		 ((unsigned long *) &kvm->arch.model.subfuncs.ppno)[1]);
	VM_EVENT(kvm, 3, "GET: guest KMA    subfunc 0x%16.16lx.%16.16lx",
		 ((unsigned long *) &kvm->arch.model.subfuncs.kma)[0],
		 ((unsigned long *) &kvm->arch.model.subfuncs.kma)[1]);
	VM_EVENT(kvm, 3, "GET: guest KDSA   subfunc 0x%16.16lx.%16.16lx",
		 ((unsigned long *) &kvm->arch.model.subfuncs.kdsa)[0],
		 ((unsigned long *) &kvm->arch.model.subfuncs.kdsa)[1]);
	VM_EVENT(kvm, 3, "GET: guest SORTL  subfunc 0x%16.16lx.%16.16lx.%16.16lx.%16.16lx",
		 ((unsigned long *) &kvm->arch.model.subfuncs.sortl)[0],
		 ((unsigned long *) &kvm->arch.model.subfuncs.sortl)[1],
		 ((unsigned long *) &kvm->arch.model.subfuncs.sortl)[2],
		 ((unsigned long *) &kvm->arch.model.subfuncs.sortl)[3]);
	VM_EVENT(kvm, 3, "GET: guest DFLTCC subfunc 0x%16.16lx.%16.16lx.%16.16lx.%16.16lx",
		 ((unsigned long *) &kvm->arch.model.subfuncs.dfltcc)[0],
		 ((unsigned long *) &kvm->arch.model.subfuncs.dfltcc)[1],
		 ((unsigned long *) &kvm->arch.model.subfuncs.dfltcc)[2],
		 ((unsigned long *) &kvm->arch.model.subfuncs.dfltcc)[3]);

	return 0;
}

static int kvm_s390_get_machine_subfunc(struct kvm *kvm,
					struct kvm_device_attr *attr)
{
	if (copy_to_user((void __user *)attr->addr, &kvm_s390_available_subfunc,
	    sizeof(struct kvm_s390_vm_cpu_subfunc)))
		return -EFAULT;

	VM_EVENT(kvm, 3, "GET: host  PLO    subfunc 0x%16.16lx.%16.16lx.%16.16lx.%16.16lx",
		 ((unsigned long *) &kvm_s390_available_subfunc.plo)[0],
		 ((unsigned long *) &kvm_s390_available_subfunc.plo)[1],
		 ((unsigned long *) &kvm_s390_available_subfunc.plo)[2],
		 ((unsigned long *) &kvm_s390_available_subfunc.plo)[3]);
	VM_EVENT(kvm, 3, "GET: host  PTFF   subfunc 0x%16.16lx.%16.16lx",
		 ((unsigned long *) &kvm_s390_available_subfunc.ptff)[0],
		 ((unsigned long *) &kvm_s390_available_subfunc.ptff)[1]);
	VM_EVENT(kvm, 3, "GET: host  KMAC   subfunc 0x%16.16lx.%16.16lx",
		 ((unsigned long *) &kvm_s390_available_subfunc.kmac)[0],
		 ((unsigned long *) &kvm_s390_available_subfunc.kmac)[1]);
	VM_EVENT(kvm, 3, "GET: host  KMC    subfunc 0x%16.16lx.%16.16lx",
		 ((unsigned long *) &kvm_s390_available_subfunc.kmc)[0],
		 ((unsigned long *) &kvm_s390_available_subfunc.kmc)[1]);
	VM_EVENT(kvm, 3, "GET: host  KM     subfunc 0x%16.16lx.%16.16lx",
		 ((unsigned long *) &kvm_s390_available_subfunc.km)[0],
		 ((unsigned long *) &kvm_s390_available_subfunc.km)[1]);
	VM_EVENT(kvm, 3, "GET: host  KIMD   subfunc 0x%16.16lx.%16.16lx",
		 ((unsigned long *) &kvm_s390_available_subfunc.kimd)[0],
		 ((unsigned long *) &kvm_s390_available_subfunc.kimd)[1]);
	VM_EVENT(kvm, 3, "GET: host  KLMD   subfunc 0x%16.16lx.%16.16lx",
		 ((unsigned long *) &kvm_s390_available_subfunc.klmd)[0],
		 ((unsigned long *) &kvm_s390_available_subfunc.klmd)[1]);
	VM_EVENT(kvm, 3, "GET: host  PCKMO  subfunc 0x%16.16lx.%16.16lx",
		 ((unsigned long *) &kvm_s390_available_subfunc.pckmo)[0],
		 ((unsigned long *) &kvm_s390_available_subfunc.pckmo)[1]);
	VM_EVENT(kvm, 3, "GET: host  KMCTR  subfunc 0x%16.16lx.%16.16lx",
		 ((unsigned long *) &kvm_s390_available_subfunc.kmctr)[0],
		 ((unsigned long *) &kvm_s390_available_subfunc.kmctr)[1]);
	VM_EVENT(kvm, 3, "GET: host  KMF    subfunc 0x%16.16lx.%16.16lx",
		 ((unsigned long *) &kvm_s390_available_subfunc.kmf)[0],
		 ((unsigned long *) &kvm_s390_available_subfunc.kmf)[1]);
	VM_EVENT(kvm, 3, "GET: host  KMO    subfunc 0x%16.16lx.%16.16lx",
		 ((unsigned long *) &kvm_s390_available_subfunc.kmo)[0],
		 ((unsigned long *) &kvm_s390_available_subfunc.kmo)[1]);
	VM_EVENT(kvm, 3, "GET: host  PCC    subfunc 0x%16.16lx.%16.16lx",
		 ((unsigned long *) &kvm_s390_available_subfunc.pcc)[0],
		 ((unsigned long *) &kvm_s390_available_subfunc.pcc)[1]);
	VM_EVENT(kvm, 3, "GET: host  PPNO   subfunc 0x%16.16lx.%16.16lx",
		 ((unsigned long *) &kvm_s390_available_subfunc.ppno)[0],
		 ((unsigned long *) &kvm_s390_available_subfunc.ppno)[1]);
	VM_EVENT(kvm, 3, "GET: host  KMA    subfunc 0x%16.16lx.%16.16lx",
		 ((unsigned long *) &kvm_s390_available_subfunc.kma)[0],
		 ((unsigned long *) &kvm_s390_available_subfunc.kma)[1]);
	VM_EVENT(kvm, 3, "GET: host  KDSA   subfunc 0x%16.16lx.%16.16lx",
		 ((unsigned long *) &kvm_s390_available_subfunc.kdsa)[0],
		 ((unsigned long *) &kvm_s390_available_subfunc.kdsa)[1]);
	VM_EVENT(kvm, 3, "GET: host  SORTL  subfunc 0x%16.16lx.%16.16lx.%16.16lx.%16.16lx",
		 ((unsigned long *) &kvm_s390_available_subfunc.sortl)[0],
		 ((unsigned long *) &kvm_s390_available_subfunc.sortl)[1],
		 ((unsigned long *) &kvm_s390_available_subfunc.sortl)[2],
		 ((unsigned long *) &kvm_s390_available_subfunc.sortl)[3]);
	VM_EVENT(kvm, 3, "GET: host  DFLTCC subfunc 0x%16.16lx.%16.16lx.%16.16lx.%16.16lx",
		 ((unsigned long *) &kvm_s390_available_subfunc.dfltcc)[0],
		 ((unsigned long *) &kvm_s390_available_subfunc.dfltcc)[1],
		 ((unsigned long *) &kvm_s390_available_subfunc.dfltcc)[2],
		 ((unsigned long *) &kvm_s390_available_subfunc.dfltcc)[3]);

	return 0;
}

static int kvm_s390_get_cpu_model(struct kvm *kvm, struct kvm_device_attr *attr)
{
	int ret = -ENXIO;

	switch (attr->attr) {
	case KVM_S390_VM_CPU_PROCESSOR:
		ret = kvm_s390_get_processor(kvm, attr);
		break;
	case KVM_S390_VM_CPU_MACHINE:
		ret = kvm_s390_get_machine(kvm, attr);
		break;
	case KVM_S390_VM_CPU_PROCESSOR_FEAT:
		ret = kvm_s390_get_processor_feat(kvm, attr);
		break;
	case KVM_S390_VM_CPU_MACHINE_FEAT:
		ret = kvm_s390_get_machine_feat(kvm, attr);
		break;
	case KVM_S390_VM_CPU_PROCESSOR_SUBFUNC:
		ret = kvm_s390_get_processor_subfunc(kvm, attr);
		break;
	case KVM_S390_VM_CPU_MACHINE_SUBFUNC:
		ret = kvm_s390_get_machine_subfunc(kvm, attr);
		break;
	}
	return ret;
}

static int kvm_s390_vm_set_attr(struct kvm *kvm, struct kvm_device_attr *attr)
{
	int ret;

	switch (attr->group) {
	case KVM_S390_VM_MEM_CTRL:
		ret = kvm_s390_set_mem_control(kvm, attr);
		break;
	case KVM_S390_VM_TOD:
		ret = kvm_s390_set_tod(kvm, attr);
		break;
	case KVM_S390_VM_CPU_MODEL:
		ret = kvm_s390_set_cpu_model(kvm, attr);
		break;
	case KVM_S390_VM_CRYPTO:
		ret = kvm_s390_vm_set_crypto(kvm, attr);
		break;
	case KVM_S390_VM_MIGRATION:
		ret = kvm_s390_vm_set_migration(kvm, attr);
		break;
	default:
		ret = -ENXIO;
		break;
	}

	return ret;
}

static int kvm_s390_vm_get_attr(struct kvm *kvm, struct kvm_device_attr *attr)
{
	int ret;

	switch (attr->group) {
	case KVM_S390_VM_MEM_CTRL:
		ret = kvm_s390_get_mem_control(kvm, attr);
		break;
	case KVM_S390_VM_TOD:
		ret = kvm_s390_get_tod(kvm, attr);
		break;
	case KVM_S390_VM_CPU_MODEL:
		ret = kvm_s390_get_cpu_model(kvm, attr);
		break;
	case KVM_S390_VM_MIGRATION:
		ret = kvm_s390_vm_get_migration(kvm, attr);
		break;
	default:
		ret = -ENXIO;
		break;
	}

	return ret;
}

static int kvm_s390_vm_has_attr(struct kvm *kvm, struct kvm_device_attr *attr)
{
	int ret;

	switch (attr->group) {
	case KVM_S390_VM_MEM_CTRL:
		switch (attr->attr) {
		case KVM_S390_VM_MEM_ENABLE_CMMA:
		case KVM_S390_VM_MEM_CLR_CMMA:
			ret = sclp.has_cmma ? 0 : -ENXIO;
			break;
		case KVM_S390_VM_MEM_LIMIT_SIZE:
			ret = 0;
			break;
		default:
			ret = -ENXIO;
			break;
		}
		break;
	case KVM_S390_VM_TOD:
		switch (attr->attr) {
		case KVM_S390_VM_TOD_LOW:
		case KVM_S390_VM_TOD_HIGH:
			ret = 0;
			break;
		default:
			ret = -ENXIO;
			break;
		}
		break;
	case KVM_S390_VM_CPU_MODEL:
		switch (attr->attr) {
		case KVM_S390_VM_CPU_PROCESSOR:
		case KVM_S390_VM_CPU_MACHINE:
		case KVM_S390_VM_CPU_PROCESSOR_FEAT:
		case KVM_S390_VM_CPU_MACHINE_FEAT:
		case KVM_S390_VM_CPU_MACHINE_SUBFUNC:
		case KVM_S390_VM_CPU_PROCESSOR_SUBFUNC:
			ret = 0;
			break;
		default:
			ret = -ENXIO;
			break;
		}
		break;
	case KVM_S390_VM_CRYPTO:
		switch (attr->attr) {
		case KVM_S390_VM_CRYPTO_ENABLE_AES_KW:
		case KVM_S390_VM_CRYPTO_ENABLE_DEA_KW:
		case KVM_S390_VM_CRYPTO_DISABLE_AES_KW:
		case KVM_S390_VM_CRYPTO_DISABLE_DEA_KW:
			ret = 0;
			break;
		case KVM_S390_VM_CRYPTO_ENABLE_APIE:
		case KVM_S390_VM_CRYPTO_DISABLE_APIE:
			ret = ap_instructions_available() ? 0 : -ENXIO;
			break;
		default:
			ret = -ENXIO;
			break;
		}
		break;
	case KVM_S390_VM_MIGRATION:
		ret = 0;
		break;
	default:
		ret = -ENXIO;
		break;
	}

	return ret;
}

static long kvm_s390_get_skeys(struct kvm *kvm, struct kvm_s390_skeys *args)
{
	uint8_t *keys;
	uint64_t hva;
	int srcu_idx, i, r = 0;

	if (args->flags != 0)
		return -EINVAL;

	/* Is this guest using storage keys? */
	if (!mm_uses_skeys(current->mm))
		return KVM_S390_GET_SKEYS_NONE;

	/* Enforce sane limit on memory allocation */
	if (args->count < 1 || args->count > KVM_S390_SKEYS_MAX)
		return -EINVAL;

	keys = kvmalloc_array(args->count, sizeof(uint8_t), GFP_KERNEL_ACCOUNT);
	if (!keys)
		return -ENOMEM;

	mmap_read_lock(current->mm);
	srcu_idx = srcu_read_lock(&kvm->srcu);
	for (i = 0; i < args->count; i++) {
		hva = gfn_to_hva(kvm, args->start_gfn + i);
		if (kvm_is_error_hva(hva)) {
			r = -EFAULT;
			break;
		}

		r = get_guest_storage_key(current->mm, hva, &keys[i]);
		if (r)
			break;
	}
	srcu_read_unlock(&kvm->srcu, srcu_idx);
	mmap_read_unlock(current->mm);

	if (!r) {
		r = copy_to_user((uint8_t __user *)args->skeydata_addr, keys,
				 sizeof(uint8_t) * args->count);
		if (r)
			r = -EFAULT;
	}

	kvfree(keys);
	return r;
}

static long kvm_s390_set_skeys(struct kvm *kvm, struct kvm_s390_skeys *args)
{
	uint8_t *keys;
	uint64_t hva;
	int srcu_idx, i, r = 0;
	bool unlocked;

	if (args->flags != 0)
		return -EINVAL;

	/* Enforce sane limit on memory allocation */
	if (args->count < 1 || args->count > KVM_S390_SKEYS_MAX)
		return -EINVAL;

	keys = kvmalloc_array(args->count, sizeof(uint8_t), GFP_KERNEL_ACCOUNT);
	if (!keys)
		return -ENOMEM;

	r = copy_from_user(keys, (uint8_t __user *)args->skeydata_addr,
			   sizeof(uint8_t) * args->count);
	if (r) {
		r = -EFAULT;
		goto out;
	}

	/* Enable storage key handling for the guest */
	r = s390_enable_skey();
	if (r)
		goto out;

	i = 0;
	mmap_read_lock(current->mm);
	srcu_idx = srcu_read_lock(&kvm->srcu);
        while (i < args->count) {
		unlocked = false;
		hva = gfn_to_hva(kvm, args->start_gfn + i);
		if (kvm_is_error_hva(hva)) {
			r = -EFAULT;
			break;
		}

		/* Lowest order bit is reserved */
		if (keys[i] & 0x01) {
			r = -EINVAL;
			break;
		}

		r = set_guest_storage_key(current->mm, hva, keys[i], 0);
		if (r) {
			r = fixup_user_fault(current->mm, hva,
					     FAULT_FLAG_WRITE, &unlocked);
			if (r)
				break;
		}
		if (!r)
			i++;
	}
	srcu_read_unlock(&kvm->srcu, srcu_idx);
	mmap_read_unlock(current->mm);
out:
	kvfree(keys);
	return r;
}

/*
 * Base address and length must be sent at the start of each block, therefore
 * it's cheaper to send some clean data, as long as it's less than the size of
 * two longs.
 */
#define KVM_S390_MAX_BIT_DISTANCE (2 * sizeof(void *))
/* for consistency */
#define KVM_S390_CMMA_SIZE_MAX ((u32)KVM_S390_SKEYS_MAX)

static int kvm_s390_peek_cmma(struct kvm *kvm, struct kvm_s390_cmma_log *args,
			      u8 *res, unsigned long bufsize)
{
	unsigned long pgstev, hva, cur_gfn = args->start_gfn;

	args->count = 0;
	while (args->count < bufsize) {
		hva = gfn_to_hva(kvm, cur_gfn);
		/*
		 * We return an error if the first value was invalid, but we
		 * return successfully if at least one value was copied.
		 */
		if (kvm_is_error_hva(hva))
			return args->count ? 0 : -EFAULT;
		if (get_pgste(kvm->mm, hva, &pgstev) < 0)
			pgstev = 0;
		res[args->count++] = (pgstev >> 24) & 0x43;
		cur_gfn++;
	}

	return 0;
}

static struct kvm_memory_slot *gfn_to_memslot_approx(struct kvm_memslots *slots,
						     gfn_t gfn)
{
	return ____gfn_to_memslot(slots, gfn, true);
}

static unsigned long kvm_s390_next_dirty_cmma(struct kvm_memslots *slots,
					      unsigned long cur_gfn)
{
	struct kvm_memory_slot *ms = gfn_to_memslot_approx(slots, cur_gfn);
	unsigned long ofs = cur_gfn - ms->base_gfn;
	struct rb_node *mnode = &ms->gfn_node[slots->node_idx];

	if (ms->base_gfn + ms->npages <= cur_gfn) {
		mnode = rb_next(mnode);
		/* If we are above the highest slot, wrap around */
		if (!mnode)
			mnode = rb_first(&slots->gfn_tree);

		ms = container_of(mnode, struct kvm_memory_slot, gfn_node[slots->node_idx]);
		ofs = 0;
	}
	ofs = find_next_bit(kvm_second_dirty_bitmap(ms), ms->npages, ofs);
<<<<<<< HEAD
	while (ofs >= ms->npages && (mnode = rb_next(mnode))) {
		ms = container_of(mnode, struct kvm_memory_slot, gfn_node[slots->node_idx]);
		ofs = find_next_bit(kvm_second_dirty_bitmap(ms), ms->npages, 0);
=======
	while ((slotidx > 0) && (ofs >= ms->npages)) {
		slotidx--;
		ms = slots->memslots + slotidx;
		ofs = find_first_bit(kvm_second_dirty_bitmap(ms), ms->npages);
>>>>>>> 15325b4f
	}
	return ms->base_gfn + ofs;
}

static int kvm_s390_get_cmma(struct kvm *kvm, struct kvm_s390_cmma_log *args,
			     u8 *res, unsigned long bufsize)
{
	unsigned long mem_end, cur_gfn, next_gfn, hva, pgstev;
	struct kvm_memslots *slots = kvm_memslots(kvm);
	struct kvm_memory_slot *ms;

	if (unlikely(kvm_memslots_empty(slots)))
		return 0;

	cur_gfn = kvm_s390_next_dirty_cmma(slots, args->start_gfn);
	ms = gfn_to_memslot(kvm, cur_gfn);
	args->count = 0;
	args->start_gfn = cur_gfn;
	if (!ms)
		return 0;
	next_gfn = kvm_s390_next_dirty_cmma(slots, cur_gfn + 1);
	mem_end = kvm_s390_get_gfn_end(slots);

	while (args->count < bufsize) {
		hva = gfn_to_hva(kvm, cur_gfn);
		if (kvm_is_error_hva(hva))
			return 0;
		/* Decrement only if we actually flipped the bit to 0 */
		if (test_and_clear_bit(cur_gfn - ms->base_gfn, kvm_second_dirty_bitmap(ms)))
			atomic64_dec(&kvm->arch.cmma_dirty_pages);
		if (get_pgste(kvm->mm, hva, &pgstev) < 0)
			pgstev = 0;
		/* Save the value */
		res[args->count++] = (pgstev >> 24) & 0x43;
		/* If the next bit is too far away, stop. */
		if (next_gfn > cur_gfn + KVM_S390_MAX_BIT_DISTANCE)
			return 0;
		/* If we reached the previous "next", find the next one */
		if (cur_gfn == next_gfn)
			next_gfn = kvm_s390_next_dirty_cmma(slots, cur_gfn + 1);
		/* Reached the end of memory or of the buffer, stop */
		if ((next_gfn >= mem_end) ||
		    (next_gfn - args->start_gfn >= bufsize))
			return 0;
		cur_gfn++;
		/* Reached the end of the current memslot, take the next one. */
		if (cur_gfn - ms->base_gfn >= ms->npages) {
			ms = gfn_to_memslot(kvm, cur_gfn);
			if (!ms)
				return 0;
		}
	}
	return 0;
}

/*
 * This function searches for the next page with dirty CMMA attributes, and
 * saves the attributes in the buffer up to either the end of the buffer or
 * until a block of at least KVM_S390_MAX_BIT_DISTANCE clean bits is found;
 * no trailing clean bytes are saved.
 * In case no dirty bits were found, or if CMMA was not enabled or used, the
 * output buffer will indicate 0 as length.
 */
static int kvm_s390_get_cmma_bits(struct kvm *kvm,
				  struct kvm_s390_cmma_log *args)
{
	unsigned long bufsize;
	int srcu_idx, peek, ret;
	u8 *values;

	if (!kvm->arch.use_cmma)
		return -ENXIO;
	/* Invalid/unsupported flags were specified */
	if (args->flags & ~KVM_S390_CMMA_PEEK)
		return -EINVAL;
	/* Migration mode query, and we are not doing a migration */
	peek = !!(args->flags & KVM_S390_CMMA_PEEK);
	if (!peek && !kvm->arch.migration_mode)
		return -EINVAL;
	/* CMMA is disabled or was not used, or the buffer has length zero */
	bufsize = min(args->count, KVM_S390_CMMA_SIZE_MAX);
	if (!bufsize || !kvm->mm->context.uses_cmm) {
		memset(args, 0, sizeof(*args));
		return 0;
	}
	/* We are not peeking, and there are no dirty pages */
	if (!peek && !atomic64_read(&kvm->arch.cmma_dirty_pages)) {
		memset(args, 0, sizeof(*args));
		return 0;
	}

	values = vmalloc(bufsize);
	if (!values)
		return -ENOMEM;

	mmap_read_lock(kvm->mm);
	srcu_idx = srcu_read_lock(&kvm->srcu);
	if (peek)
		ret = kvm_s390_peek_cmma(kvm, args, values, bufsize);
	else
		ret = kvm_s390_get_cmma(kvm, args, values, bufsize);
	srcu_read_unlock(&kvm->srcu, srcu_idx);
	mmap_read_unlock(kvm->mm);

	if (kvm->arch.migration_mode)
		args->remaining = atomic64_read(&kvm->arch.cmma_dirty_pages);
	else
		args->remaining = 0;

	if (copy_to_user((void __user *)args->values, values, args->count))
		ret = -EFAULT;

	vfree(values);
	return ret;
}

/*
 * This function sets the CMMA attributes for the given pages. If the input
 * buffer has zero length, no action is taken, otherwise the attributes are
 * set and the mm->context.uses_cmm flag is set.
 */
static int kvm_s390_set_cmma_bits(struct kvm *kvm,
				  const struct kvm_s390_cmma_log *args)
{
	unsigned long hva, mask, pgstev, i;
	uint8_t *bits;
	int srcu_idx, r = 0;

	mask = args->mask;

	if (!kvm->arch.use_cmma)
		return -ENXIO;
	/* invalid/unsupported flags */
	if (args->flags != 0)
		return -EINVAL;
	/* Enforce sane limit on memory allocation */
	if (args->count > KVM_S390_CMMA_SIZE_MAX)
		return -EINVAL;
	/* Nothing to do */
	if (args->count == 0)
		return 0;

	bits = vmalloc(array_size(sizeof(*bits), args->count));
	if (!bits)
		return -ENOMEM;

	r = copy_from_user(bits, (void __user *)args->values, args->count);
	if (r) {
		r = -EFAULT;
		goto out;
	}

	mmap_read_lock(kvm->mm);
	srcu_idx = srcu_read_lock(&kvm->srcu);
	for (i = 0; i < args->count; i++) {
		hva = gfn_to_hva(kvm, args->start_gfn + i);
		if (kvm_is_error_hva(hva)) {
			r = -EFAULT;
			break;
		}

		pgstev = bits[i];
		pgstev = pgstev << 24;
		mask &= _PGSTE_GPS_USAGE_MASK | _PGSTE_GPS_NODAT;
		set_pgste_bits(kvm->mm, hva, mask, pgstev);
	}
	srcu_read_unlock(&kvm->srcu, srcu_idx);
	mmap_read_unlock(kvm->mm);

	if (!kvm->mm->context.uses_cmm) {
		mmap_write_lock(kvm->mm);
		kvm->mm->context.uses_cmm = 1;
		mmap_write_unlock(kvm->mm);
	}
out:
	vfree(bits);
	return r;
}

static int kvm_s390_cpus_from_pv(struct kvm *kvm, u16 *rcp, u16 *rrcp)
{
	struct kvm_vcpu *vcpu;
	u16 rc, rrc;
	int ret = 0;
	unsigned long i;

	/*
	 * We ignore failures and try to destroy as many CPUs as possible.
	 * At the same time we must not free the assigned resources when
	 * this fails, as the ultravisor has still access to that memory.
	 * So kvm_s390_pv_destroy_cpu can leave a "wanted" memory leak
	 * behind.
	 * We want to return the first failure rc and rrc, though.
	 */
	kvm_for_each_vcpu(i, vcpu, kvm) {
		mutex_lock(&vcpu->mutex);
		if (kvm_s390_pv_destroy_cpu(vcpu, &rc, &rrc) && !ret) {
			*rcp = rc;
			*rrcp = rrc;
			ret = -EIO;
		}
		mutex_unlock(&vcpu->mutex);
	}
	return ret;
}

static int kvm_s390_cpus_to_pv(struct kvm *kvm, u16 *rc, u16 *rrc)
{
	unsigned long i;
	int r = 0;
	u16 dummy;

	struct kvm_vcpu *vcpu;

	kvm_for_each_vcpu(i, vcpu, kvm) {
		mutex_lock(&vcpu->mutex);
		r = kvm_s390_pv_create_cpu(vcpu, rc, rrc);
		mutex_unlock(&vcpu->mutex);
		if (r)
			break;
	}
	if (r)
		kvm_s390_cpus_from_pv(kvm, &dummy, &dummy);
	return r;
}

static int kvm_s390_handle_pv(struct kvm *kvm, struct kvm_pv_cmd *cmd)
{
	int r = 0;
	u16 dummy;
	void __user *argp = (void __user *)cmd->data;

	switch (cmd->cmd) {
	case KVM_PV_ENABLE: {
		r = -EINVAL;
		if (kvm_s390_pv_is_protected(kvm))
			break;

		/*
		 *  FMT 4 SIE needs esca. As we never switch back to bsca from
		 *  esca, we need no cleanup in the error cases below
		 */
		r = sca_switch_to_extended(kvm);
		if (r)
			break;

		mmap_write_lock(current->mm);
		r = gmap_mark_unmergeable();
		mmap_write_unlock(current->mm);
		if (r)
			break;

		r = kvm_s390_pv_init_vm(kvm, &cmd->rc, &cmd->rrc);
		if (r)
			break;

		r = kvm_s390_cpus_to_pv(kvm, &cmd->rc, &cmd->rrc);
		if (r)
			kvm_s390_pv_deinit_vm(kvm, &dummy, &dummy);

		/* we need to block service interrupts from now on */
		set_bit(IRQ_PEND_EXT_SERVICE, &kvm->arch.float_int.masked_irqs);
		break;
	}
	case KVM_PV_DISABLE: {
		r = -EINVAL;
		if (!kvm_s390_pv_is_protected(kvm))
			break;

		r = kvm_s390_cpus_from_pv(kvm, &cmd->rc, &cmd->rrc);
		/*
		 * If a CPU could not be destroyed, destroy VM will also fail.
		 * There is no point in trying to destroy it. Instead return
		 * the rc and rrc from the first CPU that failed destroying.
		 */
		if (r)
			break;
		r = kvm_s390_pv_deinit_vm(kvm, &cmd->rc, &cmd->rrc);

		/* no need to block service interrupts any more */
		clear_bit(IRQ_PEND_EXT_SERVICE, &kvm->arch.float_int.masked_irqs);
		break;
	}
	case KVM_PV_SET_SEC_PARMS: {
		struct kvm_s390_pv_sec_parm parms = {};
		void *hdr;

		r = -EINVAL;
		if (!kvm_s390_pv_is_protected(kvm))
			break;

		r = -EFAULT;
		if (copy_from_user(&parms, argp, sizeof(parms)))
			break;

		/* Currently restricted to 8KB */
		r = -EINVAL;
		if (parms.length > PAGE_SIZE * 2)
			break;

		r = -ENOMEM;
		hdr = vmalloc(parms.length);
		if (!hdr)
			break;

		r = -EFAULT;
		if (!copy_from_user(hdr, (void __user *)parms.origin,
				    parms.length))
			r = kvm_s390_pv_set_sec_parms(kvm, hdr, parms.length,
						      &cmd->rc, &cmd->rrc);

		vfree(hdr);
		break;
	}
	case KVM_PV_UNPACK: {
		struct kvm_s390_pv_unp unp = {};

		r = -EINVAL;
		if (!kvm_s390_pv_is_protected(kvm) || !mm_is_protected(kvm->mm))
			break;

		r = -EFAULT;
		if (copy_from_user(&unp, argp, sizeof(unp)))
			break;

		r = kvm_s390_pv_unpack(kvm, unp.addr, unp.size, unp.tweak,
				       &cmd->rc, &cmd->rrc);
		break;
	}
	case KVM_PV_VERIFY: {
		r = -EINVAL;
		if (!kvm_s390_pv_is_protected(kvm))
			break;

		r = uv_cmd_nodata(kvm_s390_pv_get_handle(kvm),
				  UVC_CMD_VERIFY_IMG, &cmd->rc, &cmd->rrc);
		KVM_UV_EVENT(kvm, 3, "PROTVIRT VERIFY: rc %x rrc %x", cmd->rc,
			     cmd->rrc);
		break;
	}
	case KVM_PV_PREP_RESET: {
		r = -EINVAL;
		if (!kvm_s390_pv_is_protected(kvm))
			break;

		r = uv_cmd_nodata(kvm_s390_pv_get_handle(kvm),
				  UVC_CMD_PREPARE_RESET, &cmd->rc, &cmd->rrc);
		KVM_UV_EVENT(kvm, 3, "PROTVIRT PREP RESET: rc %x rrc %x",
			     cmd->rc, cmd->rrc);
		break;
	}
	case KVM_PV_UNSHARE_ALL: {
		r = -EINVAL;
		if (!kvm_s390_pv_is_protected(kvm))
			break;

		r = uv_cmd_nodata(kvm_s390_pv_get_handle(kvm),
				  UVC_CMD_SET_UNSHARE_ALL, &cmd->rc, &cmd->rrc);
		KVM_UV_EVENT(kvm, 3, "PROTVIRT UNSHARE: rc %x rrc %x",
			     cmd->rc, cmd->rrc);
		break;
	}
	default:
		r = -ENOTTY;
	}
	return r;
}

long kvm_arch_vm_ioctl(struct file *filp,
		       unsigned int ioctl, unsigned long arg)
{
	struct kvm *kvm = filp->private_data;
	void __user *argp = (void __user *)arg;
	struct kvm_device_attr attr;
	int r;

	switch (ioctl) {
	case KVM_S390_INTERRUPT: {
		struct kvm_s390_interrupt s390int;

		r = -EFAULT;
		if (copy_from_user(&s390int, argp, sizeof(s390int)))
			break;
		r = kvm_s390_inject_vm(kvm, &s390int);
		break;
	}
	case KVM_CREATE_IRQCHIP: {
		struct kvm_irq_routing_entry routing;

		r = -EINVAL;
		if (kvm->arch.use_irqchip) {
			/* Set up dummy routing. */
			memset(&routing, 0, sizeof(routing));
			r = kvm_set_irq_routing(kvm, &routing, 0, 0);
		}
		break;
	}
	case KVM_SET_DEVICE_ATTR: {
		r = -EFAULT;
		if (copy_from_user(&attr, (void __user *)arg, sizeof(attr)))
			break;
		r = kvm_s390_vm_set_attr(kvm, &attr);
		break;
	}
	case KVM_GET_DEVICE_ATTR: {
		r = -EFAULT;
		if (copy_from_user(&attr, (void __user *)arg, sizeof(attr)))
			break;
		r = kvm_s390_vm_get_attr(kvm, &attr);
		break;
	}
	case KVM_HAS_DEVICE_ATTR: {
		r = -EFAULT;
		if (copy_from_user(&attr, (void __user *)arg, sizeof(attr)))
			break;
		r = kvm_s390_vm_has_attr(kvm, &attr);
		break;
	}
	case KVM_S390_GET_SKEYS: {
		struct kvm_s390_skeys args;

		r = -EFAULT;
		if (copy_from_user(&args, argp,
				   sizeof(struct kvm_s390_skeys)))
			break;
		r = kvm_s390_get_skeys(kvm, &args);
		break;
	}
	case KVM_S390_SET_SKEYS: {
		struct kvm_s390_skeys args;

		r = -EFAULT;
		if (copy_from_user(&args, argp,
				   sizeof(struct kvm_s390_skeys)))
			break;
		r = kvm_s390_set_skeys(kvm, &args);
		break;
	}
	case KVM_S390_GET_CMMA_BITS: {
		struct kvm_s390_cmma_log args;

		r = -EFAULT;
		if (copy_from_user(&args, argp, sizeof(args)))
			break;
		mutex_lock(&kvm->slots_lock);
		r = kvm_s390_get_cmma_bits(kvm, &args);
		mutex_unlock(&kvm->slots_lock);
		if (!r) {
			r = copy_to_user(argp, &args, sizeof(args));
			if (r)
				r = -EFAULT;
		}
		break;
	}
	case KVM_S390_SET_CMMA_BITS: {
		struct kvm_s390_cmma_log args;

		r = -EFAULT;
		if (copy_from_user(&args, argp, sizeof(args)))
			break;
		mutex_lock(&kvm->slots_lock);
		r = kvm_s390_set_cmma_bits(kvm, &args);
		mutex_unlock(&kvm->slots_lock);
		break;
	}
	case KVM_S390_PV_COMMAND: {
		struct kvm_pv_cmd args;

		/* protvirt means user cpu state */
		kvm_s390_set_user_cpu_state_ctrl(kvm);
		r = 0;
		if (!is_prot_virt_host()) {
			r = -EINVAL;
			break;
		}
		if (copy_from_user(&args, argp, sizeof(args))) {
			r = -EFAULT;
			break;
		}
		if (args.flags) {
			r = -EINVAL;
			break;
		}
		mutex_lock(&kvm->lock);
		r = kvm_s390_handle_pv(kvm, &args);
		mutex_unlock(&kvm->lock);
		if (copy_to_user(argp, &args, sizeof(args))) {
			r = -EFAULT;
			break;
		}
		break;
	}
	default:
		r = -ENOTTY;
	}

	return r;
}

static int kvm_s390_apxa_installed(void)
{
	struct ap_config_info info;

	if (ap_instructions_available()) {
		if (ap_qci(&info) == 0)
			return info.apxa;
	}

	return 0;
}

/*
 * The format of the crypto control block (CRYCB) is specified in the 3 low
 * order bits of the CRYCB designation (CRYCBD) field as follows:
 * Format 0: Neither the message security assist extension 3 (MSAX3) nor the
 *	     AP extended addressing (APXA) facility are installed.
 * Format 1: The APXA facility is not installed but the MSAX3 facility is.
 * Format 2: Both the APXA and MSAX3 facilities are installed
 */
static void kvm_s390_set_crycb_format(struct kvm *kvm)
{
	kvm->arch.crypto.crycbd = (__u32)(unsigned long) kvm->arch.crypto.crycb;

	/* Clear the CRYCB format bits - i.e., set format 0 by default */
	kvm->arch.crypto.crycbd &= ~(CRYCB_FORMAT_MASK);

	/* Check whether MSAX3 is installed */
	if (!test_kvm_facility(kvm, 76))
		return;

	if (kvm_s390_apxa_installed())
		kvm->arch.crypto.crycbd |= CRYCB_FORMAT2;
	else
		kvm->arch.crypto.crycbd |= CRYCB_FORMAT1;
}

/*
 * kvm_arch_crypto_set_masks
 *
 * @kvm: pointer to the target guest's KVM struct containing the crypto masks
 *	 to be set.
 * @apm: the mask identifying the accessible AP adapters
 * @aqm: the mask identifying the accessible AP domains
 * @adm: the mask identifying the accessible AP control domains
 *
 * Set the masks that identify the adapters, domains and control domains to
 * which the KVM guest is granted access.
 *
 * Note: The kvm->lock mutex must be locked by the caller before invoking this
 *	 function.
 */
void kvm_arch_crypto_set_masks(struct kvm *kvm, unsigned long *apm,
			       unsigned long *aqm, unsigned long *adm)
{
	struct kvm_s390_crypto_cb *crycb = kvm->arch.crypto.crycb;

	kvm_s390_vcpu_block_all(kvm);

	switch (kvm->arch.crypto.crycbd & CRYCB_FORMAT_MASK) {
	case CRYCB_FORMAT2: /* APCB1 use 256 bits */
		memcpy(crycb->apcb1.apm, apm, 32);
		VM_EVENT(kvm, 3, "SET CRYCB: apm %016lx %016lx %016lx %016lx",
			 apm[0], apm[1], apm[2], apm[3]);
		memcpy(crycb->apcb1.aqm, aqm, 32);
		VM_EVENT(kvm, 3, "SET CRYCB: aqm %016lx %016lx %016lx %016lx",
			 aqm[0], aqm[1], aqm[2], aqm[3]);
		memcpy(crycb->apcb1.adm, adm, 32);
		VM_EVENT(kvm, 3, "SET CRYCB: adm %016lx %016lx %016lx %016lx",
			 adm[0], adm[1], adm[2], adm[3]);
		break;
	case CRYCB_FORMAT1:
	case CRYCB_FORMAT0: /* Fall through both use APCB0 */
		memcpy(crycb->apcb0.apm, apm, 8);
		memcpy(crycb->apcb0.aqm, aqm, 2);
		memcpy(crycb->apcb0.adm, adm, 2);
		VM_EVENT(kvm, 3, "SET CRYCB: apm %016lx aqm %04x adm %04x",
			 apm[0], *((unsigned short *)aqm),
			 *((unsigned short *)adm));
		break;
	default:	/* Can not happen */
		break;
	}

	/* recreate the shadow crycb for each vcpu */
	kvm_s390_sync_request_broadcast(kvm, KVM_REQ_VSIE_RESTART);
	kvm_s390_vcpu_unblock_all(kvm);
}
EXPORT_SYMBOL_GPL(kvm_arch_crypto_set_masks);

/*
 * kvm_arch_crypto_clear_masks
 *
 * @kvm: pointer to the target guest's KVM struct containing the crypto masks
 *	 to be cleared.
 *
 * Clear the masks that identify the adapters, domains and control domains to
 * which the KVM guest is granted access.
 *
 * Note: The kvm->lock mutex must be locked by the caller before invoking this
 *	 function.
 */
void kvm_arch_crypto_clear_masks(struct kvm *kvm)
{
	kvm_s390_vcpu_block_all(kvm);

	memset(&kvm->arch.crypto.crycb->apcb0, 0,
	       sizeof(kvm->arch.crypto.crycb->apcb0));
	memset(&kvm->arch.crypto.crycb->apcb1, 0,
	       sizeof(kvm->arch.crypto.crycb->apcb1));

	VM_EVENT(kvm, 3, "%s", "CLR CRYCB:");
	/* recreate the shadow crycb for each vcpu */
	kvm_s390_sync_request_broadcast(kvm, KVM_REQ_VSIE_RESTART);
	kvm_s390_vcpu_unblock_all(kvm);
}
EXPORT_SYMBOL_GPL(kvm_arch_crypto_clear_masks);

static u64 kvm_s390_get_initial_cpuid(void)
{
	struct cpuid cpuid;

	get_cpu_id(&cpuid);
	cpuid.version = 0xff;
	return *((u64 *) &cpuid);
}

static void kvm_s390_crypto_init(struct kvm *kvm)
{
	kvm->arch.crypto.crycb = &kvm->arch.sie_page2->crycb;
	kvm_s390_set_crycb_format(kvm);
	init_rwsem(&kvm->arch.crypto.pqap_hook_rwsem);

	if (!test_kvm_facility(kvm, 76))
		return;

	/* Enable AES/DEA protected key functions by default */
	kvm->arch.crypto.aes_kw = 1;
	kvm->arch.crypto.dea_kw = 1;
	get_random_bytes(kvm->arch.crypto.crycb->aes_wrapping_key_mask,
			 sizeof(kvm->arch.crypto.crycb->aes_wrapping_key_mask));
	get_random_bytes(kvm->arch.crypto.crycb->dea_wrapping_key_mask,
			 sizeof(kvm->arch.crypto.crycb->dea_wrapping_key_mask));
}

static void sca_dispose(struct kvm *kvm)
{
	if (kvm->arch.use_esca)
		free_pages_exact(kvm->arch.sca, sizeof(struct esca_block));
	else
		free_page((unsigned long)(kvm->arch.sca));
	kvm->arch.sca = NULL;
}

int kvm_arch_init_vm(struct kvm *kvm, unsigned long type)
{
	gfp_t alloc_flags = GFP_KERNEL_ACCOUNT;
	int i, rc;
	char debug_name[16];
	static unsigned long sca_offset;

	rc = -EINVAL;
#ifdef CONFIG_KVM_S390_UCONTROL
	if (type & ~KVM_VM_S390_UCONTROL)
		goto out_err;
	if ((type & KVM_VM_S390_UCONTROL) && (!capable(CAP_SYS_ADMIN)))
		goto out_err;
#else
	if (type)
		goto out_err;
#endif

	rc = s390_enable_sie();
	if (rc)
		goto out_err;

	rc = -ENOMEM;

	if (!sclp.has_64bscao)
		alloc_flags |= GFP_DMA;
	rwlock_init(&kvm->arch.sca_lock);
	/* start with basic SCA */
	kvm->arch.sca = (struct bsca_block *) get_zeroed_page(alloc_flags);
	if (!kvm->arch.sca)
		goto out_err;
	mutex_lock(&kvm_lock);
	sca_offset += 16;
	if (sca_offset + sizeof(struct bsca_block) > PAGE_SIZE)
		sca_offset = 0;
	kvm->arch.sca = (struct bsca_block *)
			((char *) kvm->arch.sca + sca_offset);
	mutex_unlock(&kvm_lock);

	sprintf(debug_name, "kvm-%u", current->pid);

	kvm->arch.dbf = debug_register(debug_name, 32, 1, 7 * sizeof(long));
	if (!kvm->arch.dbf)
		goto out_err;

	BUILD_BUG_ON(sizeof(struct sie_page2) != 4096);
	kvm->arch.sie_page2 =
	     (struct sie_page2 *) get_zeroed_page(GFP_KERNEL_ACCOUNT | GFP_DMA);
	if (!kvm->arch.sie_page2)
		goto out_err;

	kvm->arch.sie_page2->kvm = kvm;
	kvm->arch.model.fac_list = kvm->arch.sie_page2->fac_list;

	for (i = 0; i < kvm_s390_fac_size(); i++) {
		kvm->arch.model.fac_mask[i] = stfle_fac_list[i] &
					      (kvm_s390_fac_base[i] |
					       kvm_s390_fac_ext[i]);
		kvm->arch.model.fac_list[i] = stfle_fac_list[i] &
					      kvm_s390_fac_base[i];
	}
	kvm->arch.model.subfuncs = kvm_s390_available_subfunc;

	/* we are always in czam mode - even on pre z14 machines */
	set_kvm_facility(kvm->arch.model.fac_mask, 138);
	set_kvm_facility(kvm->arch.model.fac_list, 138);
	/* we emulate STHYI in kvm */
	set_kvm_facility(kvm->arch.model.fac_mask, 74);
	set_kvm_facility(kvm->arch.model.fac_list, 74);
	if (MACHINE_HAS_TLB_GUEST) {
		set_kvm_facility(kvm->arch.model.fac_mask, 147);
		set_kvm_facility(kvm->arch.model.fac_list, 147);
	}

	if (css_general_characteristics.aiv && test_facility(65))
		set_kvm_facility(kvm->arch.model.fac_mask, 65);

	kvm->arch.model.cpuid = kvm_s390_get_initial_cpuid();
	kvm->arch.model.ibc = sclp.ibc & 0x0fff;

	kvm_s390_crypto_init(kvm);

	mutex_init(&kvm->arch.float_int.ais_lock);
	spin_lock_init(&kvm->arch.float_int.lock);
	for (i = 0; i < FIRQ_LIST_COUNT; i++)
		INIT_LIST_HEAD(&kvm->arch.float_int.lists[i]);
	init_waitqueue_head(&kvm->arch.ipte_wq);
	mutex_init(&kvm->arch.ipte_mutex);

	debug_register_view(kvm->arch.dbf, &debug_sprintf_view);
	VM_EVENT(kvm, 3, "vm created with type %lu", type);

	if (type & KVM_VM_S390_UCONTROL) {
		kvm->arch.gmap = NULL;
		kvm->arch.mem_limit = KVM_S390_NO_MEM_LIMIT;
	} else {
		if (sclp.hamax == U64_MAX)
			kvm->arch.mem_limit = TASK_SIZE_MAX;
		else
			kvm->arch.mem_limit = min_t(unsigned long, TASK_SIZE_MAX,
						    sclp.hamax + 1);
		kvm->arch.gmap = gmap_create(current->mm, kvm->arch.mem_limit - 1);
		if (!kvm->arch.gmap)
			goto out_err;
		kvm->arch.gmap->private = kvm;
		kvm->arch.gmap->pfault_enabled = 0;
	}

	kvm->arch.use_pfmfi = sclp.has_pfmfi;
	kvm->arch.use_skf = sclp.has_skey;
	spin_lock_init(&kvm->arch.start_stop_lock);
	kvm_s390_vsie_init(kvm);
	if (use_gisa)
		kvm_s390_gisa_init(kvm);
	KVM_EVENT(3, "vm 0x%pK created by pid %u", kvm, current->pid);

	return 0;
out_err:
	free_page((unsigned long)kvm->arch.sie_page2);
	debug_unregister(kvm->arch.dbf);
	sca_dispose(kvm);
	KVM_EVENT(3, "creation of vm failed: %d", rc);
	return rc;
}

void kvm_arch_vcpu_destroy(struct kvm_vcpu *vcpu)
{
	u16 rc, rrc;

	VCPU_EVENT(vcpu, 3, "%s", "free cpu");
	trace_kvm_s390_destroy_vcpu(vcpu->vcpu_id);
	kvm_s390_clear_local_irqs(vcpu);
	kvm_clear_async_pf_completion_queue(vcpu);
	if (!kvm_is_ucontrol(vcpu->kvm))
		sca_del_vcpu(vcpu);

	if (kvm_is_ucontrol(vcpu->kvm))
		gmap_remove(vcpu->arch.gmap);

	if (vcpu->kvm->arch.use_cmma)
		kvm_s390_vcpu_unsetup_cmma(vcpu);
	/* We can not hold the vcpu mutex here, we are already dying */
	if (kvm_s390_pv_cpu_get_handle(vcpu))
		kvm_s390_pv_destroy_cpu(vcpu, &rc, &rrc);
	free_page((unsigned long)(vcpu->arch.sie_block));
}

void kvm_arch_destroy_vm(struct kvm *kvm)
{
	u16 rc, rrc;

	kvm_destroy_vcpus(kvm);
	sca_dispose(kvm);
	kvm_s390_gisa_destroy(kvm);
	/*
	 * We are already at the end of life and kvm->lock is not taken.
	 * This is ok as the file descriptor is closed by now and nobody
	 * can mess with the pv state. To avoid lockdep_assert_held from
	 * complaining we do not use kvm_s390_pv_is_protected.
	 */
	if (kvm_s390_pv_get_handle(kvm))
		kvm_s390_pv_deinit_vm(kvm, &rc, &rrc);
	debug_unregister(kvm->arch.dbf);
	free_page((unsigned long)kvm->arch.sie_page2);
	if (!kvm_is_ucontrol(kvm))
		gmap_remove(kvm->arch.gmap);
	kvm_s390_destroy_adapters(kvm);
	kvm_s390_clear_float_irqs(kvm);
	kvm_s390_vsie_destroy(kvm);
	KVM_EVENT(3, "vm 0x%pK destroyed", kvm);
}

/* Section: vcpu related */
static int __kvm_ucontrol_vcpu_init(struct kvm_vcpu *vcpu)
{
	vcpu->arch.gmap = gmap_create(current->mm, -1UL);
	if (!vcpu->arch.gmap)
		return -ENOMEM;
	vcpu->arch.gmap->private = vcpu->kvm;

	return 0;
}

static void sca_del_vcpu(struct kvm_vcpu *vcpu)
{
	if (!kvm_s390_use_sca_entries())
		return;
	read_lock(&vcpu->kvm->arch.sca_lock);
	if (vcpu->kvm->arch.use_esca) {
		struct esca_block *sca = vcpu->kvm->arch.sca;

		clear_bit_inv(vcpu->vcpu_id, (unsigned long *) sca->mcn);
		sca->cpu[vcpu->vcpu_id].sda = 0;
	} else {
		struct bsca_block *sca = vcpu->kvm->arch.sca;

		clear_bit_inv(vcpu->vcpu_id, (unsigned long *) &sca->mcn);
		sca->cpu[vcpu->vcpu_id].sda = 0;
	}
	read_unlock(&vcpu->kvm->arch.sca_lock);
}

static void sca_add_vcpu(struct kvm_vcpu *vcpu)
{
	if (!kvm_s390_use_sca_entries()) {
		struct bsca_block *sca = vcpu->kvm->arch.sca;

		/* we still need the basic sca for the ipte control */
		vcpu->arch.sie_block->scaoh = (__u32)(((__u64)sca) >> 32);
		vcpu->arch.sie_block->scaol = (__u32)(__u64)sca;
		return;
	}
	read_lock(&vcpu->kvm->arch.sca_lock);
	if (vcpu->kvm->arch.use_esca) {
		struct esca_block *sca = vcpu->kvm->arch.sca;

		sca->cpu[vcpu->vcpu_id].sda = (__u64) vcpu->arch.sie_block;
		vcpu->arch.sie_block->scaoh = (__u32)(((__u64)sca) >> 32);
		vcpu->arch.sie_block->scaol = (__u32)(__u64)sca & ~0x3fU;
		vcpu->arch.sie_block->ecb2 |= ECB2_ESCA;
		set_bit_inv(vcpu->vcpu_id, (unsigned long *) sca->mcn);
	} else {
		struct bsca_block *sca = vcpu->kvm->arch.sca;

		sca->cpu[vcpu->vcpu_id].sda = (__u64) vcpu->arch.sie_block;
		vcpu->arch.sie_block->scaoh = (__u32)(((__u64)sca) >> 32);
		vcpu->arch.sie_block->scaol = (__u32)(__u64)sca;
		set_bit_inv(vcpu->vcpu_id, (unsigned long *) &sca->mcn);
	}
	read_unlock(&vcpu->kvm->arch.sca_lock);
}

/* Basic SCA to Extended SCA data copy routines */
static inline void sca_copy_entry(struct esca_entry *d, struct bsca_entry *s)
{
	d->sda = s->sda;
	d->sigp_ctrl.c = s->sigp_ctrl.c;
	d->sigp_ctrl.scn = s->sigp_ctrl.scn;
}

static void sca_copy_b_to_e(struct esca_block *d, struct bsca_block *s)
{
	int i;

	d->ipte_control = s->ipte_control;
	d->mcn[0] = s->mcn;
	for (i = 0; i < KVM_S390_BSCA_CPU_SLOTS; i++)
		sca_copy_entry(&d->cpu[i], &s->cpu[i]);
}

static int sca_switch_to_extended(struct kvm *kvm)
{
	struct bsca_block *old_sca = kvm->arch.sca;
	struct esca_block *new_sca;
	struct kvm_vcpu *vcpu;
	unsigned long vcpu_idx;
	u32 scaol, scaoh;

	if (kvm->arch.use_esca)
		return 0;

	new_sca = alloc_pages_exact(sizeof(*new_sca), GFP_KERNEL_ACCOUNT | __GFP_ZERO);
	if (!new_sca)
		return -ENOMEM;

	scaoh = (u32)((u64)(new_sca) >> 32);
	scaol = (u32)(u64)(new_sca) & ~0x3fU;

	kvm_s390_vcpu_block_all(kvm);
	write_lock(&kvm->arch.sca_lock);

	sca_copy_b_to_e(new_sca, old_sca);

	kvm_for_each_vcpu(vcpu_idx, vcpu, kvm) {
		vcpu->arch.sie_block->scaoh = scaoh;
		vcpu->arch.sie_block->scaol = scaol;
		vcpu->arch.sie_block->ecb2 |= ECB2_ESCA;
	}
	kvm->arch.sca = new_sca;
	kvm->arch.use_esca = 1;

	write_unlock(&kvm->arch.sca_lock);
	kvm_s390_vcpu_unblock_all(kvm);

	free_page((unsigned long)old_sca);

	VM_EVENT(kvm, 2, "Switched to ESCA (0x%pK -> 0x%pK)",
		 old_sca, kvm->arch.sca);
	return 0;
}

static int sca_can_add_vcpu(struct kvm *kvm, unsigned int id)
{
	int rc;

	if (!kvm_s390_use_sca_entries()) {
		if (id < KVM_MAX_VCPUS)
			return true;
		return false;
	}
	if (id < KVM_S390_BSCA_CPU_SLOTS)
		return true;
	if (!sclp.has_esca || !sclp.has_64bscao)
		return false;

	mutex_lock(&kvm->lock);
	rc = kvm->arch.use_esca ? 0 : sca_switch_to_extended(kvm);
	mutex_unlock(&kvm->lock);

	return rc == 0 && id < KVM_S390_ESCA_CPU_SLOTS;
}

/* needs disabled preemption to protect from TOD sync and vcpu_load/put */
static void __start_cpu_timer_accounting(struct kvm_vcpu *vcpu)
{
	WARN_ON_ONCE(vcpu->arch.cputm_start != 0);
	raw_write_seqcount_begin(&vcpu->arch.cputm_seqcount);
	vcpu->arch.cputm_start = get_tod_clock_fast();
	raw_write_seqcount_end(&vcpu->arch.cputm_seqcount);
}

/* needs disabled preemption to protect from TOD sync and vcpu_load/put */
static void __stop_cpu_timer_accounting(struct kvm_vcpu *vcpu)
{
	WARN_ON_ONCE(vcpu->arch.cputm_start == 0);
	raw_write_seqcount_begin(&vcpu->arch.cputm_seqcount);
	vcpu->arch.sie_block->cputm -= get_tod_clock_fast() - vcpu->arch.cputm_start;
	vcpu->arch.cputm_start = 0;
	raw_write_seqcount_end(&vcpu->arch.cputm_seqcount);
}

/* needs disabled preemption to protect from TOD sync and vcpu_load/put */
static void __enable_cpu_timer_accounting(struct kvm_vcpu *vcpu)
{
	WARN_ON_ONCE(vcpu->arch.cputm_enabled);
	vcpu->arch.cputm_enabled = true;
	__start_cpu_timer_accounting(vcpu);
}

/* needs disabled preemption to protect from TOD sync and vcpu_load/put */
static void __disable_cpu_timer_accounting(struct kvm_vcpu *vcpu)
{
	WARN_ON_ONCE(!vcpu->arch.cputm_enabled);
	__stop_cpu_timer_accounting(vcpu);
	vcpu->arch.cputm_enabled = false;
}

static void enable_cpu_timer_accounting(struct kvm_vcpu *vcpu)
{
	preempt_disable(); /* protect from TOD sync and vcpu_load/put */
	__enable_cpu_timer_accounting(vcpu);
	preempt_enable();
}

static void disable_cpu_timer_accounting(struct kvm_vcpu *vcpu)
{
	preempt_disable(); /* protect from TOD sync and vcpu_load/put */
	__disable_cpu_timer_accounting(vcpu);
	preempt_enable();
}

/* set the cpu timer - may only be called from the VCPU thread itself */
void kvm_s390_set_cpu_timer(struct kvm_vcpu *vcpu, __u64 cputm)
{
	preempt_disable(); /* protect from TOD sync and vcpu_load/put */
	raw_write_seqcount_begin(&vcpu->arch.cputm_seqcount);
	if (vcpu->arch.cputm_enabled)
		vcpu->arch.cputm_start = get_tod_clock_fast();
	vcpu->arch.sie_block->cputm = cputm;
	raw_write_seqcount_end(&vcpu->arch.cputm_seqcount);
	preempt_enable();
}

/* update and get the cpu timer - can also be called from other VCPU threads */
__u64 kvm_s390_get_cpu_timer(struct kvm_vcpu *vcpu)
{
	unsigned int seq;
	__u64 value;

	if (unlikely(!vcpu->arch.cputm_enabled))
		return vcpu->arch.sie_block->cputm;

	preempt_disable(); /* protect from TOD sync and vcpu_load/put */
	do {
		seq = raw_read_seqcount(&vcpu->arch.cputm_seqcount);
		/*
		 * If the writer would ever execute a read in the critical
		 * section, e.g. in irq context, we have a deadlock.
		 */
		WARN_ON_ONCE((seq & 1) && smp_processor_id() == vcpu->cpu);
		value = vcpu->arch.sie_block->cputm;
		/* if cputm_start is 0, accounting is being started/stopped */
		if (likely(vcpu->arch.cputm_start))
			value -= get_tod_clock_fast() - vcpu->arch.cputm_start;
	} while (read_seqcount_retry(&vcpu->arch.cputm_seqcount, seq & ~1));
	preempt_enable();
	return value;
}

void kvm_arch_vcpu_load(struct kvm_vcpu *vcpu, int cpu)
{

	gmap_enable(vcpu->arch.enabled_gmap);
	kvm_s390_set_cpuflags(vcpu, CPUSTAT_RUNNING);
	if (vcpu->arch.cputm_enabled && !is_vcpu_idle(vcpu))
		__start_cpu_timer_accounting(vcpu);
	vcpu->cpu = cpu;
}

void kvm_arch_vcpu_put(struct kvm_vcpu *vcpu)
{
	vcpu->cpu = -1;
	if (vcpu->arch.cputm_enabled && !is_vcpu_idle(vcpu))
		__stop_cpu_timer_accounting(vcpu);
	kvm_s390_clear_cpuflags(vcpu, CPUSTAT_RUNNING);
	vcpu->arch.enabled_gmap = gmap_get_enabled();
	gmap_disable(vcpu->arch.enabled_gmap);

}

void kvm_arch_vcpu_postcreate(struct kvm_vcpu *vcpu)
{
	mutex_lock(&vcpu->kvm->lock);
	preempt_disable();
	vcpu->arch.sie_block->epoch = vcpu->kvm->arch.epoch;
	vcpu->arch.sie_block->epdx = vcpu->kvm->arch.epdx;
	preempt_enable();
	mutex_unlock(&vcpu->kvm->lock);
	if (!kvm_is_ucontrol(vcpu->kvm)) {
		vcpu->arch.gmap = vcpu->kvm->arch.gmap;
		sca_add_vcpu(vcpu);
	}
	if (test_kvm_facility(vcpu->kvm, 74) || vcpu->kvm->arch.user_instr0)
		vcpu->arch.sie_block->ictl |= ICTL_OPEREXC;
	/* make vcpu_load load the right gmap on the first trigger */
	vcpu->arch.enabled_gmap = vcpu->arch.gmap;
}

static bool kvm_has_pckmo_subfunc(struct kvm *kvm, unsigned long nr)
{
	if (test_bit_inv(nr, (unsigned long *)&kvm->arch.model.subfuncs.pckmo) &&
	    test_bit_inv(nr, (unsigned long *)&kvm_s390_available_subfunc.pckmo))
		return true;
	return false;
}

static bool kvm_has_pckmo_ecc(struct kvm *kvm)
{
	/* At least one ECC subfunction must be present */
	return kvm_has_pckmo_subfunc(kvm, 32) ||
	       kvm_has_pckmo_subfunc(kvm, 33) ||
	       kvm_has_pckmo_subfunc(kvm, 34) ||
	       kvm_has_pckmo_subfunc(kvm, 40) ||
	       kvm_has_pckmo_subfunc(kvm, 41);

}

static void kvm_s390_vcpu_crypto_setup(struct kvm_vcpu *vcpu)
{
	/*
	 * If the AP instructions are not being interpreted and the MSAX3
	 * facility is not configured for the guest, there is nothing to set up.
	 */
	if (!vcpu->kvm->arch.crypto.apie && !test_kvm_facility(vcpu->kvm, 76))
		return;

	vcpu->arch.sie_block->crycbd = vcpu->kvm->arch.crypto.crycbd;
	vcpu->arch.sie_block->ecb3 &= ~(ECB3_AES | ECB3_DEA);
	vcpu->arch.sie_block->eca &= ~ECA_APIE;
	vcpu->arch.sie_block->ecd &= ~ECD_ECC;

	if (vcpu->kvm->arch.crypto.apie)
		vcpu->arch.sie_block->eca |= ECA_APIE;

	/* Set up protected key support */
	if (vcpu->kvm->arch.crypto.aes_kw) {
		vcpu->arch.sie_block->ecb3 |= ECB3_AES;
		/* ecc is also wrapped with AES key */
		if (kvm_has_pckmo_ecc(vcpu->kvm))
			vcpu->arch.sie_block->ecd |= ECD_ECC;
	}

	if (vcpu->kvm->arch.crypto.dea_kw)
		vcpu->arch.sie_block->ecb3 |= ECB3_DEA;
}

void kvm_s390_vcpu_unsetup_cmma(struct kvm_vcpu *vcpu)
{
	free_page(vcpu->arch.sie_block->cbrlo);
	vcpu->arch.sie_block->cbrlo = 0;
}

int kvm_s390_vcpu_setup_cmma(struct kvm_vcpu *vcpu)
{
	vcpu->arch.sie_block->cbrlo = get_zeroed_page(GFP_KERNEL_ACCOUNT);
	if (!vcpu->arch.sie_block->cbrlo)
		return -ENOMEM;
	return 0;
}

static void kvm_s390_vcpu_setup_model(struct kvm_vcpu *vcpu)
{
	struct kvm_s390_cpu_model *model = &vcpu->kvm->arch.model;

	vcpu->arch.sie_block->ibc = model->ibc;
	if (test_kvm_facility(vcpu->kvm, 7))
		vcpu->arch.sie_block->fac = (u32)(u64) model->fac_list;
}

static int kvm_s390_vcpu_setup(struct kvm_vcpu *vcpu)
{
	int rc = 0;
	u16 uvrc, uvrrc;

	atomic_set(&vcpu->arch.sie_block->cpuflags, CPUSTAT_ZARCH |
						    CPUSTAT_SM |
						    CPUSTAT_STOPPED);

	if (test_kvm_facility(vcpu->kvm, 78))
		kvm_s390_set_cpuflags(vcpu, CPUSTAT_GED2);
	else if (test_kvm_facility(vcpu->kvm, 8))
		kvm_s390_set_cpuflags(vcpu, CPUSTAT_GED);

	kvm_s390_vcpu_setup_model(vcpu);

	/* pgste_set_pte has special handling for !MACHINE_HAS_ESOP */
	if (MACHINE_HAS_ESOP)
		vcpu->arch.sie_block->ecb |= ECB_HOSTPROTINT;
	if (test_kvm_facility(vcpu->kvm, 9))
		vcpu->arch.sie_block->ecb |= ECB_SRSI;
	if (test_kvm_facility(vcpu->kvm, 73))
		vcpu->arch.sie_block->ecb |= ECB_TE;
	if (!kvm_is_ucontrol(vcpu->kvm))
		vcpu->arch.sie_block->ecb |= ECB_SPECI;

	if (test_kvm_facility(vcpu->kvm, 8) && vcpu->kvm->arch.use_pfmfi)
		vcpu->arch.sie_block->ecb2 |= ECB2_PFMFI;
	if (test_kvm_facility(vcpu->kvm, 130))
		vcpu->arch.sie_block->ecb2 |= ECB2_IEP;
	vcpu->arch.sie_block->eca = ECA_MVPGI | ECA_PROTEXCI;
	if (sclp.has_cei)
		vcpu->arch.sie_block->eca |= ECA_CEI;
	if (sclp.has_ib)
		vcpu->arch.sie_block->eca |= ECA_IB;
	if (sclp.has_siif)
		vcpu->arch.sie_block->eca |= ECA_SII;
	if (sclp.has_sigpif)
		vcpu->arch.sie_block->eca |= ECA_SIGPI;
	if (test_kvm_facility(vcpu->kvm, 129)) {
		vcpu->arch.sie_block->eca |= ECA_VX;
		vcpu->arch.sie_block->ecd |= ECD_HOSTREGMGMT;
	}
	if (test_kvm_facility(vcpu->kvm, 139))
		vcpu->arch.sie_block->ecd |= ECD_MEF;
	if (test_kvm_facility(vcpu->kvm, 156))
		vcpu->arch.sie_block->ecd |= ECD_ETOKENF;
	if (vcpu->arch.sie_block->gd) {
		vcpu->arch.sie_block->eca |= ECA_AIV;
		VCPU_EVENT(vcpu, 3, "AIV gisa format-%u enabled for cpu %03u",
			   vcpu->arch.sie_block->gd & 0x3, vcpu->vcpu_id);
	}
	vcpu->arch.sie_block->sdnxo = ((unsigned long) &vcpu->run->s.regs.sdnx)
					| SDNXC;
	vcpu->arch.sie_block->riccbd = (unsigned long) &vcpu->run->s.regs.riccb;

	if (sclp.has_kss)
		kvm_s390_set_cpuflags(vcpu, CPUSTAT_KSS);
	else
		vcpu->arch.sie_block->ictl |= ICTL_ISKE | ICTL_SSKE | ICTL_RRBE;

	if (vcpu->kvm->arch.use_cmma) {
		rc = kvm_s390_vcpu_setup_cmma(vcpu);
		if (rc)
			return rc;
	}
	hrtimer_init(&vcpu->arch.ckc_timer, CLOCK_MONOTONIC, HRTIMER_MODE_REL);
	vcpu->arch.ckc_timer.function = kvm_s390_idle_wakeup;

	vcpu->arch.sie_block->hpid = HPID_KVM;

	kvm_s390_vcpu_crypto_setup(vcpu);

	mutex_lock(&vcpu->kvm->lock);
	if (kvm_s390_pv_is_protected(vcpu->kvm)) {
		rc = kvm_s390_pv_create_cpu(vcpu, &uvrc, &uvrrc);
		if (rc)
			kvm_s390_vcpu_unsetup_cmma(vcpu);
	}
	mutex_unlock(&vcpu->kvm->lock);

	return rc;
}

int kvm_arch_vcpu_precreate(struct kvm *kvm, unsigned int id)
{
	if (!kvm_is_ucontrol(kvm) && !sca_can_add_vcpu(kvm, id))
		return -EINVAL;
	return 0;
}

int kvm_arch_vcpu_create(struct kvm_vcpu *vcpu)
{
	struct sie_page *sie_page;
	int rc;

	BUILD_BUG_ON(sizeof(struct sie_page) != 4096);
	sie_page = (struct sie_page *) get_zeroed_page(GFP_KERNEL_ACCOUNT);
	if (!sie_page)
		return -ENOMEM;

	vcpu->arch.sie_block = &sie_page->sie_block;
	vcpu->arch.sie_block->itdba = (unsigned long) &sie_page->itdb;

	/* the real guest size will always be smaller than msl */
	vcpu->arch.sie_block->mso = 0;
	vcpu->arch.sie_block->msl = sclp.hamax;

	vcpu->arch.sie_block->icpua = vcpu->vcpu_id;
	spin_lock_init(&vcpu->arch.local_int.lock);
	vcpu->arch.sie_block->gd = (u32)(u64)vcpu->kvm->arch.gisa_int.origin;
	if (vcpu->arch.sie_block->gd && sclp.has_gisaf)
		vcpu->arch.sie_block->gd |= GISA_FORMAT1;
	seqcount_init(&vcpu->arch.cputm_seqcount);

	vcpu->arch.pfault_token = KVM_S390_PFAULT_TOKEN_INVALID;
	kvm_clear_async_pf_completion_queue(vcpu);
	vcpu->run->kvm_valid_regs = KVM_SYNC_PREFIX |
				    KVM_SYNC_GPRS |
				    KVM_SYNC_ACRS |
				    KVM_SYNC_CRS |
				    KVM_SYNC_ARCH0 |
				    KVM_SYNC_PFAULT |
				    KVM_SYNC_DIAG318;
	kvm_s390_set_prefix(vcpu, 0);
	if (test_kvm_facility(vcpu->kvm, 64))
		vcpu->run->kvm_valid_regs |= KVM_SYNC_RICCB;
	if (test_kvm_facility(vcpu->kvm, 82))
		vcpu->run->kvm_valid_regs |= KVM_SYNC_BPBC;
	if (test_kvm_facility(vcpu->kvm, 133))
		vcpu->run->kvm_valid_regs |= KVM_SYNC_GSCB;
	if (test_kvm_facility(vcpu->kvm, 156))
		vcpu->run->kvm_valid_regs |= KVM_SYNC_ETOKEN;
	/* fprs can be synchronized via vrs, even if the guest has no vx. With
	 * MACHINE_HAS_VX, (load|store)_fpu_regs() will work with vrs format.
	 */
	if (MACHINE_HAS_VX)
		vcpu->run->kvm_valid_regs |= KVM_SYNC_VRS;
	else
		vcpu->run->kvm_valid_regs |= KVM_SYNC_FPRS;

	if (kvm_is_ucontrol(vcpu->kvm)) {
		rc = __kvm_ucontrol_vcpu_init(vcpu);
		if (rc)
			goto out_free_sie_block;
	}

	VM_EVENT(vcpu->kvm, 3, "create cpu %d at 0x%pK, sie block at 0x%pK",
		 vcpu->vcpu_id, vcpu, vcpu->arch.sie_block);
	trace_kvm_s390_create_vcpu(vcpu->vcpu_id, vcpu, vcpu->arch.sie_block);

	rc = kvm_s390_vcpu_setup(vcpu);
	if (rc)
		goto out_ucontrol_uninit;
	return 0;

out_ucontrol_uninit:
	if (kvm_is_ucontrol(vcpu->kvm))
		gmap_remove(vcpu->arch.gmap);
out_free_sie_block:
	free_page((unsigned long)(vcpu->arch.sie_block));
	return rc;
}

int kvm_arch_vcpu_runnable(struct kvm_vcpu *vcpu)
{
	clear_bit(vcpu->vcpu_idx, vcpu->kvm->arch.gisa_int.kicked_mask);
	return kvm_s390_vcpu_has_irq(vcpu, 0);
}

bool kvm_arch_vcpu_in_kernel(struct kvm_vcpu *vcpu)
{
	return !(vcpu->arch.sie_block->gpsw.mask & PSW_MASK_PSTATE);
}

void kvm_s390_vcpu_block(struct kvm_vcpu *vcpu)
{
	atomic_or(PROG_BLOCK_SIE, &vcpu->arch.sie_block->prog20);
	exit_sie(vcpu);
}

void kvm_s390_vcpu_unblock(struct kvm_vcpu *vcpu)
{
	atomic_andnot(PROG_BLOCK_SIE, &vcpu->arch.sie_block->prog20);
}

static void kvm_s390_vcpu_request(struct kvm_vcpu *vcpu)
{
	atomic_or(PROG_REQUEST, &vcpu->arch.sie_block->prog20);
	exit_sie(vcpu);
}

bool kvm_s390_vcpu_sie_inhibited(struct kvm_vcpu *vcpu)
{
	return atomic_read(&vcpu->arch.sie_block->prog20) &
	       (PROG_BLOCK_SIE | PROG_REQUEST);
}

static void kvm_s390_vcpu_request_handled(struct kvm_vcpu *vcpu)
{
	atomic_andnot(PROG_REQUEST, &vcpu->arch.sie_block->prog20);
}

/*
 * Kick a guest cpu out of (v)SIE and wait until (v)SIE is not running.
 * If the CPU is not running (e.g. waiting as idle) the function will
 * return immediately. */
void exit_sie(struct kvm_vcpu *vcpu)
{
	kvm_s390_set_cpuflags(vcpu, CPUSTAT_STOP_INT);
	kvm_s390_vsie_kick(vcpu);
	while (vcpu->arch.sie_block->prog0c & PROG_IN_SIE)
		cpu_relax();
}

/* Kick a guest cpu out of SIE to process a request synchronously */
void kvm_s390_sync_request(int req, struct kvm_vcpu *vcpu)
{
	kvm_make_request(req, vcpu);
	kvm_s390_vcpu_request(vcpu);
}

static void kvm_gmap_notifier(struct gmap *gmap, unsigned long start,
			      unsigned long end)
{
	struct kvm *kvm = gmap->private;
	struct kvm_vcpu *vcpu;
	unsigned long prefix;
	unsigned long i;

	if (gmap_is_shadow(gmap))
		return;
	if (start >= 1UL << 31)
		/* We are only interested in prefix pages */
		return;
	kvm_for_each_vcpu(i, vcpu, kvm) {
		/* match against both prefix pages */
		prefix = kvm_s390_get_prefix(vcpu);
		if (prefix <= end && start <= prefix + 2*PAGE_SIZE - 1) {
			VCPU_EVENT(vcpu, 2, "gmap notifier for %lx-%lx",
				   start, end);
			kvm_s390_sync_request(KVM_REQ_MMU_RELOAD, vcpu);
		}
	}
}

bool kvm_arch_no_poll(struct kvm_vcpu *vcpu)
{
	/* do not poll with more than halt_poll_max_steal percent of steal time */
	if (S390_lowcore.avg_steal_timer * 100 / (TICK_USEC << 12) >=
	    READ_ONCE(halt_poll_max_steal)) {
		vcpu->stat.halt_no_poll_steal++;
		return true;
	}
	return false;
}

int kvm_arch_vcpu_should_kick(struct kvm_vcpu *vcpu)
{
	/* kvm common code refers to this, but never calls it */
	BUG();
	return 0;
}

static int kvm_arch_vcpu_ioctl_get_one_reg(struct kvm_vcpu *vcpu,
					   struct kvm_one_reg *reg)
{
	int r = -EINVAL;

	switch (reg->id) {
	case KVM_REG_S390_TODPR:
		r = put_user(vcpu->arch.sie_block->todpr,
			     (u32 __user *)reg->addr);
		break;
	case KVM_REG_S390_EPOCHDIFF:
		r = put_user(vcpu->arch.sie_block->epoch,
			     (u64 __user *)reg->addr);
		break;
	case KVM_REG_S390_CPU_TIMER:
		r = put_user(kvm_s390_get_cpu_timer(vcpu),
			     (u64 __user *)reg->addr);
		break;
	case KVM_REG_S390_CLOCK_COMP:
		r = put_user(vcpu->arch.sie_block->ckc,
			     (u64 __user *)reg->addr);
		break;
	case KVM_REG_S390_PFTOKEN:
		r = put_user(vcpu->arch.pfault_token,
			     (u64 __user *)reg->addr);
		break;
	case KVM_REG_S390_PFCOMPARE:
		r = put_user(vcpu->arch.pfault_compare,
			     (u64 __user *)reg->addr);
		break;
	case KVM_REG_S390_PFSELECT:
		r = put_user(vcpu->arch.pfault_select,
			     (u64 __user *)reg->addr);
		break;
	case KVM_REG_S390_PP:
		r = put_user(vcpu->arch.sie_block->pp,
			     (u64 __user *)reg->addr);
		break;
	case KVM_REG_S390_GBEA:
		r = put_user(vcpu->arch.sie_block->gbea,
			     (u64 __user *)reg->addr);
		break;
	default:
		break;
	}

	return r;
}

static int kvm_arch_vcpu_ioctl_set_one_reg(struct kvm_vcpu *vcpu,
					   struct kvm_one_reg *reg)
{
	int r = -EINVAL;
	__u64 val;

	switch (reg->id) {
	case KVM_REG_S390_TODPR:
		r = get_user(vcpu->arch.sie_block->todpr,
			     (u32 __user *)reg->addr);
		break;
	case KVM_REG_S390_EPOCHDIFF:
		r = get_user(vcpu->arch.sie_block->epoch,
			     (u64 __user *)reg->addr);
		break;
	case KVM_REG_S390_CPU_TIMER:
		r = get_user(val, (u64 __user *)reg->addr);
		if (!r)
			kvm_s390_set_cpu_timer(vcpu, val);
		break;
	case KVM_REG_S390_CLOCK_COMP:
		r = get_user(vcpu->arch.sie_block->ckc,
			     (u64 __user *)reg->addr);
		break;
	case KVM_REG_S390_PFTOKEN:
		r = get_user(vcpu->arch.pfault_token,
			     (u64 __user *)reg->addr);
		if (vcpu->arch.pfault_token == KVM_S390_PFAULT_TOKEN_INVALID)
			kvm_clear_async_pf_completion_queue(vcpu);
		break;
	case KVM_REG_S390_PFCOMPARE:
		r = get_user(vcpu->arch.pfault_compare,
			     (u64 __user *)reg->addr);
		break;
	case KVM_REG_S390_PFSELECT:
		r = get_user(vcpu->arch.pfault_select,
			     (u64 __user *)reg->addr);
		break;
	case KVM_REG_S390_PP:
		r = get_user(vcpu->arch.sie_block->pp,
			     (u64 __user *)reg->addr);
		break;
	case KVM_REG_S390_GBEA:
		r = get_user(vcpu->arch.sie_block->gbea,
			     (u64 __user *)reg->addr);
		break;
	default:
		break;
	}

	return r;
}

static void kvm_arch_vcpu_ioctl_normal_reset(struct kvm_vcpu *vcpu)
{
	vcpu->arch.sie_block->gpsw.mask &= ~PSW_MASK_RI;
	vcpu->arch.pfault_token = KVM_S390_PFAULT_TOKEN_INVALID;
	memset(vcpu->run->s.regs.riccb, 0, sizeof(vcpu->run->s.regs.riccb));

	kvm_clear_async_pf_completion_queue(vcpu);
	if (!kvm_s390_user_cpu_state_ctrl(vcpu->kvm))
		kvm_s390_vcpu_stop(vcpu);
	kvm_s390_clear_local_irqs(vcpu);
}

static void kvm_arch_vcpu_ioctl_initial_reset(struct kvm_vcpu *vcpu)
{
	/* Initial reset is a superset of the normal reset */
	kvm_arch_vcpu_ioctl_normal_reset(vcpu);

	/*
	 * This equals initial cpu reset in pop, but we don't switch to ESA.
	 * We do not only reset the internal data, but also ...
	 */
	vcpu->arch.sie_block->gpsw.mask = 0;
	vcpu->arch.sie_block->gpsw.addr = 0;
	kvm_s390_set_prefix(vcpu, 0);
	kvm_s390_set_cpu_timer(vcpu, 0);
	vcpu->arch.sie_block->ckc = 0;
	memset(vcpu->arch.sie_block->gcr, 0, sizeof(vcpu->arch.sie_block->gcr));
	vcpu->arch.sie_block->gcr[0] = CR0_INITIAL_MASK;
	vcpu->arch.sie_block->gcr[14] = CR14_INITIAL_MASK;

	/* ... the data in sync regs */
	memset(vcpu->run->s.regs.crs, 0, sizeof(vcpu->run->s.regs.crs));
	vcpu->run->s.regs.ckc = 0;
	vcpu->run->s.regs.crs[0] = CR0_INITIAL_MASK;
	vcpu->run->s.regs.crs[14] = CR14_INITIAL_MASK;
	vcpu->run->psw_addr = 0;
	vcpu->run->psw_mask = 0;
	vcpu->run->s.regs.todpr = 0;
	vcpu->run->s.regs.cputm = 0;
	vcpu->run->s.regs.ckc = 0;
	vcpu->run->s.regs.pp = 0;
	vcpu->run->s.regs.gbea = 1;
	vcpu->run->s.regs.fpc = 0;
	/*
	 * Do not reset these registers in the protected case, as some of
	 * them are overlayed and they are not accessible in this case
	 * anyway.
	 */
	if (!kvm_s390_pv_cpu_is_protected(vcpu)) {
		vcpu->arch.sie_block->gbea = 1;
		vcpu->arch.sie_block->pp = 0;
		vcpu->arch.sie_block->fpf &= ~FPF_BPBC;
		vcpu->arch.sie_block->todpr = 0;
	}
}

static void kvm_arch_vcpu_ioctl_clear_reset(struct kvm_vcpu *vcpu)
{
	struct kvm_sync_regs *regs = &vcpu->run->s.regs;

	/* Clear reset is a superset of the initial reset */
	kvm_arch_vcpu_ioctl_initial_reset(vcpu);

	memset(&regs->gprs, 0, sizeof(regs->gprs));
	memset(&regs->vrs, 0, sizeof(regs->vrs));
	memset(&regs->acrs, 0, sizeof(regs->acrs));
	memset(&regs->gscb, 0, sizeof(regs->gscb));

	regs->etoken = 0;
	regs->etoken_extension = 0;
}

int kvm_arch_vcpu_ioctl_set_regs(struct kvm_vcpu *vcpu, struct kvm_regs *regs)
{
	vcpu_load(vcpu);
	memcpy(&vcpu->run->s.regs.gprs, &regs->gprs, sizeof(regs->gprs));
	vcpu_put(vcpu);
	return 0;
}

int kvm_arch_vcpu_ioctl_get_regs(struct kvm_vcpu *vcpu, struct kvm_regs *regs)
{
	vcpu_load(vcpu);
	memcpy(&regs->gprs, &vcpu->run->s.regs.gprs, sizeof(regs->gprs));
	vcpu_put(vcpu);
	return 0;
}

int kvm_arch_vcpu_ioctl_set_sregs(struct kvm_vcpu *vcpu,
				  struct kvm_sregs *sregs)
{
	vcpu_load(vcpu);

	memcpy(&vcpu->run->s.regs.acrs, &sregs->acrs, sizeof(sregs->acrs));
	memcpy(&vcpu->arch.sie_block->gcr, &sregs->crs, sizeof(sregs->crs));

	vcpu_put(vcpu);
	return 0;
}

int kvm_arch_vcpu_ioctl_get_sregs(struct kvm_vcpu *vcpu,
				  struct kvm_sregs *sregs)
{
	vcpu_load(vcpu);

	memcpy(&sregs->acrs, &vcpu->run->s.regs.acrs, sizeof(sregs->acrs));
	memcpy(&sregs->crs, &vcpu->arch.sie_block->gcr, sizeof(sregs->crs));

	vcpu_put(vcpu);
	return 0;
}

int kvm_arch_vcpu_ioctl_set_fpu(struct kvm_vcpu *vcpu, struct kvm_fpu *fpu)
{
	int ret = 0;

	vcpu_load(vcpu);

	if (test_fp_ctl(fpu->fpc)) {
		ret = -EINVAL;
		goto out;
	}
	vcpu->run->s.regs.fpc = fpu->fpc;
	if (MACHINE_HAS_VX)
		convert_fp_to_vx((__vector128 *) vcpu->run->s.regs.vrs,
				 (freg_t *) fpu->fprs);
	else
		memcpy(vcpu->run->s.regs.fprs, &fpu->fprs, sizeof(fpu->fprs));

out:
	vcpu_put(vcpu);
	return ret;
}

int kvm_arch_vcpu_ioctl_get_fpu(struct kvm_vcpu *vcpu, struct kvm_fpu *fpu)
{
	vcpu_load(vcpu);

	/* make sure we have the latest values */
	save_fpu_regs();
	if (MACHINE_HAS_VX)
		convert_vx_to_fp((freg_t *) fpu->fprs,
				 (__vector128 *) vcpu->run->s.regs.vrs);
	else
		memcpy(fpu->fprs, vcpu->run->s.regs.fprs, sizeof(fpu->fprs));
	fpu->fpc = vcpu->run->s.regs.fpc;

	vcpu_put(vcpu);
	return 0;
}

static int kvm_arch_vcpu_ioctl_set_initial_psw(struct kvm_vcpu *vcpu, psw_t psw)
{
	int rc = 0;

	if (!is_vcpu_stopped(vcpu))
		rc = -EBUSY;
	else {
		vcpu->run->psw_mask = psw.mask;
		vcpu->run->psw_addr = psw.addr;
	}
	return rc;
}

int kvm_arch_vcpu_ioctl_translate(struct kvm_vcpu *vcpu,
				  struct kvm_translation *tr)
{
	return -EINVAL; /* not implemented yet */
}

#define VALID_GUESTDBG_FLAGS (KVM_GUESTDBG_SINGLESTEP | \
			      KVM_GUESTDBG_USE_HW_BP | \
			      KVM_GUESTDBG_ENABLE)

int kvm_arch_vcpu_ioctl_set_guest_debug(struct kvm_vcpu *vcpu,
					struct kvm_guest_debug *dbg)
{
	int rc = 0;

	vcpu_load(vcpu);

	vcpu->guest_debug = 0;
	kvm_s390_clear_bp_data(vcpu);

	if (dbg->control & ~VALID_GUESTDBG_FLAGS) {
		rc = -EINVAL;
		goto out;
	}
	if (!sclp.has_gpere) {
		rc = -EINVAL;
		goto out;
	}

	if (dbg->control & KVM_GUESTDBG_ENABLE) {
		vcpu->guest_debug = dbg->control;
		/* enforce guest PER */
		kvm_s390_set_cpuflags(vcpu, CPUSTAT_P);

		if (dbg->control & KVM_GUESTDBG_USE_HW_BP)
			rc = kvm_s390_import_bp_data(vcpu, dbg);
	} else {
		kvm_s390_clear_cpuflags(vcpu, CPUSTAT_P);
		vcpu->arch.guestdbg.last_bp = 0;
	}

	if (rc) {
		vcpu->guest_debug = 0;
		kvm_s390_clear_bp_data(vcpu);
		kvm_s390_clear_cpuflags(vcpu, CPUSTAT_P);
	}

out:
	vcpu_put(vcpu);
	return rc;
}

int kvm_arch_vcpu_ioctl_get_mpstate(struct kvm_vcpu *vcpu,
				    struct kvm_mp_state *mp_state)
{
	int ret;

	vcpu_load(vcpu);

	/* CHECK_STOP and LOAD are not supported yet */
	ret = is_vcpu_stopped(vcpu) ? KVM_MP_STATE_STOPPED :
				      KVM_MP_STATE_OPERATING;

	vcpu_put(vcpu);
	return ret;
}

int kvm_arch_vcpu_ioctl_set_mpstate(struct kvm_vcpu *vcpu,
				    struct kvm_mp_state *mp_state)
{
	int rc = 0;

	vcpu_load(vcpu);

	/* user space knows about this interface - let it control the state */
	kvm_s390_set_user_cpu_state_ctrl(vcpu->kvm);

	switch (mp_state->mp_state) {
	case KVM_MP_STATE_STOPPED:
		rc = kvm_s390_vcpu_stop(vcpu);
		break;
	case KVM_MP_STATE_OPERATING:
		rc = kvm_s390_vcpu_start(vcpu);
		break;
	case KVM_MP_STATE_LOAD:
		if (!kvm_s390_pv_cpu_is_protected(vcpu)) {
			rc = -ENXIO;
			break;
		}
		rc = kvm_s390_pv_set_cpu_state(vcpu, PV_CPU_STATE_OPR_LOAD);
		break;
	case KVM_MP_STATE_CHECK_STOP:
		fallthrough;	/* CHECK_STOP and LOAD are not supported yet */
	default:
		rc = -ENXIO;
	}

	vcpu_put(vcpu);
	return rc;
}

static bool ibs_enabled(struct kvm_vcpu *vcpu)
{
	return kvm_s390_test_cpuflags(vcpu, CPUSTAT_IBS);
}

static int kvm_s390_handle_requests(struct kvm_vcpu *vcpu)
{
retry:
	kvm_s390_vcpu_request_handled(vcpu);
	if (!kvm_request_pending(vcpu))
		return 0;
	/*
	 * We use MMU_RELOAD just to re-arm the ipte notifier for the
	 * guest prefix page. gmap_mprotect_notify will wait on the ptl lock.
	 * This ensures that the ipte instruction for this request has
	 * already finished. We might race against a second unmapper that
	 * wants to set the blocking bit. Lets just retry the request loop.
	 */
	if (kvm_check_request(KVM_REQ_MMU_RELOAD, vcpu)) {
		int rc;
		rc = gmap_mprotect_notify(vcpu->arch.gmap,
					  kvm_s390_get_prefix(vcpu),
					  PAGE_SIZE * 2, PROT_WRITE);
		if (rc) {
			kvm_make_request(KVM_REQ_MMU_RELOAD, vcpu);
			return rc;
		}
		goto retry;
	}

	if (kvm_check_request(KVM_REQ_TLB_FLUSH, vcpu)) {
		vcpu->arch.sie_block->ihcpu = 0xffff;
		goto retry;
	}

	if (kvm_check_request(KVM_REQ_ENABLE_IBS, vcpu)) {
		if (!ibs_enabled(vcpu)) {
			trace_kvm_s390_enable_disable_ibs(vcpu->vcpu_id, 1);
			kvm_s390_set_cpuflags(vcpu, CPUSTAT_IBS);
		}
		goto retry;
	}

	if (kvm_check_request(KVM_REQ_DISABLE_IBS, vcpu)) {
		if (ibs_enabled(vcpu)) {
			trace_kvm_s390_enable_disable_ibs(vcpu->vcpu_id, 0);
			kvm_s390_clear_cpuflags(vcpu, CPUSTAT_IBS);
		}
		goto retry;
	}

	if (kvm_check_request(KVM_REQ_ICPT_OPEREXC, vcpu)) {
		vcpu->arch.sie_block->ictl |= ICTL_OPEREXC;
		goto retry;
	}

	if (kvm_check_request(KVM_REQ_START_MIGRATION, vcpu)) {
		/*
		 * Disable CMM virtualization; we will emulate the ESSA
		 * instruction manually, in order to provide additional
		 * functionalities needed for live migration.
		 */
		vcpu->arch.sie_block->ecb2 &= ~ECB2_CMMA;
		goto retry;
	}

	if (kvm_check_request(KVM_REQ_STOP_MIGRATION, vcpu)) {
		/*
		 * Re-enable CMM virtualization if CMMA is available and
		 * CMM has been used.
		 */
		if ((vcpu->kvm->arch.use_cmma) &&
		    (vcpu->kvm->mm->context.uses_cmm))
			vcpu->arch.sie_block->ecb2 |= ECB2_CMMA;
		goto retry;
	}

	/* nothing to do, just clear the request */
	kvm_clear_request(KVM_REQ_UNHALT, vcpu);
	/* we left the vsie handler, nothing to do, just clear the request */
	kvm_clear_request(KVM_REQ_VSIE_RESTART, vcpu);

	return 0;
}

void kvm_s390_set_tod_clock(struct kvm *kvm,
			    const struct kvm_s390_vm_tod_clock *gtod)
{
	struct kvm_vcpu *vcpu;
	union tod_clock clk;
	unsigned long i;

	mutex_lock(&kvm->lock);
	preempt_disable();

	store_tod_clock_ext(&clk);

	kvm->arch.epoch = gtod->tod - clk.tod;
	kvm->arch.epdx = 0;
	if (test_kvm_facility(kvm, 139)) {
		kvm->arch.epdx = gtod->epoch_idx - clk.ei;
		if (kvm->arch.epoch > gtod->tod)
			kvm->arch.epdx -= 1;
	}

	kvm_s390_vcpu_block_all(kvm);
	kvm_for_each_vcpu(i, vcpu, kvm) {
		vcpu->arch.sie_block->epoch = kvm->arch.epoch;
		vcpu->arch.sie_block->epdx  = kvm->arch.epdx;
	}

	kvm_s390_vcpu_unblock_all(kvm);
	preempt_enable();
	mutex_unlock(&kvm->lock);
}

/**
 * kvm_arch_fault_in_page - fault-in guest page if necessary
 * @vcpu: The corresponding virtual cpu
 * @gpa: Guest physical address
 * @writable: Whether the page should be writable or not
 *
 * Make sure that a guest page has been faulted-in on the host.
 *
 * Return: Zero on success, negative error code otherwise.
 */
long kvm_arch_fault_in_page(struct kvm_vcpu *vcpu, gpa_t gpa, int writable)
{
	return gmap_fault(vcpu->arch.gmap, gpa,
			  writable ? FAULT_FLAG_WRITE : 0);
}

static void __kvm_inject_pfault_token(struct kvm_vcpu *vcpu, bool start_token,
				      unsigned long token)
{
	struct kvm_s390_interrupt inti;
	struct kvm_s390_irq irq;

	if (start_token) {
		irq.u.ext.ext_params2 = token;
		irq.type = KVM_S390_INT_PFAULT_INIT;
		WARN_ON_ONCE(kvm_s390_inject_vcpu(vcpu, &irq));
	} else {
		inti.type = KVM_S390_INT_PFAULT_DONE;
		inti.parm64 = token;
		WARN_ON_ONCE(kvm_s390_inject_vm(vcpu->kvm, &inti));
	}
}

bool kvm_arch_async_page_not_present(struct kvm_vcpu *vcpu,
				     struct kvm_async_pf *work)
{
	trace_kvm_s390_pfault_init(vcpu, work->arch.pfault_token);
	__kvm_inject_pfault_token(vcpu, true, work->arch.pfault_token);

	return true;
}

void kvm_arch_async_page_present(struct kvm_vcpu *vcpu,
				 struct kvm_async_pf *work)
{
	trace_kvm_s390_pfault_done(vcpu, work->arch.pfault_token);
	__kvm_inject_pfault_token(vcpu, false, work->arch.pfault_token);
}

void kvm_arch_async_page_ready(struct kvm_vcpu *vcpu,
			       struct kvm_async_pf *work)
{
	/* s390 will always inject the page directly */
}

bool kvm_arch_can_dequeue_async_page_present(struct kvm_vcpu *vcpu)
{
	/*
	 * s390 will always inject the page directly,
	 * but we still want check_async_completion to cleanup
	 */
	return true;
}

static bool kvm_arch_setup_async_pf(struct kvm_vcpu *vcpu)
{
	hva_t hva;
	struct kvm_arch_async_pf arch;

	if (vcpu->arch.pfault_token == KVM_S390_PFAULT_TOKEN_INVALID)
		return false;
	if ((vcpu->arch.sie_block->gpsw.mask & vcpu->arch.pfault_select) !=
	    vcpu->arch.pfault_compare)
		return false;
	if (psw_extint_disabled(vcpu))
		return false;
	if (kvm_s390_vcpu_has_irq(vcpu, 0))
		return false;
	if (!(vcpu->arch.sie_block->gcr[0] & CR0_SERVICE_SIGNAL_SUBMASK))
		return false;
	if (!vcpu->arch.gmap->pfault_enabled)
		return false;

	hva = gfn_to_hva(vcpu->kvm, gpa_to_gfn(current->thread.gmap_addr));
	hva += current->thread.gmap_addr & ~PAGE_MASK;
	if (read_guest_real(vcpu, vcpu->arch.pfault_token, &arch.pfault_token, 8))
		return false;

	return kvm_setup_async_pf(vcpu, current->thread.gmap_addr, hva, &arch);
}

static int vcpu_pre_run(struct kvm_vcpu *vcpu)
{
	int rc, cpuflags;

	/*
	 * On s390 notifications for arriving pages will be delivered directly
	 * to the guest but the house keeping for completed pfaults is
	 * handled outside the worker.
	 */
	kvm_check_async_pf_completion(vcpu);

	vcpu->arch.sie_block->gg14 = vcpu->run->s.regs.gprs[14];
	vcpu->arch.sie_block->gg15 = vcpu->run->s.regs.gprs[15];

	if (need_resched())
		schedule();

	if (!kvm_is_ucontrol(vcpu->kvm)) {
		rc = kvm_s390_deliver_pending_interrupts(vcpu);
		if (rc)
			return rc;
	}

	rc = kvm_s390_handle_requests(vcpu);
	if (rc)
		return rc;

	if (guestdbg_enabled(vcpu)) {
		kvm_s390_backup_guest_per_regs(vcpu);
		kvm_s390_patch_guest_per_regs(vcpu);
	}

	clear_bit(vcpu->vcpu_idx, vcpu->kvm->arch.gisa_int.kicked_mask);

	vcpu->arch.sie_block->icptcode = 0;
	cpuflags = atomic_read(&vcpu->arch.sie_block->cpuflags);
	VCPU_EVENT(vcpu, 6, "entering sie flags %x", cpuflags);
	trace_kvm_s390_sie_enter(vcpu, cpuflags);

	return 0;
}

static int vcpu_post_run_fault_in_sie(struct kvm_vcpu *vcpu)
{
	struct kvm_s390_pgm_info pgm_info = {
		.code = PGM_ADDRESSING,
	};
	u8 opcode, ilen;
	int rc;

	VCPU_EVENT(vcpu, 3, "%s", "fault in sie instruction");
	trace_kvm_s390_sie_fault(vcpu);

	/*
	 * We want to inject an addressing exception, which is defined as a
	 * suppressing or terminating exception. However, since we came here
	 * by a DAT access exception, the PSW still points to the faulting
	 * instruction since DAT exceptions are nullifying. So we've got
	 * to look up the current opcode to get the length of the instruction
	 * to be able to forward the PSW.
	 */
	rc = read_guest_instr(vcpu, vcpu->arch.sie_block->gpsw.addr, &opcode, 1);
	ilen = insn_length(opcode);
	if (rc < 0) {
		return rc;
	} else if (rc) {
		/* Instruction-Fetching Exceptions - we can't detect the ilen.
		 * Forward by arbitrary ilc, injection will take care of
		 * nullification if necessary.
		 */
		pgm_info = vcpu->arch.pgm;
		ilen = 4;
	}
	pgm_info.flags = ilen | KVM_S390_PGM_FLAGS_ILC_VALID;
	kvm_s390_forward_psw(vcpu, ilen);
	return kvm_s390_inject_prog_irq(vcpu, &pgm_info);
}

static int vcpu_post_run(struct kvm_vcpu *vcpu, int exit_reason)
{
	struct mcck_volatile_info *mcck_info;
	struct sie_page *sie_page;

	VCPU_EVENT(vcpu, 6, "exit sie icptcode %d",
		   vcpu->arch.sie_block->icptcode);
	trace_kvm_s390_sie_exit(vcpu, vcpu->arch.sie_block->icptcode);

	if (guestdbg_enabled(vcpu))
		kvm_s390_restore_guest_per_regs(vcpu);

	vcpu->run->s.regs.gprs[14] = vcpu->arch.sie_block->gg14;
	vcpu->run->s.regs.gprs[15] = vcpu->arch.sie_block->gg15;

	if (exit_reason == -EINTR) {
		VCPU_EVENT(vcpu, 3, "%s", "machine check");
		sie_page = container_of(vcpu->arch.sie_block,
					struct sie_page, sie_block);
		mcck_info = &sie_page->mcck_info;
		kvm_s390_reinject_machine_check(vcpu, mcck_info);
		return 0;
	}

	if (vcpu->arch.sie_block->icptcode > 0) {
		int rc = kvm_handle_sie_intercept(vcpu);

		if (rc != -EOPNOTSUPP)
			return rc;
		vcpu->run->exit_reason = KVM_EXIT_S390_SIEIC;
		vcpu->run->s390_sieic.icptcode = vcpu->arch.sie_block->icptcode;
		vcpu->run->s390_sieic.ipa = vcpu->arch.sie_block->ipa;
		vcpu->run->s390_sieic.ipb = vcpu->arch.sie_block->ipb;
		return -EREMOTE;
	} else if (exit_reason != -EFAULT) {
		vcpu->stat.exit_null++;
		return 0;
	} else if (kvm_is_ucontrol(vcpu->kvm)) {
		vcpu->run->exit_reason = KVM_EXIT_S390_UCONTROL;
		vcpu->run->s390_ucontrol.trans_exc_code =
						current->thread.gmap_addr;
		vcpu->run->s390_ucontrol.pgm_code = 0x10;
		return -EREMOTE;
	} else if (current->thread.gmap_pfault) {
		trace_kvm_s390_major_guest_pfault(vcpu);
		current->thread.gmap_pfault = 0;
		if (kvm_arch_setup_async_pf(vcpu))
			return 0;
		vcpu->stat.pfault_sync++;
		return kvm_arch_fault_in_page(vcpu, current->thread.gmap_addr, 1);
	}
	return vcpu_post_run_fault_in_sie(vcpu);
}

#define PSW_INT_MASK (PSW_MASK_EXT | PSW_MASK_IO | PSW_MASK_MCHECK)
static int __vcpu_run(struct kvm_vcpu *vcpu)
{
	int rc, exit_reason;
	struct sie_page *sie_page = (struct sie_page *)vcpu->arch.sie_block;

	/*
	 * We try to hold kvm->srcu during most of vcpu_run (except when run-
	 * ning the guest), so that memslots (and other stuff) are protected
	 */
	vcpu->srcu_idx = srcu_read_lock(&vcpu->kvm->srcu);

	do {
		rc = vcpu_pre_run(vcpu);
		if (rc)
			break;

		srcu_read_unlock(&vcpu->kvm->srcu, vcpu->srcu_idx);
		/*
		 * As PF_VCPU will be used in fault handler, between
		 * guest_enter and guest_exit should be no uaccess.
		 */
		local_irq_disable();
		guest_enter_irqoff();
		__disable_cpu_timer_accounting(vcpu);
		local_irq_enable();
		if (kvm_s390_pv_cpu_is_protected(vcpu)) {
			memcpy(sie_page->pv_grregs,
			       vcpu->run->s.regs.gprs,
			       sizeof(sie_page->pv_grregs));
		}
		if (test_cpu_flag(CIF_FPU))
			load_fpu_regs();
		exit_reason = sie64a(vcpu->arch.sie_block,
				     vcpu->run->s.regs.gprs);
		if (kvm_s390_pv_cpu_is_protected(vcpu)) {
			memcpy(vcpu->run->s.regs.gprs,
			       sie_page->pv_grregs,
			       sizeof(sie_page->pv_grregs));
			/*
			 * We're not allowed to inject interrupts on intercepts
			 * that leave the guest state in an "in-between" state
			 * where the next SIE entry will do a continuation.
			 * Fence interrupts in our "internal" PSW.
			 */
			if (vcpu->arch.sie_block->icptcode == ICPT_PV_INSTR ||
			    vcpu->arch.sie_block->icptcode == ICPT_PV_PREF) {
				vcpu->arch.sie_block->gpsw.mask &= ~PSW_INT_MASK;
			}
		}
		local_irq_disable();
		__enable_cpu_timer_accounting(vcpu);
		guest_exit_irqoff();
		local_irq_enable();
		vcpu->srcu_idx = srcu_read_lock(&vcpu->kvm->srcu);

		rc = vcpu_post_run(vcpu, exit_reason);
	} while (!signal_pending(current) && !guestdbg_exit_pending(vcpu) && !rc);

	srcu_read_unlock(&vcpu->kvm->srcu, vcpu->srcu_idx);
	return rc;
}

static void sync_regs_fmt2(struct kvm_vcpu *vcpu)
{
	struct kvm_run *kvm_run = vcpu->run;
	struct runtime_instr_cb *riccb;
	struct gs_cb *gscb;

	riccb = (struct runtime_instr_cb *) &kvm_run->s.regs.riccb;
	gscb = (struct gs_cb *) &kvm_run->s.regs.gscb;
	vcpu->arch.sie_block->gpsw.mask = kvm_run->psw_mask;
	vcpu->arch.sie_block->gpsw.addr = kvm_run->psw_addr;
	if (kvm_run->kvm_dirty_regs & KVM_SYNC_ARCH0) {
		vcpu->arch.sie_block->todpr = kvm_run->s.regs.todpr;
		vcpu->arch.sie_block->pp = kvm_run->s.regs.pp;
		vcpu->arch.sie_block->gbea = kvm_run->s.regs.gbea;
	}
	if (kvm_run->kvm_dirty_regs & KVM_SYNC_PFAULT) {
		vcpu->arch.pfault_token = kvm_run->s.regs.pft;
		vcpu->arch.pfault_select = kvm_run->s.regs.pfs;
		vcpu->arch.pfault_compare = kvm_run->s.regs.pfc;
		if (vcpu->arch.pfault_token == KVM_S390_PFAULT_TOKEN_INVALID)
			kvm_clear_async_pf_completion_queue(vcpu);
	}
	if (kvm_run->kvm_dirty_regs & KVM_SYNC_DIAG318) {
		vcpu->arch.diag318_info.val = kvm_run->s.regs.diag318;
		vcpu->arch.sie_block->cpnc = vcpu->arch.diag318_info.cpnc;
		VCPU_EVENT(vcpu, 3, "setting cpnc to %d", vcpu->arch.diag318_info.cpnc);
	}
	/*
	 * If userspace sets the riccb (e.g. after migration) to a valid state,
	 * we should enable RI here instead of doing the lazy enablement.
	 */
	if ((kvm_run->kvm_dirty_regs & KVM_SYNC_RICCB) &&
	    test_kvm_facility(vcpu->kvm, 64) &&
	    riccb->v &&
	    !(vcpu->arch.sie_block->ecb3 & ECB3_RI)) {
		VCPU_EVENT(vcpu, 3, "%s", "ENABLE: RI (sync_regs)");
		vcpu->arch.sie_block->ecb3 |= ECB3_RI;
	}
	/*
	 * If userspace sets the gscb (e.g. after migration) to non-zero,
	 * we should enable GS here instead of doing the lazy enablement.
	 */
	if ((kvm_run->kvm_dirty_regs & KVM_SYNC_GSCB) &&
	    test_kvm_facility(vcpu->kvm, 133) &&
	    gscb->gssm &&
	    !vcpu->arch.gs_enabled) {
		VCPU_EVENT(vcpu, 3, "%s", "ENABLE: GS (sync_regs)");
		vcpu->arch.sie_block->ecb |= ECB_GS;
		vcpu->arch.sie_block->ecd |= ECD_HOSTREGMGMT;
		vcpu->arch.gs_enabled = 1;
	}
	if ((kvm_run->kvm_dirty_regs & KVM_SYNC_BPBC) &&
	    test_kvm_facility(vcpu->kvm, 82)) {
		vcpu->arch.sie_block->fpf &= ~FPF_BPBC;
		vcpu->arch.sie_block->fpf |= kvm_run->s.regs.bpbc ? FPF_BPBC : 0;
	}
	if (MACHINE_HAS_GS) {
		preempt_disable();
		__ctl_set_bit(2, 4);
		if (current->thread.gs_cb) {
			vcpu->arch.host_gscb = current->thread.gs_cb;
			save_gs_cb(vcpu->arch.host_gscb);
		}
		if (vcpu->arch.gs_enabled) {
			current->thread.gs_cb = (struct gs_cb *)
						&vcpu->run->s.regs.gscb;
			restore_gs_cb(current->thread.gs_cb);
		}
		preempt_enable();
	}
	/* SIE will load etoken directly from SDNX and therefore kvm_run */
}

static void sync_regs(struct kvm_vcpu *vcpu)
{
	struct kvm_run *kvm_run = vcpu->run;

	if (kvm_run->kvm_dirty_regs & KVM_SYNC_PREFIX)
		kvm_s390_set_prefix(vcpu, kvm_run->s.regs.prefix);
	if (kvm_run->kvm_dirty_regs & KVM_SYNC_CRS) {
		memcpy(&vcpu->arch.sie_block->gcr, &kvm_run->s.regs.crs, 128);
		/* some control register changes require a tlb flush */
		kvm_make_request(KVM_REQ_TLB_FLUSH, vcpu);
	}
	if (kvm_run->kvm_dirty_regs & KVM_SYNC_ARCH0) {
		kvm_s390_set_cpu_timer(vcpu, kvm_run->s.regs.cputm);
		vcpu->arch.sie_block->ckc = kvm_run->s.regs.ckc;
	}
	save_access_regs(vcpu->arch.host_acrs);
	restore_access_regs(vcpu->run->s.regs.acrs);
	/* save host (userspace) fprs/vrs */
	save_fpu_regs();
	vcpu->arch.host_fpregs.fpc = current->thread.fpu.fpc;
	vcpu->arch.host_fpregs.regs = current->thread.fpu.regs;
	if (MACHINE_HAS_VX)
		current->thread.fpu.regs = vcpu->run->s.regs.vrs;
	else
		current->thread.fpu.regs = vcpu->run->s.regs.fprs;
	current->thread.fpu.fpc = vcpu->run->s.regs.fpc;
	if (test_fp_ctl(current->thread.fpu.fpc))
		/* User space provided an invalid FPC, let's clear it */
		current->thread.fpu.fpc = 0;

	/* Sync fmt2 only data */
	if (likely(!kvm_s390_pv_cpu_is_protected(vcpu))) {
		sync_regs_fmt2(vcpu);
	} else {
		/*
		 * In several places we have to modify our internal view to
		 * not do things that are disallowed by the ultravisor. For
		 * example we must not inject interrupts after specific exits
		 * (e.g. 112 prefix page not secure). We do this by turning
		 * off the machine check, external and I/O interrupt bits
		 * of our PSW copy. To avoid getting validity intercepts, we
		 * do only accept the condition code from userspace.
		 */
		vcpu->arch.sie_block->gpsw.mask &= ~PSW_MASK_CC;
		vcpu->arch.sie_block->gpsw.mask |= kvm_run->psw_mask &
						   PSW_MASK_CC;
	}

	kvm_run->kvm_dirty_regs = 0;
}

static void store_regs_fmt2(struct kvm_vcpu *vcpu)
{
	struct kvm_run *kvm_run = vcpu->run;

	kvm_run->s.regs.todpr = vcpu->arch.sie_block->todpr;
	kvm_run->s.regs.pp = vcpu->arch.sie_block->pp;
	kvm_run->s.regs.gbea = vcpu->arch.sie_block->gbea;
	kvm_run->s.regs.bpbc = (vcpu->arch.sie_block->fpf & FPF_BPBC) == FPF_BPBC;
	kvm_run->s.regs.diag318 = vcpu->arch.diag318_info.val;
	if (MACHINE_HAS_GS) {
		preempt_disable();
		__ctl_set_bit(2, 4);
		if (vcpu->arch.gs_enabled)
			save_gs_cb(current->thread.gs_cb);
		current->thread.gs_cb = vcpu->arch.host_gscb;
		restore_gs_cb(vcpu->arch.host_gscb);
		if (!vcpu->arch.host_gscb)
			__ctl_clear_bit(2, 4);
		vcpu->arch.host_gscb = NULL;
		preempt_enable();
	}
	/* SIE will save etoken directly into SDNX and therefore kvm_run */
}

static void store_regs(struct kvm_vcpu *vcpu)
{
	struct kvm_run *kvm_run = vcpu->run;

	kvm_run->psw_mask = vcpu->arch.sie_block->gpsw.mask;
	kvm_run->psw_addr = vcpu->arch.sie_block->gpsw.addr;
	kvm_run->s.regs.prefix = kvm_s390_get_prefix(vcpu);
	memcpy(&kvm_run->s.regs.crs, &vcpu->arch.sie_block->gcr, 128);
	kvm_run->s.regs.cputm = kvm_s390_get_cpu_timer(vcpu);
	kvm_run->s.regs.ckc = vcpu->arch.sie_block->ckc;
	kvm_run->s.regs.pft = vcpu->arch.pfault_token;
	kvm_run->s.regs.pfs = vcpu->arch.pfault_select;
	kvm_run->s.regs.pfc = vcpu->arch.pfault_compare;
	save_access_regs(vcpu->run->s.regs.acrs);
	restore_access_regs(vcpu->arch.host_acrs);
	/* Save guest register state */
	save_fpu_regs();
	vcpu->run->s.regs.fpc = current->thread.fpu.fpc;
	/* Restore will be done lazily at return */
	current->thread.fpu.fpc = vcpu->arch.host_fpregs.fpc;
	current->thread.fpu.regs = vcpu->arch.host_fpregs.regs;
	if (likely(!kvm_s390_pv_cpu_is_protected(vcpu)))
		store_regs_fmt2(vcpu);
}

int kvm_arch_vcpu_ioctl_run(struct kvm_vcpu *vcpu)
{
	struct kvm_run *kvm_run = vcpu->run;
	int rc;

	if (kvm_run->immediate_exit)
		return -EINTR;

	if (kvm_run->kvm_valid_regs & ~KVM_SYNC_S390_VALID_FIELDS ||
	    kvm_run->kvm_dirty_regs & ~KVM_SYNC_S390_VALID_FIELDS)
		return -EINVAL;

	vcpu_load(vcpu);

	if (guestdbg_exit_pending(vcpu)) {
		kvm_s390_prepare_debug_exit(vcpu);
		rc = 0;
		goto out;
	}

	kvm_sigset_activate(vcpu);

	/*
	 * no need to check the return value of vcpu_start as it can only have
	 * an error for protvirt, but protvirt means user cpu state
	 */
	if (!kvm_s390_user_cpu_state_ctrl(vcpu->kvm)) {
		kvm_s390_vcpu_start(vcpu);
	} else if (is_vcpu_stopped(vcpu)) {
		pr_err_ratelimited("can't run stopped vcpu %d\n",
				   vcpu->vcpu_id);
		rc = -EINVAL;
		goto out;
	}

	sync_regs(vcpu);
	enable_cpu_timer_accounting(vcpu);

	might_fault();
	rc = __vcpu_run(vcpu);

	if (signal_pending(current) && !rc) {
		kvm_run->exit_reason = KVM_EXIT_INTR;
		rc = -EINTR;
	}

	if (guestdbg_exit_pending(vcpu) && !rc)  {
		kvm_s390_prepare_debug_exit(vcpu);
		rc = 0;
	}

	if (rc == -EREMOTE) {
		/* userspace support is needed, kvm_run has been prepared */
		rc = 0;
	}

	disable_cpu_timer_accounting(vcpu);
	store_regs(vcpu);

	kvm_sigset_deactivate(vcpu);

	vcpu->stat.exit_userspace++;
out:
	vcpu_put(vcpu);
	return rc;
}

/*
 * store status at address
 * we use have two special cases:
 * KVM_S390_STORE_STATUS_NOADDR: -> 0x1200 on 64 bit
 * KVM_S390_STORE_STATUS_PREFIXED: -> prefix
 */
int kvm_s390_store_status_unloaded(struct kvm_vcpu *vcpu, unsigned long gpa)
{
	unsigned char archmode = 1;
	freg_t fprs[NUM_FPRS];
	unsigned int px;
	u64 clkcomp, cputm;
	int rc;

	px = kvm_s390_get_prefix(vcpu);
	if (gpa == KVM_S390_STORE_STATUS_NOADDR) {
		if (write_guest_abs(vcpu, 163, &archmode, 1))
			return -EFAULT;
		gpa = 0;
	} else if (gpa == KVM_S390_STORE_STATUS_PREFIXED) {
		if (write_guest_real(vcpu, 163, &archmode, 1))
			return -EFAULT;
		gpa = px;
	} else
		gpa -= __LC_FPREGS_SAVE_AREA;

	/* manually convert vector registers if necessary */
	if (MACHINE_HAS_VX) {
		convert_vx_to_fp(fprs, (__vector128 *) vcpu->run->s.regs.vrs);
		rc = write_guest_abs(vcpu, gpa + __LC_FPREGS_SAVE_AREA,
				     fprs, 128);
	} else {
		rc = write_guest_abs(vcpu, gpa + __LC_FPREGS_SAVE_AREA,
				     vcpu->run->s.regs.fprs, 128);
	}
	rc |= write_guest_abs(vcpu, gpa + __LC_GPREGS_SAVE_AREA,
			      vcpu->run->s.regs.gprs, 128);
	rc |= write_guest_abs(vcpu, gpa + __LC_PSW_SAVE_AREA,
			      &vcpu->arch.sie_block->gpsw, 16);
	rc |= write_guest_abs(vcpu, gpa + __LC_PREFIX_SAVE_AREA,
			      &px, 4);
	rc |= write_guest_abs(vcpu, gpa + __LC_FP_CREG_SAVE_AREA,
			      &vcpu->run->s.regs.fpc, 4);
	rc |= write_guest_abs(vcpu, gpa + __LC_TOD_PROGREG_SAVE_AREA,
			      &vcpu->arch.sie_block->todpr, 4);
	cputm = kvm_s390_get_cpu_timer(vcpu);
	rc |= write_guest_abs(vcpu, gpa + __LC_CPU_TIMER_SAVE_AREA,
			      &cputm, 8);
	clkcomp = vcpu->arch.sie_block->ckc >> 8;
	rc |= write_guest_abs(vcpu, gpa + __LC_CLOCK_COMP_SAVE_AREA,
			      &clkcomp, 8);
	rc |= write_guest_abs(vcpu, gpa + __LC_AREGS_SAVE_AREA,
			      &vcpu->run->s.regs.acrs, 64);
	rc |= write_guest_abs(vcpu, gpa + __LC_CREGS_SAVE_AREA,
			      &vcpu->arch.sie_block->gcr, 128);
	return rc ? -EFAULT : 0;
}

int kvm_s390_vcpu_store_status(struct kvm_vcpu *vcpu, unsigned long addr)
{
	/*
	 * The guest FPRS and ACRS are in the host FPRS/ACRS due to the lazy
	 * switch in the run ioctl. Let's update our copies before we save
	 * it into the save area
	 */
	save_fpu_regs();
	vcpu->run->s.regs.fpc = current->thread.fpu.fpc;
	save_access_regs(vcpu->run->s.regs.acrs);

	return kvm_s390_store_status_unloaded(vcpu, addr);
}

static void __disable_ibs_on_vcpu(struct kvm_vcpu *vcpu)
{
	kvm_check_request(KVM_REQ_ENABLE_IBS, vcpu);
	kvm_s390_sync_request(KVM_REQ_DISABLE_IBS, vcpu);
}

static void __disable_ibs_on_all_vcpus(struct kvm *kvm)
{
	unsigned long i;
	struct kvm_vcpu *vcpu;

	kvm_for_each_vcpu(i, vcpu, kvm) {
		__disable_ibs_on_vcpu(vcpu);
	}
}

static void __enable_ibs_on_vcpu(struct kvm_vcpu *vcpu)
{
	if (!sclp.has_ibs)
		return;
	kvm_check_request(KVM_REQ_DISABLE_IBS, vcpu);
	kvm_s390_sync_request(KVM_REQ_ENABLE_IBS, vcpu);
}

int kvm_s390_vcpu_start(struct kvm_vcpu *vcpu)
{
	int i, online_vcpus, r = 0, started_vcpus = 0;

	if (!is_vcpu_stopped(vcpu))
		return 0;

	trace_kvm_s390_vcpu_start_stop(vcpu->vcpu_id, 1);
	/* Only one cpu at a time may enter/leave the STOPPED state. */
	spin_lock(&vcpu->kvm->arch.start_stop_lock);
	online_vcpus = atomic_read(&vcpu->kvm->online_vcpus);

	/* Let's tell the UV that we want to change into the operating state */
	if (kvm_s390_pv_cpu_is_protected(vcpu)) {
		r = kvm_s390_pv_set_cpu_state(vcpu, PV_CPU_STATE_OPR);
		if (r) {
			spin_unlock(&vcpu->kvm->arch.start_stop_lock);
			return r;
		}
	}

	for (i = 0; i < online_vcpus; i++) {
		if (!is_vcpu_stopped(kvm_get_vcpu(vcpu->kvm, i)))
			started_vcpus++;
	}

	if (started_vcpus == 0) {
		/* we're the only active VCPU -> speed it up */
		__enable_ibs_on_vcpu(vcpu);
	} else if (started_vcpus == 1) {
		/*
		 * As we are starting a second VCPU, we have to disable
		 * the IBS facility on all VCPUs to remove potentially
		 * outstanding ENABLE requests.
		 */
		__disable_ibs_on_all_vcpus(vcpu->kvm);
	}

	kvm_s390_clear_cpuflags(vcpu, CPUSTAT_STOPPED);
	/*
	 * The real PSW might have changed due to a RESTART interpreted by the
	 * ultravisor. We block all interrupts and let the next sie exit
	 * refresh our view.
	 */
	if (kvm_s390_pv_cpu_is_protected(vcpu))
		vcpu->arch.sie_block->gpsw.mask &= ~PSW_INT_MASK;
	/*
	 * Another VCPU might have used IBS while we were offline.
	 * Let's play safe and flush the VCPU at startup.
	 */
	kvm_make_request(KVM_REQ_TLB_FLUSH, vcpu);
	spin_unlock(&vcpu->kvm->arch.start_stop_lock);
	return 0;
}

int kvm_s390_vcpu_stop(struct kvm_vcpu *vcpu)
{
	int i, online_vcpus, r = 0, started_vcpus = 0;
	struct kvm_vcpu *started_vcpu = NULL;

	if (is_vcpu_stopped(vcpu))
		return 0;

	trace_kvm_s390_vcpu_start_stop(vcpu->vcpu_id, 0);
	/* Only one cpu at a time may enter/leave the STOPPED state. */
	spin_lock(&vcpu->kvm->arch.start_stop_lock);
	online_vcpus = atomic_read(&vcpu->kvm->online_vcpus);

	/* Let's tell the UV that we want to change into the stopped state */
	if (kvm_s390_pv_cpu_is_protected(vcpu)) {
		r = kvm_s390_pv_set_cpu_state(vcpu, PV_CPU_STATE_STP);
		if (r) {
			spin_unlock(&vcpu->kvm->arch.start_stop_lock);
			return r;
		}
	}

	/*
	 * Set the VCPU to STOPPED and THEN clear the interrupt flag,
	 * now that the SIGP STOP and SIGP STOP AND STORE STATUS orders
	 * have been fully processed. This will ensure that the VCPU
	 * is kept BUSY if another VCPU is inquiring with SIGP SENSE.
	 */
	kvm_s390_set_cpuflags(vcpu, CPUSTAT_STOPPED);
	kvm_s390_clear_stop_irq(vcpu);

	__disable_ibs_on_vcpu(vcpu);

	for (i = 0; i < online_vcpus; i++) {
		struct kvm_vcpu *tmp = kvm_get_vcpu(vcpu->kvm, i);

		if (!is_vcpu_stopped(tmp)) {
			started_vcpus++;
			started_vcpu = tmp;
		}
	}

	if (started_vcpus == 1) {
		/*
		 * As we only have one VCPU left, we want to enable the
		 * IBS facility for that VCPU to speed it up.
		 */
		__enable_ibs_on_vcpu(started_vcpu);
	}

	spin_unlock(&vcpu->kvm->arch.start_stop_lock);
	return 0;
}

static int kvm_vcpu_ioctl_enable_cap(struct kvm_vcpu *vcpu,
				     struct kvm_enable_cap *cap)
{
	int r;

	if (cap->flags)
		return -EINVAL;

	switch (cap->cap) {
	case KVM_CAP_S390_CSS_SUPPORT:
		if (!vcpu->kvm->arch.css_support) {
			vcpu->kvm->arch.css_support = 1;
			VM_EVENT(vcpu->kvm, 3, "%s", "ENABLE: CSS support");
			trace_kvm_s390_enable_css(vcpu->kvm);
		}
		r = 0;
		break;
	default:
		r = -EINVAL;
		break;
	}
	return r;
}

static long kvm_s390_guest_sida_op(struct kvm_vcpu *vcpu,
				   struct kvm_s390_mem_op *mop)
{
	void __user *uaddr = (void __user *)mop->buf;
	int r = 0;

	if (mop->flags || !mop->size)
		return -EINVAL;
	if (mop->size + mop->sida_offset < mop->size)
		return -EINVAL;
	if (mop->size + mop->sida_offset > sida_size(vcpu->arch.sie_block))
		return -E2BIG;

	switch (mop->op) {
	case KVM_S390_MEMOP_SIDA_READ:
		if (copy_to_user(uaddr, (void *)(sida_origin(vcpu->arch.sie_block) +
				 mop->sida_offset), mop->size))
			r = -EFAULT;

		break;
	case KVM_S390_MEMOP_SIDA_WRITE:
		if (copy_from_user((void *)(sida_origin(vcpu->arch.sie_block) +
				   mop->sida_offset), uaddr, mop->size))
			r = -EFAULT;
		break;
	}
	return r;
}
static long kvm_s390_guest_mem_op(struct kvm_vcpu *vcpu,
				  struct kvm_s390_mem_op *mop)
{
	void __user *uaddr = (void __user *)mop->buf;
	void *tmpbuf = NULL;
	int r = 0;
	const u64 supported_flags = KVM_S390_MEMOP_F_INJECT_EXCEPTION
				    | KVM_S390_MEMOP_F_CHECK_ONLY;

	if (mop->flags & ~supported_flags || mop->ar >= NUM_ACRS || !mop->size)
		return -EINVAL;

	if (mop->size > MEM_OP_MAX_SIZE)
		return -E2BIG;

	if (kvm_s390_pv_cpu_is_protected(vcpu))
		return -EINVAL;

	if (!(mop->flags & KVM_S390_MEMOP_F_CHECK_ONLY)) {
		tmpbuf = vmalloc(mop->size);
		if (!tmpbuf)
			return -ENOMEM;
	}

	switch (mop->op) {
	case KVM_S390_MEMOP_LOGICAL_READ:
		if (mop->flags & KVM_S390_MEMOP_F_CHECK_ONLY) {
			r = check_gva_range(vcpu, mop->gaddr, mop->ar,
					    mop->size, GACC_FETCH);
			break;
		}
		r = read_guest(vcpu, mop->gaddr, mop->ar, tmpbuf, mop->size);
		if (r == 0) {
			if (copy_to_user(uaddr, tmpbuf, mop->size))
				r = -EFAULT;
		}
		break;
	case KVM_S390_MEMOP_LOGICAL_WRITE:
		if (mop->flags & KVM_S390_MEMOP_F_CHECK_ONLY) {
			r = check_gva_range(vcpu, mop->gaddr, mop->ar,
					    mop->size, GACC_STORE);
			break;
		}
		if (copy_from_user(tmpbuf, uaddr, mop->size)) {
			r = -EFAULT;
			break;
		}
		r = write_guest(vcpu, mop->gaddr, mop->ar, tmpbuf, mop->size);
		break;
	}

	if (r > 0 && (mop->flags & KVM_S390_MEMOP_F_INJECT_EXCEPTION) != 0)
		kvm_s390_inject_prog_irq(vcpu, &vcpu->arch.pgm);

	vfree(tmpbuf);
	return r;
}

static long kvm_s390_guest_memsida_op(struct kvm_vcpu *vcpu,
				      struct kvm_s390_mem_op *mop)
{
	int r, srcu_idx;

	srcu_idx = srcu_read_lock(&vcpu->kvm->srcu);

	switch (mop->op) {
	case KVM_S390_MEMOP_LOGICAL_READ:
	case KVM_S390_MEMOP_LOGICAL_WRITE:
		r = kvm_s390_guest_mem_op(vcpu, mop);
		break;
	case KVM_S390_MEMOP_SIDA_READ:
	case KVM_S390_MEMOP_SIDA_WRITE:
		/* we are locked against sida going away by the vcpu->mutex */
		r = kvm_s390_guest_sida_op(vcpu, mop);
		break;
	default:
		r = -EINVAL;
	}

	srcu_read_unlock(&vcpu->kvm->srcu, srcu_idx);
	return r;
}

long kvm_arch_vcpu_async_ioctl(struct file *filp,
			       unsigned int ioctl, unsigned long arg)
{
	struct kvm_vcpu *vcpu = filp->private_data;
	void __user *argp = (void __user *)arg;

	switch (ioctl) {
	case KVM_S390_IRQ: {
		struct kvm_s390_irq s390irq;

		if (copy_from_user(&s390irq, argp, sizeof(s390irq)))
			return -EFAULT;
		return kvm_s390_inject_vcpu(vcpu, &s390irq);
	}
	case KVM_S390_INTERRUPT: {
		struct kvm_s390_interrupt s390int;
		struct kvm_s390_irq s390irq = {};

		if (copy_from_user(&s390int, argp, sizeof(s390int)))
			return -EFAULT;
		if (s390int_to_s390irq(&s390int, &s390irq))
			return -EINVAL;
		return kvm_s390_inject_vcpu(vcpu, &s390irq);
	}
	}
	return -ENOIOCTLCMD;
}

long kvm_arch_vcpu_ioctl(struct file *filp,
			 unsigned int ioctl, unsigned long arg)
{
	struct kvm_vcpu *vcpu = filp->private_data;
	void __user *argp = (void __user *)arg;
	int idx;
	long r;
	u16 rc, rrc;

	vcpu_load(vcpu);

	switch (ioctl) {
	case KVM_S390_STORE_STATUS:
		idx = srcu_read_lock(&vcpu->kvm->srcu);
		r = kvm_s390_store_status_unloaded(vcpu, arg);
		srcu_read_unlock(&vcpu->kvm->srcu, idx);
		break;
	case KVM_S390_SET_INITIAL_PSW: {
		psw_t psw;

		r = -EFAULT;
		if (copy_from_user(&psw, argp, sizeof(psw)))
			break;
		r = kvm_arch_vcpu_ioctl_set_initial_psw(vcpu, psw);
		break;
	}
	case KVM_S390_CLEAR_RESET:
		r = 0;
		kvm_arch_vcpu_ioctl_clear_reset(vcpu);
		if (kvm_s390_pv_cpu_is_protected(vcpu)) {
			r = uv_cmd_nodata(kvm_s390_pv_cpu_get_handle(vcpu),
					  UVC_CMD_CPU_RESET_CLEAR, &rc, &rrc);
			VCPU_EVENT(vcpu, 3, "PROTVIRT RESET CLEAR VCPU: rc %x rrc %x",
				   rc, rrc);
		}
		break;
	case KVM_S390_INITIAL_RESET:
		r = 0;
		kvm_arch_vcpu_ioctl_initial_reset(vcpu);
		if (kvm_s390_pv_cpu_is_protected(vcpu)) {
			r = uv_cmd_nodata(kvm_s390_pv_cpu_get_handle(vcpu),
					  UVC_CMD_CPU_RESET_INITIAL,
					  &rc, &rrc);
			VCPU_EVENT(vcpu, 3, "PROTVIRT RESET INITIAL VCPU: rc %x rrc %x",
				   rc, rrc);
		}
		break;
	case KVM_S390_NORMAL_RESET:
		r = 0;
		kvm_arch_vcpu_ioctl_normal_reset(vcpu);
		if (kvm_s390_pv_cpu_is_protected(vcpu)) {
			r = uv_cmd_nodata(kvm_s390_pv_cpu_get_handle(vcpu),
					  UVC_CMD_CPU_RESET, &rc, &rrc);
			VCPU_EVENT(vcpu, 3, "PROTVIRT RESET NORMAL VCPU: rc %x rrc %x",
				   rc, rrc);
		}
		break;
	case KVM_SET_ONE_REG:
	case KVM_GET_ONE_REG: {
		struct kvm_one_reg reg;
		r = -EINVAL;
		if (kvm_s390_pv_cpu_is_protected(vcpu))
			break;
		r = -EFAULT;
		if (copy_from_user(&reg, argp, sizeof(reg)))
			break;
		if (ioctl == KVM_SET_ONE_REG)
			r = kvm_arch_vcpu_ioctl_set_one_reg(vcpu, &reg);
		else
			r = kvm_arch_vcpu_ioctl_get_one_reg(vcpu, &reg);
		break;
	}
#ifdef CONFIG_KVM_S390_UCONTROL
	case KVM_S390_UCAS_MAP: {
		struct kvm_s390_ucas_mapping ucasmap;

		if (copy_from_user(&ucasmap, argp, sizeof(ucasmap))) {
			r = -EFAULT;
			break;
		}

		if (!kvm_is_ucontrol(vcpu->kvm)) {
			r = -EINVAL;
			break;
		}

		r = gmap_map_segment(vcpu->arch.gmap, ucasmap.user_addr,
				     ucasmap.vcpu_addr, ucasmap.length);
		break;
	}
	case KVM_S390_UCAS_UNMAP: {
		struct kvm_s390_ucas_mapping ucasmap;

		if (copy_from_user(&ucasmap, argp, sizeof(ucasmap))) {
			r = -EFAULT;
			break;
		}

		if (!kvm_is_ucontrol(vcpu->kvm)) {
			r = -EINVAL;
			break;
		}

		r = gmap_unmap_segment(vcpu->arch.gmap, ucasmap.vcpu_addr,
			ucasmap.length);
		break;
	}
#endif
	case KVM_S390_VCPU_FAULT: {
		r = gmap_fault(vcpu->arch.gmap, arg, 0);
		break;
	}
	case KVM_ENABLE_CAP:
	{
		struct kvm_enable_cap cap;
		r = -EFAULT;
		if (copy_from_user(&cap, argp, sizeof(cap)))
			break;
		r = kvm_vcpu_ioctl_enable_cap(vcpu, &cap);
		break;
	}
	case KVM_S390_MEM_OP: {
		struct kvm_s390_mem_op mem_op;

		if (copy_from_user(&mem_op, argp, sizeof(mem_op)) == 0)
			r = kvm_s390_guest_memsida_op(vcpu, &mem_op);
		else
			r = -EFAULT;
		break;
	}
	case KVM_S390_SET_IRQ_STATE: {
		struct kvm_s390_irq_state irq_state;

		r = -EFAULT;
		if (copy_from_user(&irq_state, argp, sizeof(irq_state)))
			break;
		if (irq_state.len > VCPU_IRQS_MAX_BUF ||
		    irq_state.len == 0 ||
		    irq_state.len % sizeof(struct kvm_s390_irq) > 0) {
			r = -EINVAL;
			break;
		}
		/* do not use irq_state.flags, it will break old QEMUs */
		r = kvm_s390_set_irq_state(vcpu,
					   (void __user *) irq_state.buf,
					   irq_state.len);
		break;
	}
	case KVM_S390_GET_IRQ_STATE: {
		struct kvm_s390_irq_state irq_state;

		r = -EFAULT;
		if (copy_from_user(&irq_state, argp, sizeof(irq_state)))
			break;
		if (irq_state.len == 0) {
			r = -EINVAL;
			break;
		}
		/* do not use irq_state.flags, it will break old QEMUs */
		r = kvm_s390_get_irq_state(vcpu,
					   (__u8 __user *)  irq_state.buf,
					   irq_state.len);
		break;
	}
	default:
		r = -ENOTTY;
	}

	vcpu_put(vcpu);
	return r;
}

vm_fault_t kvm_arch_vcpu_fault(struct kvm_vcpu *vcpu, struct vm_fault *vmf)
{
#ifdef CONFIG_KVM_S390_UCONTROL
	if ((vmf->pgoff == KVM_S390_SIE_PAGE_OFFSET)
		 && (kvm_is_ucontrol(vcpu->kvm))) {
		vmf->page = virt_to_page(vcpu->arch.sie_block);
		get_page(vmf->page);
		return 0;
	}
#endif
	return VM_FAULT_SIGBUS;
}

/* Section: memory related */
int kvm_arch_prepare_memory_region(struct kvm *kvm,
				   const struct kvm_memory_slot *old,
				   struct kvm_memory_slot *new,
				   enum kvm_mr_change change)
{
	gpa_t size;

	/* When we are protected, we should not change the memory slots */
	if (kvm_s390_pv_get_handle(kvm))
		return -EINVAL;

	if (change == KVM_MR_DELETE || change == KVM_MR_FLAGS_ONLY)
		return 0;

	/* A few sanity checks. We can have memory slots which have to be
	   located/ended at a segment boundary (1MB). The memory in userland is
	   ok to be fragmented into various different vmas. It is okay to mmap()
	   and munmap() stuff in this slot after doing this call at any time */

	if (new->userspace_addr & 0xffffful)
		return -EINVAL;

	size = new->npages * PAGE_SIZE;
	if (size & 0xffffful)
		return -EINVAL;

	if ((new->base_gfn * PAGE_SIZE) + size > kvm->arch.mem_limit)
		return -EINVAL;

	return 0;
}

void kvm_arch_commit_memory_region(struct kvm *kvm,
				struct kvm_memory_slot *old,
				const struct kvm_memory_slot *new,
				enum kvm_mr_change change)
{
	int rc = 0;

	switch (change) {
	case KVM_MR_DELETE:
		rc = gmap_unmap_segment(kvm->arch.gmap, old->base_gfn * PAGE_SIZE,
					old->npages * PAGE_SIZE);
		break;
	case KVM_MR_MOVE:
		rc = gmap_unmap_segment(kvm->arch.gmap, old->base_gfn * PAGE_SIZE,
					old->npages * PAGE_SIZE);
		if (rc)
			break;
		fallthrough;
	case KVM_MR_CREATE:
		rc = gmap_map_segment(kvm->arch.gmap, new->userspace_addr,
				      new->base_gfn * PAGE_SIZE,
				      new->npages * PAGE_SIZE);
		break;
	case KVM_MR_FLAGS_ONLY:
		break;
	default:
		WARN(1, "Unknown KVM MR CHANGE: %d\n", change);
	}
	if (rc)
		pr_warn("failed to commit memory region\n");
	return;
}

static inline unsigned long nonhyp_mask(int i)
{
	unsigned int nonhyp_fai = (sclp.hmfai << i * 2) >> 30;

	return 0x0000ffffffffffffUL >> (nonhyp_fai << 4);
}

static int __init kvm_s390_init(void)
{
	int i;

	if (!sclp.has_sief2) {
		pr_info("SIE is not available\n");
		return -ENODEV;
	}

	if (nested && hpage) {
		pr_info("A KVM host that supports nesting cannot back its KVM guests with huge pages\n");
		return -EINVAL;
	}

	for (i = 0; i < 16; i++)
		kvm_s390_fac_base[i] |=
			stfle_fac_list[i] & nonhyp_mask(i);

	return kvm_init(NULL, sizeof(struct kvm_vcpu), 0, THIS_MODULE);
}

static void __exit kvm_s390_exit(void)
{
	kvm_exit();
}

module_init(kvm_s390_init);
module_exit(kvm_s390_exit);

/*
 * Enable autoloading of the kvm module.
 * Note that we add the module alias here instead of virt/kvm/kvm_main.c
 * since x86 takes a different approach.
 */
#include <linux/miscdevice.h>
MODULE_ALIAS_MISCDEV(KVM_MINOR);
MODULE_ALIAS("devname:kvm");<|MERGE_RESOLUTION|>--- conflicted
+++ resolved
@@ -1988,16 +1988,9 @@
 		ofs = 0;
 	}
 	ofs = find_next_bit(kvm_second_dirty_bitmap(ms), ms->npages, ofs);
-<<<<<<< HEAD
 	while (ofs >= ms->npages && (mnode = rb_next(mnode))) {
 		ms = container_of(mnode, struct kvm_memory_slot, gfn_node[slots->node_idx]);
-		ofs = find_next_bit(kvm_second_dirty_bitmap(ms), ms->npages, 0);
-=======
-	while ((slotidx > 0) && (ofs >= ms->npages)) {
-		slotidx--;
-		ms = slots->memslots + slotidx;
 		ofs = find_first_bit(kvm_second_dirty_bitmap(ms), ms->npages);
->>>>>>> 15325b4f
 	}
 	return ms->base_gfn + ofs;
 }
