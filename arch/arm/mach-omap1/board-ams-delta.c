--- conflicted
+++ resolved
@@ -746,11 +746,7 @@
 				ARRAY_SIZE(ams_delta_gpio_tables));
 
 	leds_pdev = gpio_led_register_device(PLATFORM_DEVID_NONE, &leds_pdata);
-<<<<<<< HEAD
-	if (!IS_ERR(leds_pdev)) {
-=======
 	if (!IS_ERR_OR_NULL(leds_pdev)) {
->>>>>>> 0ecfebd2
 		leds_gpio_table.dev_id = dev_name(&leds_pdev->dev);
 		gpiod_add_lookup_table(&leds_gpio_table);
 	}
