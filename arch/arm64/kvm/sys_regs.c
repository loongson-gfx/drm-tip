--- conflicted
+++ resolved
@@ -1026,11 +1026,8 @@
 		val &= ~(0xfUL << ID_AA64PFR0_AMU_SHIFT);
 		val &= ~(0xfUL << ID_AA64PFR0_CSV2_SHIFT);
 		val |= ((u64)vcpu->kvm->arch.pfr0_csv2 << ID_AA64PFR0_CSV2_SHIFT);
-<<<<<<< HEAD
-=======
 		val &= ~(0xfUL << ID_AA64PFR0_CSV3_SHIFT);
 		val |= ((u64)vcpu->kvm->arch.pfr0_csv3 << ID_AA64PFR0_CSV3_SHIFT);
->>>>>>> d45f89f7
 	} else if (id == SYS_ID_AA64PFR1_EL1) {
 		val &= ~(0xfUL << ID_AA64PFR1_MTE_SHIFT);
 	} else if (id == SYS_ID_AA64ISAR1_EL1 && !vcpu_has_ptrauth(vcpu)) {
@@ -1126,10 +1123,6 @@
 	u8 csv2, csv3;
 	int err;
 	u64 val;
-<<<<<<< HEAD
-	u8 csv2;
-=======
->>>>>>> d45f89f7
 
 	err = reg_from_user(&val, uaddr, id);
 	if (err)
@@ -1145,11 +1138,6 @@
 	    (csv2 && arm64_get_spectre_v2_state() != SPECTRE_UNAFFECTED))
 		return -EINVAL;
 
-<<<<<<< HEAD
-	/* We can only differ with CSV2, and anything else is an error */
-	val ^= read_id_reg(vcpu, rd, false);
-	val &= ~(0xFUL << ID_AA64PFR0_CSV2_SHIFT);
-=======
 	/* Same thing for CSV3 */
 	csv3 = cpuid_feature_extract_unsigned_field(val, ID_AA64PFR0_CSV3_SHIFT);
 	if (csv3 > 1 ||
@@ -1160,15 +1148,11 @@
 	val ^= read_id_reg(vcpu, rd, false);
 	val &= ~((0xFUL << ID_AA64PFR0_CSV2_SHIFT) |
 		 (0xFUL << ID_AA64PFR0_CSV3_SHIFT));
->>>>>>> d45f89f7
 	if (val)
 		return -EINVAL;
 
 	vcpu->kvm->arch.pfr0_csv2 = csv2;
-<<<<<<< HEAD
-=======
 	vcpu->kvm->arch.pfr0_csv3 = csv3 ;
->>>>>>> d45f89f7
 
 	return 0;
 }
