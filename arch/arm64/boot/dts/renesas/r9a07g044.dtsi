// SPDX-License-Identifier: (GPL-2.0-only OR BSD-2-Clause)
/*
 * Device Tree Source for the RZ/G2L and RZ/G2LC common SoC parts
 *
 * Copyright (C) 2021 Renesas Electronics Corp.
 */

#include <dt-bindings/interrupt-controller/arm-gic.h>
#include <dt-bindings/clock/r9a07g044-cpg.h>

/ {
	compatible = "renesas,r9a07g044";
	#address-cells = <2>;
	#size-cells = <2>;

	audio_clk1: audio_clk1 {
		compatible = "fixed-clock";
		#clock-cells = <0>;
		/* This value must be overridden by boards that provide it */
		clock-frequency = <0>;
	};

	audio_clk2: audio_clk2 {
		compatible = "fixed-clock";
		#clock-cells = <0>;
		/* This value must be overridden by boards that provide it */
		clock-frequency = <0>;
	};

	/* External CAN clock - to be overridden by boards that provide it */
	can_clk: can {
		compatible = "fixed-clock";
		#clock-cells = <0>;
		clock-frequency = <0>;
	};

	/* clock can be either from exclk or crystal oscillator (XIN/XOUT) */
	extal_clk: extal {
		compatible = "fixed-clock";
		#clock-cells = <0>;
		/* This value must be overridden by the board */
		clock-frequency = <0>;
	};

	cluster0_opp: opp-table-0 {
		compatible = "operating-points-v2";
		opp-shared;

		opp-150000000 {
			opp-hz = /bits/ 64 <150000000>;
			opp-microvolt = <1100000>;
			clock-latency-ns = <300000>;
		};
		opp-300000000 {
			opp-hz = /bits/ 64 <300000000>;
			opp-microvolt = <1100000>;
			clock-latency-ns = <300000>;
		};
		opp-600000000 {
			opp-hz = /bits/ 64 <600000000>;
			opp-microvolt = <1100000>;
			clock-latency-ns = <300000>;
		};
		opp-1200000000 {
			opp-hz = /bits/ 64 <1200000000>;
			opp-microvolt = <1100000>;
			clock-latency-ns = <300000>;
			opp-suspend;
		};
	};

	cpus {
		#address-cells = <1>;
		#size-cells = <0>;

		cpu-map {
			cluster0 {
				core0 {
					cpu = <&cpu0>;
				};
				core1 {
					cpu = <&cpu1>;
				};
			};
		};

		cpu0: cpu@0 {
			compatible = "arm,cortex-a55";
			reg = <0>;
			device_type = "cpu";
			#cooling-cells = <2>;
			next-level-cache = <&L3_CA55>;
			enable-method = "psci";
			clocks = <&cpg CPG_CORE R9A07G044_CLK_I>;
			operating-points-v2 = <&cluster0_opp>;
		};

		cpu1: cpu@100 {
			compatible = "arm,cortex-a55";
			reg = <0x100>;
			device_type = "cpu";
			next-level-cache = <&L3_CA55>;
			enable-method = "psci";
			clocks = <&cpg CPG_CORE R9A07G044_CLK_I>;
			operating-points-v2 = <&cluster0_opp>;
		};

		L3_CA55: cache-controller-0 {
			compatible = "cache";
			cache-unified;
			cache-size = <0x40000>;
		};
	};

	gpu_opp_table: opp-table-1 {
		compatible = "operating-points-v2";

		opp-500000000 {
			opp-hz = /bits/ 64 <500000000>;
			opp-microvolt = <1100000>;
		};

		opp-400000000 {
			opp-hz = /bits/ 64 <400000000>;
			opp-microvolt = <1100000>;
		};

		opp-250000000 {
			opp-hz = /bits/ 64 <250000000>;
			opp-microvolt = <1100000>;
		};

		opp-200000000 {
			opp-hz = /bits/ 64 <200000000>;
			opp-microvolt = <1100000>;
		};

		opp-125000000 {
			opp-hz = /bits/ 64 <125000000>;
			opp-microvolt = <1100000>;
		};

		opp-100000000 {
			opp-hz = /bits/ 64 <100000000>;
			opp-microvolt = <1100000>;
		};

		opp-62500000 {
			opp-hz = /bits/ 64 <62500000>;
			opp-microvolt = <1100000>;
		};

		opp-50000000 {
			opp-hz = /bits/ 64 <50000000>;
			opp-microvolt = <1100000>;
		};
	};

	psci {
		compatible = "arm,psci-1.0", "arm,psci-0.2";
		method = "smc";
	};

	soc: soc {
		compatible = "simple-bus";
		interrupt-parent = <&gic>;
		#address-cells = <2>;
		#size-cells = <2>;
		ranges;

		ssi0: ssi@10049c00 {
			compatible = "renesas,r9a07g044-ssi",
				     "renesas,rz-ssi";
			reg = <0 0x10049c00 0 0x400>;
			interrupts = <GIC_SPI 326 IRQ_TYPE_LEVEL_HIGH>,
				     <GIC_SPI 327 IRQ_TYPE_EDGE_RISING>,
				     <GIC_SPI 328 IRQ_TYPE_EDGE_RISING>,
				     <GIC_SPI 329 IRQ_TYPE_EDGE_RISING>;
			interrupt-names = "int_req", "dma_rx", "dma_tx", "dma_rt";
			clocks = <&cpg CPG_MOD R9A07G044_SSI0_PCLK2>,
				 <&cpg CPG_MOD R9A07G044_SSI0_PCLK_SFR>,
				 <&audio_clk1>, <&audio_clk2>;
			clock-names = "ssi", "ssi_sfr", "audio_clk1", "audio_clk2";
			resets = <&cpg R9A07G044_SSI0_RST_M2_REG>;
			dmas = <&dmac 0x2655>, <&dmac 0x2656>;
			dma-names = "tx", "rx";
			power-domains = <&cpg>;
			#sound-dai-cells = <0>;
			status = "disabled";
		};

		ssi1: ssi@1004a000 {
			compatible = "renesas,r9a07g044-ssi",
				     "renesas,rz-ssi";
			reg = <0 0x1004a000 0 0x400>;
			interrupts = <GIC_SPI 330 IRQ_TYPE_LEVEL_HIGH>,
				     <GIC_SPI 331 IRQ_TYPE_EDGE_RISING>,
				     <GIC_SPI 332 IRQ_TYPE_EDGE_RISING>,
				     <GIC_SPI 333 IRQ_TYPE_EDGE_RISING>;
			interrupt-names = "int_req", "dma_rx", "dma_tx", "dma_rt";
			clocks = <&cpg CPG_MOD R9A07G044_SSI1_PCLK2>,
				 <&cpg CPG_MOD R9A07G044_SSI1_PCLK_SFR>,
				 <&audio_clk1>, <&audio_clk2>;
			clock-names = "ssi", "ssi_sfr", "audio_clk1", "audio_clk2";
			resets = <&cpg R9A07G044_SSI1_RST_M2_REG>;
			dmas = <&dmac 0x2659>, <&dmac 0x265a>;
			dma-names = "tx", "rx";
			power-domains = <&cpg>;
			#sound-dai-cells = <0>;
			status = "disabled";
		};

		ssi2: ssi@1004a400 {
			compatible = "renesas,r9a07g044-ssi",
				     "renesas,rz-ssi";
			reg = <0 0x1004a400 0 0x400>;
			interrupts = <GIC_SPI 334 IRQ_TYPE_LEVEL_HIGH>,
				     <GIC_SPI 335 IRQ_TYPE_EDGE_RISING>,
				     <GIC_SPI 336 IRQ_TYPE_EDGE_RISING>,
				     <GIC_SPI 337 IRQ_TYPE_EDGE_RISING>;
			interrupt-names = "int_req", "dma_rx", "dma_tx", "dma_rt";
			clocks = <&cpg CPG_MOD R9A07G044_SSI2_PCLK2>,
				 <&cpg CPG_MOD R9A07G044_SSI2_PCLK_SFR>,
				 <&audio_clk1>, <&audio_clk2>;
			clock-names = "ssi", "ssi_sfr", "audio_clk1", "audio_clk2";
			resets = <&cpg R9A07G044_SSI2_RST_M2_REG>;
			dmas = <&dmac 0x265f>;
			dma-names = "rt";
			power-domains = <&cpg>;
			#sound-dai-cells = <0>;
			status = "disabled";
		};

		ssi3: ssi@1004a800 {
			compatible = "renesas,r9a07g044-ssi",
				     "renesas,rz-ssi";
			reg = <0 0x1004a800 0 0x400>;
			interrupts = <GIC_SPI 338 IRQ_TYPE_LEVEL_HIGH>,
				     <GIC_SPI 339 IRQ_TYPE_EDGE_RISING>,
				     <GIC_SPI 340 IRQ_TYPE_EDGE_RISING>,
				     <GIC_SPI 341 IRQ_TYPE_EDGE_RISING>;
			interrupt-names = "int_req", "dma_rx", "dma_tx", "dma_rt";
			clocks = <&cpg CPG_MOD R9A07G044_SSI3_PCLK2>,
				 <&cpg CPG_MOD R9A07G044_SSI3_PCLK_SFR>,
				 <&audio_clk1>, <&audio_clk2>;
			clock-names = "ssi", "ssi_sfr", "audio_clk1", "audio_clk2";
			resets = <&cpg R9A07G044_SSI3_RST_M2_REG>;
			dmas = <&dmac 0x2661>, <&dmac 0x2662>;
			dma-names = "tx", "rx";
			power-domains = <&cpg>;
			#sound-dai-cells = <0>;
			status = "disabled";
		};

<<<<<<< HEAD
=======
		spi0: spi@1004ac00 {
			compatible = "renesas,r9a07g044-rspi", "renesas,rspi-rz";
			reg = <0 0x1004ac00 0 0x400>;
			interrupts = <GIC_SPI 415 IRQ_TYPE_LEVEL_HIGH>,
				     <GIC_SPI 413 IRQ_TYPE_LEVEL_HIGH>,
				     <GIC_SPI 414 IRQ_TYPE_LEVEL_HIGH>;
			interrupt-names = "error", "rx", "tx";
			clocks = <&cpg CPG_MOD R9A07G044_RSPI0_CLKB>;
			resets = <&cpg R9A07G044_RSPI0_RST>;
			power-domains = <&cpg>;
			num-cs = <1>;
			#address-cells = <1>;
			#size-cells = <0>;
			status = "disabled";
		};

		spi1: spi@1004b000 {
			compatible = "renesas,r9a07g044-rspi", "renesas,rspi-rz";
			reg = <0 0x1004b000 0 0x400>;
			interrupts = <GIC_SPI 418 IRQ_TYPE_LEVEL_HIGH>,
				     <GIC_SPI 416 IRQ_TYPE_LEVEL_HIGH>,
				     <GIC_SPI 417 IRQ_TYPE_LEVEL_HIGH>;
			interrupt-names = "error", "rx", "tx";
			clocks = <&cpg CPG_MOD R9A07G044_RSPI1_CLKB>;
			resets = <&cpg R9A07G044_RSPI1_RST>;
			power-domains = <&cpg>;
			num-cs = <1>;
			#address-cells = <1>;
			#size-cells = <0>;
			status = "disabled";
		};

		spi2: spi@1004b400 {
			compatible = "renesas,r9a07g044-rspi", "renesas,rspi-rz";
			reg = <0 0x1004b400 0 0x400>;
			interrupts = <GIC_SPI 421 IRQ_TYPE_LEVEL_HIGH>,
				     <GIC_SPI 419 IRQ_TYPE_LEVEL_HIGH>,
				     <GIC_SPI 420 IRQ_TYPE_LEVEL_HIGH>;
			interrupt-names = "error", "rx", "tx";
			clocks = <&cpg CPG_MOD R9A07G044_RSPI2_CLKB>;
			resets = <&cpg R9A07G044_RSPI2_RST>;
			power-domains = <&cpg>;
			num-cs = <1>;
			#address-cells = <1>;
			#size-cells = <0>;
			status = "disabled";
		};

>>>>>>> 754e0b0e
		scif0: serial@1004b800 {
			compatible = "renesas,scif-r9a07g044";
			reg = <0 0x1004b800 0 0x400>;
			interrupts = <GIC_SPI 380 IRQ_TYPE_LEVEL_HIGH>,
				     <GIC_SPI 382 IRQ_TYPE_LEVEL_HIGH>,
				     <GIC_SPI 383 IRQ_TYPE_LEVEL_HIGH>,
				     <GIC_SPI 381 IRQ_TYPE_LEVEL_HIGH>,
				     <GIC_SPI 384 IRQ_TYPE_LEVEL_HIGH>,
				     <GIC_SPI 384 IRQ_TYPE_LEVEL_HIGH>;
			interrupt-names = "eri", "rxi", "txi",
					  "bri", "dri", "tei";
			clocks = <&cpg CPG_MOD R9A07G044_SCIF0_CLK_PCK>;
			clock-names = "fck";
			power-domains = <&cpg>;
			resets = <&cpg R9A07G044_SCIF0_RST_SYSTEM_N>;
			status = "disabled";
		};

		scif1: serial@1004bc00 {
			compatible = "renesas,scif-r9a07g044";
			reg = <0 0x1004bc00 0 0x400>;
			interrupts = <GIC_SPI 385 IRQ_TYPE_LEVEL_HIGH>,
				     <GIC_SPI 387 IRQ_TYPE_LEVEL_HIGH>,
				     <GIC_SPI 388 IRQ_TYPE_LEVEL_HIGH>,
				     <GIC_SPI 386 IRQ_TYPE_LEVEL_HIGH>,
				     <GIC_SPI 389 IRQ_TYPE_LEVEL_HIGH>,
				     <GIC_SPI 389 IRQ_TYPE_LEVEL_HIGH>;
			interrupt-names = "eri", "rxi", "txi",
					  "bri", "dri", "tei";
			clocks = <&cpg CPG_MOD R9A07G044_SCIF1_CLK_PCK>;
			clock-names = "fck";
			power-domains = <&cpg>;
			resets = <&cpg R9A07G044_SCIF1_RST_SYSTEM_N>;
			status = "disabled";
		};

		scif2: serial@1004c000 {
			compatible = "renesas,scif-r9a07g044";
			reg = <0 0x1004c000 0 0x400>;
			interrupts = <GIC_SPI 390 IRQ_TYPE_LEVEL_HIGH>,
				     <GIC_SPI 392 IRQ_TYPE_LEVEL_HIGH>,
				     <GIC_SPI 393 IRQ_TYPE_LEVEL_HIGH>,
				     <GIC_SPI 391 IRQ_TYPE_LEVEL_HIGH>,
				     <GIC_SPI 394 IRQ_TYPE_LEVEL_HIGH>,
				     <GIC_SPI 394 IRQ_TYPE_LEVEL_HIGH>;
			interrupt-names = "eri", "rxi", "txi",
					  "bri", "dri", "tei";
			clocks = <&cpg CPG_MOD R9A07G044_SCIF2_CLK_PCK>;
			clock-names = "fck";
			power-domains = <&cpg>;
			resets = <&cpg R9A07G044_SCIF2_RST_SYSTEM_N>;
			status = "disabled";
		};

		scif3: serial@1004c400 {
			compatible = "renesas,scif-r9a07g044";
			reg = <0 0x1004c400 0 0x400>;
			interrupts = <GIC_SPI 395 IRQ_TYPE_LEVEL_HIGH>,
				     <GIC_SPI 397 IRQ_TYPE_LEVEL_HIGH>,
				     <GIC_SPI 398 IRQ_TYPE_LEVEL_HIGH>,
				     <GIC_SPI 396 IRQ_TYPE_LEVEL_HIGH>,
				     <GIC_SPI 399 IRQ_TYPE_LEVEL_HIGH>,
				     <GIC_SPI 399 IRQ_TYPE_LEVEL_HIGH>;
			interrupt-names = "eri", "rxi", "txi",
					  "bri", "dri", "tei";
			clocks = <&cpg CPG_MOD R9A07G044_SCIF3_CLK_PCK>;
			clock-names = "fck";
			power-domains = <&cpg>;
			resets = <&cpg R9A07G044_SCIF3_RST_SYSTEM_N>;
			status = "disabled";
		};

		scif4: serial@1004c800 {
			compatible = "renesas,scif-r9a07g044";
			reg = <0 0x1004c800 0 0x400>;
			interrupts = <GIC_SPI 400 IRQ_TYPE_LEVEL_HIGH>,
				     <GIC_SPI 402 IRQ_TYPE_LEVEL_HIGH>,
				     <GIC_SPI 403 IRQ_TYPE_LEVEL_HIGH>,
				     <GIC_SPI 401 IRQ_TYPE_LEVEL_HIGH>,
				     <GIC_SPI 404 IRQ_TYPE_LEVEL_HIGH>,
				     <GIC_SPI 404 IRQ_TYPE_LEVEL_HIGH>;
			interrupt-names = "eri", "rxi", "txi",
					  "bri", "dri", "tei";
			clocks = <&cpg CPG_MOD R9A07G044_SCIF4_CLK_PCK>;
			clock-names = "fck";
			power-domains = <&cpg>;
			resets = <&cpg R9A07G044_SCIF4_RST_SYSTEM_N>;
			status = "disabled";
		};

		sci0: serial@1004d000 {
			compatible = "renesas,r9a07g044-sci", "renesas,sci";
			reg = <0 0x1004d000 0 0x400>;
			interrupts = <GIC_SPI 405 IRQ_TYPE_LEVEL_HIGH>,
				     <GIC_SPI 406 IRQ_TYPE_LEVEL_HIGH>,
				     <GIC_SPI 407 IRQ_TYPE_LEVEL_HIGH>,
				     <GIC_SPI 408 IRQ_TYPE_LEVEL_HIGH>;
			interrupt-names = "eri", "rxi", "txi", "tei";
			clocks = <&cpg CPG_MOD R9A07G044_SCI0_CLKP>;
			clock-names = "fck";
			power-domains = <&cpg>;
			resets = <&cpg R9A07G044_SCI0_RST>;
			status = "disabled";
		};

		sci1: serial@1004d400 {
			compatible = "renesas,r9a07g044-sci", "renesas,sci";
			reg = <0 0x1004d400 0 0x400>;
			interrupts = <GIC_SPI 409 IRQ_TYPE_LEVEL_HIGH>,
				     <GIC_SPI 410 IRQ_TYPE_LEVEL_HIGH>,
				     <GIC_SPI 411 IRQ_TYPE_LEVEL_HIGH>,
				     <GIC_SPI 412 IRQ_TYPE_LEVEL_HIGH>;
			interrupt-names = "eri", "rxi", "txi", "tei";
			clocks = <&cpg CPG_MOD R9A07G044_SCI1_CLKP>;
			clock-names = "fck";
			power-domains = <&cpg>;
			resets = <&cpg R9A07G044_SCI1_RST>;
			status = "disabled";
		};

		canfd: can@10050000 {
			compatible = "renesas,r9a07g044-canfd", "renesas,rzg2l-canfd";
			reg = <0 0x10050000 0 0x8000>;
			interrupts = <GIC_SPI 426 IRQ_TYPE_LEVEL_HIGH>,
				     <GIC_SPI 427 IRQ_TYPE_LEVEL_HIGH>,
				     <GIC_SPI 422 IRQ_TYPE_LEVEL_HIGH>,
				     <GIC_SPI 424 IRQ_TYPE_LEVEL_HIGH>,
				     <GIC_SPI 428 IRQ_TYPE_LEVEL_HIGH>,
				     <GIC_SPI 423 IRQ_TYPE_LEVEL_HIGH>,
				     <GIC_SPI 425 IRQ_TYPE_LEVEL_HIGH>,
				     <GIC_SPI 429 IRQ_TYPE_LEVEL_HIGH>;
			interrupt-names = "g_err", "g_recc",
					  "ch0_err", "ch0_rec", "ch0_trx",
					  "ch1_err", "ch1_rec", "ch1_trx";
			clocks = <&cpg CPG_MOD R9A07G044_CANFD_PCLK>,
				 <&cpg CPG_CORE R9A07G044_CLK_P0_DIV2>,
				 <&can_clk>;
			clock-names = "fck", "canfd", "can_clk";
			assigned-clocks = <&cpg CPG_CORE R9A07G044_CLK_P0_DIV2>;
			assigned-clock-rates = <50000000>;
			resets = <&cpg R9A07G044_CANFD_RSTP_N>,
				 <&cpg R9A07G044_CANFD_RSTC_N>;
			reset-names = "rstp_n", "rstc_n";
			power-domains = <&cpg>;
			status = "disabled";

			channel0 {
				status = "disabled";
			};
			channel1 {
				status = "disabled";
			};
		};

		i2c0: i2c@10058000 {
			#address-cells = <1>;
			#size-cells = <0>;
			compatible = "renesas,riic-r9a07g044", "renesas,riic-rz";
			reg = <0 0x10058000 0 0x400>;
			interrupts = <GIC_SPI 350 IRQ_TYPE_LEVEL_HIGH>,
				     <GIC_SPI 348 IRQ_TYPE_EDGE_RISING>,
				     <GIC_SPI 349 IRQ_TYPE_EDGE_RISING>,
				     <GIC_SPI 352 IRQ_TYPE_LEVEL_HIGH>,
				     <GIC_SPI 353 IRQ_TYPE_LEVEL_HIGH>,
				     <GIC_SPI 351 IRQ_TYPE_LEVEL_HIGH>,
				     <GIC_SPI 354 IRQ_TYPE_LEVEL_HIGH>,
				     <GIC_SPI 355 IRQ_TYPE_LEVEL_HIGH>;
			interrupt-names = "tei", "ri", "ti", "spi", "sti",
					  "naki", "ali", "tmoi";
			clocks = <&cpg CPG_MOD R9A07G044_I2C0_PCLK>;
			clock-frequency = <100000>;
			resets = <&cpg R9A07G044_I2C0_MRST>;
			power-domains = <&cpg>;
			status = "disabled";
		};

		i2c1: i2c@10058400 {
			#address-cells = <1>;
			#size-cells = <0>;
			compatible = "renesas,riic-r9a07g044", "renesas,riic-rz";
			reg = <0 0x10058400 0 0x400>;
			interrupts = <GIC_SPI 358 IRQ_TYPE_LEVEL_HIGH>,
				     <GIC_SPI 356 IRQ_TYPE_EDGE_RISING>,
				     <GIC_SPI 357 IRQ_TYPE_EDGE_RISING>,
				     <GIC_SPI 360 IRQ_TYPE_LEVEL_HIGH>,
				     <GIC_SPI 361 IRQ_TYPE_LEVEL_HIGH>,
				     <GIC_SPI 359 IRQ_TYPE_LEVEL_HIGH>,
				     <GIC_SPI 362 IRQ_TYPE_LEVEL_HIGH>,
				     <GIC_SPI 363 IRQ_TYPE_LEVEL_HIGH>;
			interrupt-names = "tei", "ri", "ti", "spi", "sti",
					  "naki", "ali", "tmoi";
			clocks = <&cpg CPG_MOD R9A07G044_I2C1_PCLK>;
			clock-frequency = <100000>;
			resets = <&cpg R9A07G044_I2C1_MRST>;
			power-domains = <&cpg>;
			status = "disabled";
		};

		i2c2: i2c@10058800 {
			#address-cells = <1>;
			#size-cells = <0>;
			compatible = "renesas,riic-r9a07g044", "renesas,riic-rz";
			reg = <0 0x10058800 0 0x400>;
			interrupts = <GIC_SPI 366 IRQ_TYPE_LEVEL_HIGH>,
				     <GIC_SPI 364 IRQ_TYPE_EDGE_RISING>,
				     <GIC_SPI 365 IRQ_TYPE_EDGE_RISING>,
				     <GIC_SPI 368 IRQ_TYPE_LEVEL_HIGH>,
				     <GIC_SPI 369 IRQ_TYPE_LEVEL_HIGH>,
				     <GIC_SPI 367 IRQ_TYPE_LEVEL_HIGH>,
				     <GIC_SPI 370 IRQ_TYPE_LEVEL_HIGH>,
				     <GIC_SPI 371 IRQ_TYPE_LEVEL_HIGH>;
			interrupt-names = "tei", "ri", "ti", "spi", "sti",
					  "naki", "ali", "tmoi";
			clocks = <&cpg CPG_MOD R9A07G044_I2C2_PCLK>;
			clock-frequency = <100000>;
			resets = <&cpg R9A07G044_I2C2_MRST>;
			power-domains = <&cpg>;
			status = "disabled";
		};

		i2c3: i2c@10058c00 {
			#address-cells = <1>;
			#size-cells = <0>;
			compatible = "renesas,riic-r9a07g044", "renesas,riic-rz";
			reg = <0 0x10058c00 0 0x400>;
			interrupts = <GIC_SPI 374 IRQ_TYPE_LEVEL_HIGH>,
				     <GIC_SPI 372 IRQ_TYPE_EDGE_RISING>,
				     <GIC_SPI 373 IRQ_TYPE_EDGE_RISING>,
				     <GIC_SPI 376 IRQ_TYPE_LEVEL_HIGH>,
				     <GIC_SPI 377 IRQ_TYPE_LEVEL_HIGH>,
				     <GIC_SPI 375 IRQ_TYPE_LEVEL_HIGH>,
				     <GIC_SPI 378 IRQ_TYPE_LEVEL_HIGH>,
				     <GIC_SPI 379 IRQ_TYPE_LEVEL_HIGH>;
			interrupt-names = "tei", "ri", "ti", "spi", "sti",
					  "naki", "ali", "tmoi";
			clocks = <&cpg CPG_MOD R9A07G044_I2C3_PCLK>;
			clock-frequency = <100000>;
			resets = <&cpg R9A07G044_I2C3_MRST>;
			power-domains = <&cpg>;
			status = "disabled";
		};

		adc: adc@10059000 {
			compatible = "renesas,r9a07g044-adc", "renesas,rzg2l-adc";
			reg = <0 0x10059000 0 0x400>;
			interrupts = <GIC_SPI 347 IRQ_TYPE_EDGE_RISING>;
			clocks = <&cpg CPG_MOD R9A07G044_ADC_ADCLK>,
				 <&cpg CPG_MOD R9A07G044_ADC_PCLK>;
			clock-names = "adclk", "pclk";
			resets = <&cpg R9A07G044_ADC_PRESETN>,
				 <&cpg R9A07G044_ADC_ADRST_N>;
			reset-names = "presetn", "adrst-n";
			power-domains = <&cpg>;
			status = "disabled";

			#address-cells = <1>;
			#size-cells = <0>;

			channel@0 {
				reg = <0>;
			};
			channel@1 {
				reg = <1>;
			};
			channel@2 {
				reg = <2>;
			};
			channel@3 {
				reg = <3>;
			};
			channel@4 {
				reg = <4>;
			};
			channel@5 {
				reg = <5>;
			};
			channel@6 {
				reg = <6>;
			};
			channel@7 {
				reg = <7>;
			};
		};

<<<<<<< HEAD
=======
		tsu: thermal@10059400 {
			compatible = "renesas,r9a07g044-tsu",
				     "renesas,rzg2l-tsu";
			reg = <0 0x10059400 0 0x400>;
			clocks = <&cpg CPG_MOD R9A07G044_TSU_PCLK>;
			resets = <&cpg R9A07G044_TSU_PRESETN>;
			power-domains = <&cpg>;
			#thermal-sensor-cells = <1>;
		};

>>>>>>> 754e0b0e
		sbc: spi@10060000 {
			compatible = "renesas,r9a07g044-rpc-if",
				     "renesas,rzg2l-rpc-if";
			reg = <0 0x10060000 0 0x10000>,
			      <0 0x20000000 0 0x10000000>,
			      <0 0x10070000 0 0x10000>;
			reg-names = "regs", "dirmap", "wbuf";
			interrupts = <GIC_SPI 41 IRQ_TYPE_LEVEL_HIGH>;
			clocks = <&cpg CPG_MOD R9A07G044_SPI_CLK2>,
				 <&cpg CPG_MOD R9A07G044_SPI_CLK>;
			resets = <&cpg R9A07G044_SPI_RST>;
			power-domains = <&cpg>;
			#address-cells = <1>;
			#size-cells = <0>;
			status = "disabled";
		};

		cpg: clock-controller@11010000 {
			compatible = "renesas,r9a07g044-cpg";
			reg = <0 0x11010000 0 0x10000>;
			clocks = <&extal_clk>;
			clock-names = "extal";
			#clock-cells = <2>;
			#reset-cells = <1>;
			#power-domain-cells = <0>;
		};

		sysc: system-controller@11020000 {
			compatible = "renesas,r9a07g044-sysc";
			reg = <0 0x11020000 0 0x10000>;
			interrupts = <GIC_SPI 42 IRQ_TYPE_LEVEL_HIGH>,
				     <GIC_SPI 43 IRQ_TYPE_LEVEL_HIGH>,
				     <GIC_SPI 44 IRQ_TYPE_LEVEL_HIGH>,
				     <GIC_SPI 45 IRQ_TYPE_LEVEL_HIGH>;
			interrupt-names = "lpm_int", "ca55stbydone_int",
					  "cm33stbyr_int", "ca55_deny";
			status = "disabled";
		};

		pinctrl: pinctrl@11030000 {
			compatible = "renesas,r9a07g044-pinctrl";
			reg = <0 0x11030000 0 0x10000>;
			gpio-controller;
			#gpio-cells = <2>;
			gpio-ranges = <&pinctrl 0 0 392>;
			clocks = <&cpg CPG_MOD R9A07G044_GPIO_HCLK>;
			power-domains = <&cpg>;
			resets = <&cpg R9A07G044_GPIO_RSTN>,
				 <&cpg R9A07G044_GPIO_PORT_RESETN>,
				 <&cpg R9A07G044_GPIO_SPARE_RESETN>;
		};

		dmac: dma-controller@11820000 {
			compatible = "renesas,r9a07g044-dmac",
				     "renesas,rz-dmac";
			reg = <0 0x11820000 0 0x10000>,
			      <0 0x11830000 0 0x10000>;
			interrupts = <GIC_SPI 141 IRQ_TYPE_EDGE_RISING>,
				     <GIC_SPI 125 IRQ_TYPE_EDGE_RISING>,
				     <GIC_SPI 126 IRQ_TYPE_EDGE_RISING>,
				     <GIC_SPI 127 IRQ_TYPE_EDGE_RISING>,
				     <GIC_SPI 128 IRQ_TYPE_EDGE_RISING>,
				     <GIC_SPI 129 IRQ_TYPE_EDGE_RISING>,
				     <GIC_SPI 130 IRQ_TYPE_EDGE_RISING>,
				     <GIC_SPI 131 IRQ_TYPE_EDGE_RISING>,
				     <GIC_SPI 132 IRQ_TYPE_EDGE_RISING>,
				     <GIC_SPI 133 IRQ_TYPE_EDGE_RISING>,
				     <GIC_SPI 134 IRQ_TYPE_EDGE_RISING>,
				     <GIC_SPI 135 IRQ_TYPE_EDGE_RISING>,
				     <GIC_SPI 136 IRQ_TYPE_EDGE_RISING>,
				     <GIC_SPI 137 IRQ_TYPE_EDGE_RISING>,
				     <GIC_SPI 138 IRQ_TYPE_EDGE_RISING>,
				     <GIC_SPI 139 IRQ_TYPE_EDGE_RISING>,
				     <GIC_SPI 140 IRQ_TYPE_EDGE_RISING>;
			interrupt-names = "error",
					  "ch0", "ch1", "ch2", "ch3",
					  "ch4", "ch5", "ch6", "ch7",
					  "ch8", "ch9", "ch10", "ch11",
					  "ch12", "ch13", "ch14", "ch15";
			clocks = <&cpg CPG_MOD R9A07G044_DMAC_ACLK>,
				 <&cpg CPG_MOD R9A07G044_DMAC_PCLK>;
			power-domains = <&cpg>;
			resets = <&cpg R9A07G044_DMAC_ARESETN>,
				 <&cpg R9A07G044_DMAC_RST_ASYNC>;
			#dma-cells = <1>;
			dma-channels = <16>;
		};

<<<<<<< HEAD
=======
		gpu: gpu@11840000 {
			compatible = "renesas,r9a07g044-mali",
				     "arm,mali-bifrost";
			reg = <0x0 0x11840000 0x0 0x10000>;
			interrupts = <GIC_SPI 154 IRQ_TYPE_LEVEL_HIGH>,
				     <GIC_SPI 155 IRQ_TYPE_LEVEL_HIGH>,
				     <GIC_SPI 153 IRQ_TYPE_LEVEL_HIGH>,
				     <GIC_SPI 156 IRQ_TYPE_LEVEL_HIGH>;
			interrupt-names = "job", "mmu", "gpu", "event";
			clocks = <&cpg CPG_MOD R9A07G044_GPU_CLK>,
				 <&cpg CPG_MOD R9A07G044_GPU_AXI_CLK>,
				 <&cpg CPG_MOD R9A07G044_GPU_ACE_CLK>;
			clock-names = "gpu", "bus", "bus_ace";
			power-domains = <&cpg>;
			resets = <&cpg R9A07G044_GPU_RESETN>,
				 <&cpg R9A07G044_GPU_AXI_RESETN>,
				 <&cpg R9A07G044_GPU_ACE_RESETN>;
			reset-names = "rst", "axi_rst", "ace_rst";
			operating-points-v2 = <&gpu_opp_table>;
		};

>>>>>>> 754e0b0e
		gic: interrupt-controller@11900000 {
			compatible = "arm,gic-v3";
			#interrupt-cells = <3>;
			#address-cells = <0>;
			interrupt-controller;
			reg = <0x0 0x11900000 0 0x40000>,
			      <0x0 0x11940000 0 0x60000>;
			interrupts = <GIC_PPI 9 IRQ_TYPE_LEVEL_LOW>;
		};

		sdhi0: mmc@11c00000  {
			compatible = "renesas,sdhi-r9a07g044",
				     "renesas,rcar-gen3-sdhi";
			reg = <0x0 0x11c00000 0 0x10000>;
			interrupts = <GIC_SPI 104 IRQ_TYPE_LEVEL_HIGH>,
				     <GIC_SPI 105 IRQ_TYPE_LEVEL_HIGH>;
			clocks = <&cpg CPG_MOD R9A07G044_SDHI0_IMCLK>,
<<<<<<< HEAD
				 <&cpg CPG_MOD R9A07G044_SDHI0_IMCLK2>,
				 <&cpg CPG_MOD R9A07G044_SDHI0_CLK_HS>,
				 <&cpg CPG_MOD R9A07G044_SDHI0_ACLK>;
			clock-names = "imclk", "imclk2", "clk_hs", "aclk";
=======
				 <&cpg CPG_MOD R9A07G044_SDHI0_CLK_HS>,
				 <&cpg CPG_MOD R9A07G044_SDHI0_IMCLK2>,
				 <&cpg CPG_MOD R9A07G044_SDHI0_ACLK>;
			clock-names = "core", "clkh", "cd", "aclk";
>>>>>>> 754e0b0e
			resets = <&cpg R9A07G044_SDHI0_IXRST>;
			power-domains = <&cpg>;
			status = "disabled";
		};

		sdhi1: mmc@11c10000 {
			compatible = "renesas,sdhi-r9a07g044",
				     "renesas,rcar-gen3-sdhi";
			reg = <0x0 0x11c10000 0 0x10000>;
			interrupts = <GIC_SPI 106 IRQ_TYPE_LEVEL_HIGH>,
				     <GIC_SPI 107 IRQ_TYPE_LEVEL_HIGH>;
			clocks = <&cpg CPG_MOD R9A07G044_SDHI1_IMCLK>,
<<<<<<< HEAD
				 <&cpg CPG_MOD R9A07G044_SDHI1_IMCLK2>,
				 <&cpg CPG_MOD R9A07G044_SDHI1_CLK_HS>,
				 <&cpg CPG_MOD R9A07G044_SDHI1_ACLK>;
			clock-names = "imclk", "imclk2", "clk_hs", "aclk";
=======
				 <&cpg CPG_MOD R9A07G044_SDHI1_CLK_HS>,
				 <&cpg CPG_MOD R9A07G044_SDHI1_IMCLK2>,
				 <&cpg CPG_MOD R9A07G044_SDHI1_ACLK>;
			clock-names = "core", "clkh", "cd", "aclk";
>>>>>>> 754e0b0e
			resets = <&cpg R9A07G044_SDHI1_IXRST>;
			power-domains = <&cpg>;
			status = "disabled";
		};

		eth0: ethernet@11c20000 {
			compatible = "renesas,r9a07g044-gbeth",
				     "renesas,rzg2l-gbeth";
			reg = <0 0x11c20000 0 0x10000>;
			interrupts = <GIC_SPI 84 IRQ_TYPE_LEVEL_HIGH>,
				     <GIC_SPI 85 IRQ_TYPE_LEVEL_HIGH>,
				     <GIC_SPI 86 IRQ_TYPE_LEVEL_HIGH>;
			interrupt-names = "mux", "fil", "arp_ns";
			phy-mode = "rgmii";
			clocks = <&cpg CPG_MOD R9A07G044_ETH0_CLK_AXI>,
				 <&cpg CPG_MOD R9A07G044_ETH0_CLK_CHI>,
				 <&cpg CPG_CORE R9A07G044_CLK_HP>;
			clock-names = "axi", "chi", "refclk";
			resets = <&cpg R9A07G044_ETH0_RST_HW_N>;
			power-domains = <&cpg>;
			#address-cells = <1>;
			#size-cells = <0>;
			status = "disabled";
		};

		eth1: ethernet@11c30000 {
			compatible = "renesas,r9a07g044-gbeth",
				     "renesas,rzg2l-gbeth";
			reg = <0 0x11c30000 0 0x10000>;
			interrupts = <GIC_SPI 87 IRQ_TYPE_LEVEL_HIGH>,
				     <GIC_SPI 88 IRQ_TYPE_LEVEL_HIGH>,
				     <GIC_SPI 89 IRQ_TYPE_LEVEL_HIGH>;
			interrupt-names = "mux", "fil", "arp_ns";
			phy-mode = "rgmii";
			clocks = <&cpg CPG_MOD R9A07G044_ETH1_CLK_AXI>,
				 <&cpg CPG_MOD R9A07G044_ETH1_CLK_CHI>,
				 <&cpg CPG_CORE R9A07G044_CLK_HP>;
			clock-names = "axi", "chi", "refclk";
			resets = <&cpg R9A07G044_ETH1_RST_HW_N>;
			power-domains = <&cpg>;
			#address-cells = <1>;
			#size-cells = <0>;
			status = "disabled";
		};

		phyrst: usbphy-ctrl@11c40000 {
			compatible = "renesas,r9a07g044-usbphy-ctrl",
				     "renesas,rzg2l-usbphy-ctrl";
			reg = <0 0x11c40000 0 0x10000>;
			clocks = <&cpg CPG_MOD R9A07G044_USB_PCLK>;
			resets = <&cpg R9A07G044_USB_PRESETN>;
			power-domains = <&cpg>;
			#reset-cells = <1>;
			status = "disabled";
		};

		ohci0: usb@11c50000 {
			compatible = "generic-ohci";
			reg = <0 0x11c50000 0 0x100>;
			interrupts = <GIC_SPI 91 IRQ_TYPE_LEVEL_HIGH>;
			clocks = <&cpg CPG_MOD R9A07G044_USB_PCLK>,
				 <&cpg CPG_MOD R9A07G044_USB_U2H0_HCLK>;
			resets = <&phyrst 0>,
				 <&cpg R9A07G044_USB_U2H0_HRESETN>;
			phys = <&usb2_phy0 1>;
			phy-names = "usb";
			power-domains = <&cpg>;
			status = "disabled";
		};

		ohci1: usb@11c70000 {
			compatible = "generic-ohci";
			reg = <0 0x11c70000 0 0x100>;
			interrupts = <GIC_SPI 96 IRQ_TYPE_LEVEL_HIGH>;
			clocks = <&cpg CPG_MOD R9A07G044_USB_PCLK>,
				 <&cpg CPG_MOD R9A07G044_USB_U2H1_HCLK>;
			resets = <&phyrst 1>,
				 <&cpg R9A07G044_USB_U2H1_HRESETN>;
			phys = <&usb2_phy1 1>;
			phy-names = "usb";
			power-domains = <&cpg>;
			status = "disabled";
		};

		ehci0: usb@11c50100 {
			compatible = "generic-ehci";
			reg = <0 0x11c50100 0 0x100>;
			interrupts = <GIC_SPI 92 IRQ_TYPE_LEVEL_HIGH>;
			clocks = <&cpg CPG_MOD R9A07G044_USB_PCLK>,
				 <&cpg CPG_MOD R9A07G044_USB_U2H0_HCLK>;
			resets = <&phyrst 0>,
				 <&cpg R9A07G044_USB_U2H0_HRESETN>;
			phys = <&usb2_phy0 2>;
			phy-names = "usb";
			companion = <&ohci0>;
			power-domains = <&cpg>;
			status = "disabled";
		};

		ehci1: usb@11c70100 {
			compatible = "generic-ehci";
			reg = <0 0x11c70100 0 0x100>;
			interrupts = <GIC_SPI 97 IRQ_TYPE_LEVEL_HIGH>;
			clocks = <&cpg CPG_MOD R9A07G044_USB_PCLK>,
				 <&cpg CPG_MOD R9A07G044_USB_U2H1_HCLK>;
			resets = <&phyrst 1>,
				 <&cpg R9A07G044_USB_U2H1_HRESETN>;
			phys = <&usb2_phy1 2>;
			phy-names = "usb";
			companion = <&ohci1>;
			power-domains = <&cpg>;
			status = "disabled";
		};

		usb2_phy0: usb-phy@11c50200 {
			compatible = "renesas,usb2-phy-r9a07g044",
				     "renesas,rzg2l-usb2-phy";
			reg = <0 0x11c50200 0 0x700>;
			interrupts = <GIC_SPI 94 IRQ_TYPE_LEVEL_HIGH>;
			clocks = <&cpg CPG_MOD R9A07G044_USB_PCLK>,
				 <&cpg CPG_MOD R9A07G044_USB_U2H0_HCLK>;
			resets = <&phyrst 0>;
			#phy-cells = <1>;
			power-domains = <&cpg>;
			status = "disabled";
		};

		usb2_phy1: usb-phy@11c70200 {
			compatible = "renesas,usb2-phy-r9a07g044",
				     "renesas,rzg2l-usb2-phy";
			reg = <0 0x11c70200 0 0x700>;
			interrupts = <GIC_SPI 99 IRQ_TYPE_LEVEL_HIGH>;
			clocks = <&cpg CPG_MOD R9A07G044_USB_PCLK>,
				 <&cpg CPG_MOD R9A07G044_USB_U2H1_HCLK>;
			resets = <&phyrst 1>;
			#phy-cells = <1>;
			power-domains = <&cpg>;
			status = "disabled";
		};

		hsusb: usb@11c60000 {
			compatible = "renesas,usbhs-r9a07g044",
				     "renesas,rza2-usbhs";
			reg = <0 0x11c60000 0 0x10000>;
			interrupts = <GIC_SPI 100 IRQ_TYPE_EDGE_RISING>,
				     <GIC_SPI 101 IRQ_TYPE_LEVEL_HIGH>,
				     <GIC_SPI 102 IRQ_TYPE_LEVEL_HIGH>,
				     <GIC_SPI 103 IRQ_TYPE_LEVEL_HIGH>;
			clocks = <&cpg CPG_MOD R9A07G044_USB_PCLK>,
				 <&cpg CPG_MOD R9A07G044_USB_U2P_EXR_CPUCLK>;
			resets = <&phyrst 0>,
				 <&cpg R9A07G044_USB_U2P_EXL_SYSRST>;
			renesas,buswait = <7>;
			phys = <&usb2_phy0 3>;
			phy-names = "usb";
			power-domains = <&cpg>;
			status = "disabled";
		};
<<<<<<< HEAD
=======

		wdt0: watchdog@12800800 {
			compatible = "renesas,r9a07g044-wdt",
				     "renesas,rzg2l-wdt";
			reg = <0 0x12800800 0 0x400>;
			clocks = <&cpg CPG_MOD R9A07G044_WDT0_PCLK>,
				 <&cpg CPG_MOD R9A07G044_WDT0_CLK>;
			clock-names = "pclk", "oscclk";
			interrupts = <GIC_SPI 49 IRQ_TYPE_LEVEL_HIGH>,
				     <GIC_SPI 50 IRQ_TYPE_LEVEL_HIGH>;
			interrupt-names = "wdt", "perrout";
			resets = <&cpg R9A07G044_WDT0_PRESETN>;
			power-domains = <&cpg>;
			status = "disabled";
		};

		wdt1: watchdog@12800c00 {
			compatible = "renesas,r9a07g044-wdt",
				     "renesas,rzg2l-wdt";
			reg = <0 0x12800C00 0 0x400>;
			clocks = <&cpg CPG_MOD R9A07G044_WDT1_PCLK>,
				 <&cpg CPG_MOD R9A07G044_WDT1_CLK>;
			clock-names = "pclk", "oscclk";
			interrupts = <GIC_SPI 51 IRQ_TYPE_LEVEL_HIGH>,
				     <GIC_SPI 52 IRQ_TYPE_LEVEL_HIGH>;
			interrupt-names = "wdt", "perrout";
			resets = <&cpg R9A07G044_WDT1_PRESETN>;
			power-domains = <&cpg>;
			status = "disabled";
		};

		wdt2: watchdog@12800400 {
			compatible = "renesas,r9a07g044-wdt",
				     "renesas,rzg2l-wdt";
			reg = <0 0x12800400 0 0x400>;
			clocks = <&cpg CPG_MOD R9A07G044_WDT2_PCLK>,
				 <&cpg CPG_MOD R9A07G044_WDT2_CLK>;
			clock-names = "pclk", "oscclk";
			interrupts = <GIC_SPI 53 IRQ_TYPE_LEVEL_HIGH>,
				     <GIC_SPI 54 IRQ_TYPE_LEVEL_HIGH>;
			interrupt-names = "wdt", "perrout";
			resets = <&cpg R9A07G044_WDT2_PRESETN>;
			power-domains = <&cpg>;
			status = "disabled";
		};

		ostm0: timer@12801000 {
			compatible = "renesas,r9a07g044-ostm",
				     "renesas,ostm";
			reg = <0x0 0x12801000 0x0 0x400>;
			interrupts = <GIC_SPI 46 IRQ_TYPE_EDGE_RISING>;
			clocks = <&cpg CPG_MOD R9A07G044_OSTM0_PCLK>;
			resets = <&cpg R9A07G044_OSTM0_PRESETZ>;
			power-domains = <&cpg>;
			status = "disabled";
		};

		ostm1: timer@12801400 {
			compatible = "renesas,r9a07g044-ostm",
				     "renesas,ostm";
			reg = <0x0 0x12801400 0x0 0x400>;
			interrupts = <GIC_SPI 47 IRQ_TYPE_EDGE_RISING>;
			clocks = <&cpg CPG_MOD R9A07G044_OSTM1_PCLK>;
			resets = <&cpg R9A07G044_OSTM1_PRESETZ>;
			power-domains = <&cpg>;
			status = "disabled";
		};

		ostm2: timer@12801800 {
			compatible = "renesas,r9a07g044-ostm",
				     "renesas,ostm";
			reg = <0x0 0x12801800 0x0 0x400>;
			interrupts = <GIC_SPI 48 IRQ_TYPE_EDGE_RISING>;
			clocks = <&cpg CPG_MOD R9A07G044_OSTM2_PCLK>;
			resets = <&cpg R9A07G044_OSTM2_PRESETZ>;
			power-domains = <&cpg>;
			status = "disabled";
		};
	};

	thermal-zones {
		cpu-thermal {
			polling-delay-passive = <250>;
			polling-delay = <1000>;
			thermal-sensors = <&tsu 0>;
			sustainable-power = <717>;

			cooling-maps {
				map0 {
					trip = <&target>;
					cooling-device = <&cpu0 0 2>;
					contribution = <1024>;
				};
			};

			trips {
				sensor_crit: sensor-crit {
					temperature = <125000>;
					hysteresis = <1000>;
					type = "critical";
				};

				target: trip-point {
					temperature = <100000>;
					hysteresis = <1000>;
					type = "passive";
				};
			};
		};
>>>>>>> 754e0b0e
	};

	timer {
		compatible = "arm,armv8-timer";
		interrupts-extended = <&gic GIC_PPI 13 (GIC_CPU_MASK_SIMPLE(2) | IRQ_TYPE_LEVEL_LOW)>,
				      <&gic GIC_PPI 14 (GIC_CPU_MASK_SIMPLE(2) | IRQ_TYPE_LEVEL_LOW)>,
				      <&gic GIC_PPI 11 (GIC_CPU_MASK_SIMPLE(2) | IRQ_TYPE_LEVEL_LOW)>,
				      <&gic GIC_PPI 10 (GIC_CPU_MASK_SIMPLE(2) | IRQ_TYPE_LEVEL_LOW)>;
	};
};<|MERGE_RESOLUTION|>--- conflicted
+++ resolved
@@ -252,8 +252,6 @@
 			status = "disabled";
 		};
 
-<<<<<<< HEAD
-=======
 		spi0: spi@1004ac00 {
 			compatible = "renesas,r9a07g044-rspi", "renesas,rspi-rz";
 			reg = <0 0x1004ac00 0 0x400>;
@@ -302,7 +300,6 @@
 			status = "disabled";
 		};
 
->>>>>>> 754e0b0e
 		scif0: serial@1004b800 {
 			compatible = "renesas,scif-r9a07g044";
 			reg = <0 0x1004b800 0 0x400>;
@@ -587,8 +584,6 @@
 			};
 		};
 
-<<<<<<< HEAD
-=======
 		tsu: thermal@10059400 {
 			compatible = "renesas,r9a07g044-tsu",
 				     "renesas,rzg2l-tsu";
@@ -599,7 +594,6 @@
 			#thermal-sensor-cells = <1>;
 		};
 
->>>>>>> 754e0b0e
 		sbc: spi@10060000 {
 			compatible = "renesas,r9a07g044-rpc-if",
 				     "renesas,rzg2l-rpc-if";
@@ -688,8 +682,6 @@
 			dma-channels = <16>;
 		};
 
-<<<<<<< HEAD
-=======
 		gpu: gpu@11840000 {
 			compatible = "renesas,r9a07g044-mali",
 				     "arm,mali-bifrost";
@@ -711,7 +703,6 @@
 			operating-points-v2 = <&gpu_opp_table>;
 		};
 
->>>>>>> 754e0b0e
 		gic: interrupt-controller@11900000 {
 			compatible = "arm,gic-v3";
 			#interrupt-cells = <3>;
@@ -729,17 +720,10 @@
 			interrupts = <GIC_SPI 104 IRQ_TYPE_LEVEL_HIGH>,
 				     <GIC_SPI 105 IRQ_TYPE_LEVEL_HIGH>;
 			clocks = <&cpg CPG_MOD R9A07G044_SDHI0_IMCLK>,
-<<<<<<< HEAD
-				 <&cpg CPG_MOD R9A07G044_SDHI0_IMCLK2>,
-				 <&cpg CPG_MOD R9A07G044_SDHI0_CLK_HS>,
-				 <&cpg CPG_MOD R9A07G044_SDHI0_ACLK>;
-			clock-names = "imclk", "imclk2", "clk_hs", "aclk";
-=======
 				 <&cpg CPG_MOD R9A07G044_SDHI0_CLK_HS>,
 				 <&cpg CPG_MOD R9A07G044_SDHI0_IMCLK2>,
 				 <&cpg CPG_MOD R9A07G044_SDHI0_ACLK>;
 			clock-names = "core", "clkh", "cd", "aclk";
->>>>>>> 754e0b0e
 			resets = <&cpg R9A07G044_SDHI0_IXRST>;
 			power-domains = <&cpg>;
 			status = "disabled";
@@ -752,17 +736,10 @@
 			interrupts = <GIC_SPI 106 IRQ_TYPE_LEVEL_HIGH>,
 				     <GIC_SPI 107 IRQ_TYPE_LEVEL_HIGH>;
 			clocks = <&cpg CPG_MOD R9A07G044_SDHI1_IMCLK>,
-<<<<<<< HEAD
-				 <&cpg CPG_MOD R9A07G044_SDHI1_IMCLK2>,
-				 <&cpg CPG_MOD R9A07G044_SDHI1_CLK_HS>,
-				 <&cpg CPG_MOD R9A07G044_SDHI1_ACLK>;
-			clock-names = "imclk", "imclk2", "clk_hs", "aclk";
-=======
 				 <&cpg CPG_MOD R9A07G044_SDHI1_CLK_HS>,
 				 <&cpg CPG_MOD R9A07G044_SDHI1_IMCLK2>,
 				 <&cpg CPG_MOD R9A07G044_SDHI1_ACLK>;
 			clock-names = "core", "clkh", "cd", "aclk";
->>>>>>> 754e0b0e
 			resets = <&cpg R9A07G044_SDHI1_IXRST>;
 			power-domains = <&cpg>;
 			status = "disabled";
@@ -921,8 +898,6 @@
 			power-domains = <&cpg>;
 			status = "disabled";
 		};
-<<<<<<< HEAD
-=======
 
 		wdt0: watchdog@12800800 {
 			compatible = "renesas,r9a07g044-wdt",
@@ -1032,7 +1007,6 @@
 				};
 			};
 		};
->>>>>>> 754e0b0e
 	};
 
 	timer {
