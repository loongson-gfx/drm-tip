--- conflicted
+++ resolved
@@ -4659,15 +4659,9 @@
 	 * for this check.
 	 */
 	rc6_ctx_base = I915_READ(RC6_CTX_BASE) & RC6_CTX_BASE_MASK;
-<<<<<<< HEAD
-	if (!((rc6_ctx_base >= dev_priv->ggtt.stolen_reserved_base) &&
-	      (rc6_ctx_base + PAGE_SIZE <= dev_priv->ggtt.stolen_reserved_base +
-					dev_priv->ggtt.stolen_reserved_size))) {
-=======
 	if (!((rc6_ctx_base >= ggtt->stolen_reserved_base) &&
 	      (rc6_ctx_base + PAGE_SIZE <= ggtt->stolen_reserved_base +
 					ggtt->stolen_reserved_size))) {
->>>>>>> ba3150ac
 		DRM_DEBUG_KMS("RC6 Base address not as expected.\n");
 		enable_rc6 = false;
 	}
@@ -5311,10 +5305,6 @@
 	struct drm_i915_private *dev_priv = to_i915(dev);
 	struct i915_ggtt *ggtt = &dev_priv->ggtt;
 	unsigned long pctx_paddr, paddr;
-<<<<<<< HEAD
-	struct i915_ggtt *ggtt = &dev_priv->ggtt;
-=======
->>>>>>> ba3150ac
 	u32 pcbr;
 	int pctx_size = 32*1024;
 
