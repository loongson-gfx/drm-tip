--- conflicted
+++ resolved
@@ -283,66 +283,8 @@
 		ret = set_ctxt_pkey(uctxt, arg);
 		break;
 
-<<<<<<< HEAD
-	case HFI1_IOCTL_CTXT_RESET: {
-		struct send_context *sc;
-		struct hfi1_devdata *dd;
-
-		if (!uctxt || !uctxt->dd || !uctxt->sc)
-			return -EINVAL;
-
-		/*
-		 * There is no protection here. User level has to
-		 * guarantee that no one will be writing to the send
-		 * context while it is being re-initialized.
-		 * If user level breaks that guarantee, it will break
-		 * it's own context and no one else's.
-		 */
-		dd = uctxt->dd;
-		sc = uctxt->sc;
-		/*
-		 * Wait until the interrupt handler has marked the
-		 * context as halted or frozen. Report error if we time
-		 * out.
-		 */
-		wait_event_interruptible_timeout(
-			sc->halt_wait, (sc->flags & SCF_HALTED),
-			msecs_to_jiffies(SEND_CTXT_HALT_TIMEOUT));
-		if (!(sc->flags & SCF_HALTED))
-			return -ENOLCK;
-
-		/*
-		 * If the send context was halted due to a Freeze,
-		 * wait until the device has been "unfrozen" before
-		 * resetting the context.
-		 */
-		if (sc->flags & SCF_FROZEN) {
-			wait_event_interruptible_timeout(
-				dd->event_queue,
-				!(READ_ONCE(dd->flags) & HFI1_FROZEN),
-				msecs_to_jiffies(SEND_CTXT_HALT_TIMEOUT));
-			if (dd->flags & HFI1_FROZEN)
-				return -ENOLCK;
-
-			if (dd->flags & HFI1_FORCED_FREEZE)
-				/*
-				 * Don't allow context reset if we are into
-				 * forced freeze
-				 */
-				return -ENODEV;
-
-			sc_disable(sc);
-			ret = sc_enable(sc);
-			hfi1_rcvctrl(dd, HFI1_RCVCTRL_CTXT_ENB, uctxt);
-		} else {
-			ret = sc_restart(sc);
-		}
-		if (!ret)
-			sc_return_credits(sc);
-=======
 	case HFI1_IOCTL_CTXT_RESET:
 		ret = ctxt_reset(uctxt);
->>>>>>> 4190b4e9
 		break;
 
 	case HFI1_IOCTL_GET_VERS:
