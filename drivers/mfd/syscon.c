--- conflicted
+++ resolved
@@ -219,11 +219,6 @@
 static struct platform_driver syscon_driver = {
 	.driver = {
 		.name = "syscon",
-<<<<<<< HEAD
-		.owner = THIS_MODULE,
-=======
-		.of_match_table = of_syscon_match,
->>>>>>> f1c488a7
 	},
 	.probe		= syscon_probe,
 	.id_table	= syscon_ids,
