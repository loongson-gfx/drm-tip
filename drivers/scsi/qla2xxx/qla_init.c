/*
 * QLogic Fibre Channel HBA Driver
 * Copyright (c)  2003-2014 QLogic Corporation
 *
 * See LICENSE.qla2xxx for copyright and licensing details.
 */
#include "qla_def.h"
#include "qla_gbl.h"

#include <linux/delay.h>
#include <linux/slab.h>
#include <linux/vmalloc.h>

#include "qla_devtbl.h"

#ifdef CONFIG_SPARC
#include <asm/prom.h>
#endif

#include "qla_target.h"

/*
*  QLogic ISP2x00 Hardware Support Function Prototypes.
*/
static int qla2x00_isp_firmware(scsi_qla_host_t *);
static int qla2x00_setup_chip(scsi_qla_host_t *);
static int qla2x00_fw_ready(scsi_qla_host_t *);
static int qla2x00_configure_hba(scsi_qla_host_t *);
static int qla2x00_configure_loop(scsi_qla_host_t *);
static int qla2x00_configure_local_loop(scsi_qla_host_t *);
static int qla2x00_configure_fabric(scsi_qla_host_t *);
static int qla2x00_find_all_fabric_devs(scsi_qla_host_t *);
static int qla2x00_restart_isp(scsi_qla_host_t *);

static struct qla_chip_state_84xx *qla84xx_get_chip(struct scsi_qla_host *);
static int qla84xx_init_chip(scsi_qla_host_t *);
static int qla25xx_init_queues(struct qla_hw_data *);
static int qla24xx_post_prli_work(struct scsi_qla_host*, fc_port_t *);
static void qla24xx_handle_gpdb_event(scsi_qla_host_t *vha,
				      struct event_arg *ea);
static void qla24xx_handle_prli_done_event(struct scsi_qla_host *,
    struct event_arg *);
static void __qla24xx_handle_gpdb_event(scsi_qla_host_t *, struct event_arg *);

/* SRB Extensions ---------------------------------------------------------- */

void
qla2x00_sp_timeout(struct timer_list *t)
{
	srb_t *sp = from_timer(sp, t, u.iocb_cmd.timer);
	struct srb_iocb *iocb;
	struct req_que *req;
	unsigned long flags;
	struct qla_hw_data *ha = sp->vha->hw;

	WARN_ON_ONCE(irqs_disabled());
	spin_lock_irqsave(&ha->hardware_lock, flags);
	req = sp->qpair->req;
	req->outstanding_cmds[sp->handle] = NULL;
	iocb = &sp->u.iocb_cmd;
	spin_unlock_irqrestore(&ha->hardware_lock, flags);
	iocb->timeout(sp);
}

void qla2x00_sp_free(srb_t *sp)
{
	struct srb_iocb *iocb = &sp->u.iocb_cmd;

	del_timer(&iocb->timer);
	qla2x00_rel_sp(sp);
}

/* Asynchronous Login/Logout Routines -------------------------------------- */

unsigned long
qla2x00_get_async_timeout(struct scsi_qla_host *vha)
{
	unsigned long tmo;
	struct qla_hw_data *ha = vha->hw;

	/* Firmware should use switch negotiated r_a_tov for timeout. */
	tmo = ha->r_a_tov / 10 * 2;
	if (IS_QLAFX00(ha)) {
		tmo = FX00_DEF_RATOV * 2;
	} else if (!IS_FWI2_CAPABLE(ha)) {
		/*
		 * Except for earlier ISPs where the timeout is seeded from the
		 * initialization control block.
		 */
		tmo = ha->login_timeout;
	}
	return tmo;
}

static void qla24xx_abort_iocb_timeout(void *data)
{
	srb_t *sp = data;
	struct srb_iocb *abt = &sp->u.iocb_cmd;
	struct qla_qpair *qpair = sp->qpair;
	u32 handle;
	unsigned long flags;

	if (sp->cmd_sp)
		ql_dbg(ql_dbg_async, sp->vha, 0x507c,
		    "Abort timeout - cmd hdl=%x, cmd type=%x hdl=%x, type=%x\n",
		    sp->cmd_sp->handle, sp->cmd_sp->type,
		    sp->handle, sp->type);
	else
		ql_dbg(ql_dbg_async, sp->vha, 0x507c,
		    "Abort timeout 2 - hdl=%x, type=%x\n",
		    sp->handle, sp->type);

	spin_lock_irqsave(qpair->qp_lock_ptr, flags);
	for (handle = 1; handle < qpair->req->num_outstanding_cmds; handle++) {
		if (sp->cmd_sp && (qpair->req->outstanding_cmds[handle] ==
		    sp->cmd_sp))
			qpair->req->outstanding_cmds[handle] = NULL;

		/* removing the abort */
		if (qpair->req->outstanding_cmds[handle] == sp) {
			qpair->req->outstanding_cmds[handle] = NULL;
			break;
		}
	}
	spin_unlock_irqrestore(qpair->qp_lock_ptr, flags);

	if (sp->cmd_sp)
		sp->cmd_sp->done(sp->cmd_sp, QLA_OS_TIMER_EXPIRED);

	abt->u.abt.comp_status = CS_TIMEOUT;
	sp->done(sp, QLA_OS_TIMER_EXPIRED);
}

static void qla24xx_abort_sp_done(srb_t *sp, int res)
{
	struct srb_iocb *abt = &sp->u.iocb_cmd;

	del_timer(&sp->u.iocb_cmd.timer);
	if (sp->flags & SRB_WAKEUP_ON_COMP)
		complete(&abt->u.abt.comp);
	else
		sp->free(sp);
}

static int qla24xx_async_abort_cmd(srb_t *cmd_sp, bool wait)
{
	scsi_qla_host_t *vha = cmd_sp->vha;
	struct srb_iocb *abt_iocb;
	srb_t *sp;
	int rval = QLA_FUNCTION_FAILED;

	sp = qla2xxx_get_qpair_sp(cmd_sp->vha, cmd_sp->qpair, cmd_sp->fcport,
				  GFP_ATOMIC);
	if (!sp)
		return rval;

	abt_iocb = &sp->u.iocb_cmd;
	sp->type = SRB_ABT_CMD;
	sp->name = "abort";
	sp->qpair = cmd_sp->qpair;
	sp->cmd_sp = cmd_sp;
	if (wait)
		sp->flags = SRB_WAKEUP_ON_COMP;

	abt_iocb->timeout = qla24xx_abort_iocb_timeout;
	init_completion(&abt_iocb->u.abt.comp);
	/* FW can send 2 x ABTS's timeout/20s */
	qla2x00_init_timer(sp, 42);

	abt_iocb->u.abt.cmd_hndl = cmd_sp->handle;
	abt_iocb->u.abt.req_que_no = cpu_to_le16(cmd_sp->qpair->req->id);

	sp->done = qla24xx_abort_sp_done;

	ql_dbg(ql_dbg_async, vha, 0x507c,
	       "Abort command issued - hdl=%x, type=%x\n", cmd_sp->handle,
	       cmd_sp->type);

	rval = qla2x00_start_sp(sp);
	if (rval != QLA_SUCCESS) {
		sp->free(sp);
		return rval;
	}

	if (wait) {
		wait_for_completion(&abt_iocb->u.abt.comp);
		rval = abt_iocb->u.abt.comp_status == CS_COMPLETE ?
			QLA_SUCCESS : QLA_FUNCTION_FAILED;
		sp->free(sp);
	}

	return rval;
}

void
qla2x00_async_iocb_timeout(void *data)
{
	srb_t *sp = data;
	fc_port_t *fcport = sp->fcport;
	struct srb_iocb *lio = &sp->u.iocb_cmd;
	int rc, h;
	unsigned long flags;

	if (fcport) {
		ql_dbg(ql_dbg_disc, fcport->vha, 0x2071,
		    "Async-%s timeout - hdl=%x portid=%06x %8phC.\n",
		    sp->name, sp->handle, fcport->d_id.b24, fcport->port_name);

		fcport->flags &= ~(FCF_ASYNC_SENT | FCF_ASYNC_ACTIVE);
	} else {
		pr_info("Async-%s timeout - hdl=%x.\n",
		    sp->name, sp->handle);
	}

	switch (sp->type) {
	case SRB_LOGIN_CMD:
		rc = qla24xx_async_abort_cmd(sp, false);
		if (rc) {
			/* Retry as needed. */
			lio->u.logio.data[0] = MBS_COMMAND_ERROR;
			lio->u.logio.data[1] =
				lio->u.logio.flags & SRB_LOGIN_RETRIED ?
				QLA_LOGIO_LOGIN_RETRIED : 0;
			spin_lock_irqsave(sp->qpair->qp_lock_ptr, flags);
			for (h = 1; h < sp->qpair->req->num_outstanding_cmds;
			    h++) {
				if (sp->qpair->req->outstanding_cmds[h] ==
				    sp) {
					sp->qpair->req->outstanding_cmds[h] =
					    NULL;
					break;
				}
			}
			spin_unlock_irqrestore(sp->qpair->qp_lock_ptr, flags);
			sp->done(sp, QLA_FUNCTION_TIMEOUT);
		}
		break;
	case SRB_LOGOUT_CMD:
	case SRB_CT_PTHRU_CMD:
	case SRB_MB_IOCB:
	case SRB_NACK_PLOGI:
	case SRB_NACK_PRLI:
	case SRB_NACK_LOGO:
	case SRB_CTRL_VP:
		rc = qla24xx_async_abort_cmd(sp, false);
		if (rc) {
			spin_lock_irqsave(sp->qpair->qp_lock_ptr, flags);
			for (h = 1; h < sp->qpair->req->num_outstanding_cmds;
			    h++) {
				if (sp->qpair->req->outstanding_cmds[h] ==
				    sp) {
					sp->qpair->req->outstanding_cmds[h] =
					    NULL;
					break;
				}
			}
			spin_unlock_irqrestore(sp->qpair->qp_lock_ptr, flags);
			sp->done(sp, QLA_FUNCTION_TIMEOUT);
		}
		break;
	default:
		WARN_ON_ONCE(true);
		sp->done(sp, QLA_FUNCTION_TIMEOUT);
		break;
	}
}

static void qla2x00_async_login_sp_done(srb_t *sp, int res)
{
	struct scsi_qla_host *vha = sp->vha;
	struct srb_iocb *lio = &sp->u.iocb_cmd;
	struct event_arg ea;

	ql_dbg(ql_dbg_disc, vha, 0x20dd,
	    "%s %8phC res %d \n", __func__, sp->fcport->port_name, res);

	sp->fcport->flags &= ~(FCF_ASYNC_SENT | FCF_ASYNC_ACTIVE);

	if (!test_bit(UNLOADING, &vha->dpc_flags)) {
		memset(&ea, 0, sizeof(ea));
		ea.fcport = sp->fcport;
		ea.data[0] = lio->u.logio.data[0];
		ea.data[1] = lio->u.logio.data[1];
		ea.iop[0] = lio->u.logio.iop[0];
		ea.iop[1] = lio->u.logio.iop[1];
		ea.sp = sp;
		qla24xx_handle_plogi_done_event(vha, &ea);
	}

	sp->free(sp);
}

static inline bool
fcport_is_smaller(fc_port_t *fcport)
{
	if (wwn_to_u64(fcport->port_name) <
	    wwn_to_u64(fcport->vha->port_name))
		return true;
	else
		return false;
}

static inline bool
fcport_is_bigger(fc_port_t *fcport)
{
	return !fcport_is_smaller(fcport);
}

int
qla2x00_async_login(struct scsi_qla_host *vha, fc_port_t *fcport,
    uint16_t *data)
{
	srb_t *sp;
	struct srb_iocb *lio;
	int rval = QLA_FUNCTION_FAILED;

	if (!vha->flags.online || (fcport->flags & FCF_ASYNC_SENT) ||
	    fcport->loop_id == FC_NO_LOOP_ID) {
		ql_log(ql_log_warn, vha, 0xffff,
		    "%s: %8phC - not sending command.\n",
		    __func__, fcport->port_name);
		return rval;
	}

	sp = qla2x00_get_sp(vha, fcport, GFP_KERNEL);
	if (!sp)
		goto done;

	fcport->flags |= FCF_ASYNC_SENT;
	fcport->logout_completed = 0;

	fcport->disc_state = DSC_LOGIN_PEND;
	sp->type = SRB_LOGIN_CMD;
	sp->name = "login";
	sp->gen1 = fcport->rscn_gen;
	sp->gen2 = fcport->login_gen;

	lio = &sp->u.iocb_cmd;
	lio->timeout = qla2x00_async_iocb_timeout;
	qla2x00_init_timer(sp, qla2x00_get_async_timeout(vha) + 2);

	sp->done = qla2x00_async_login_sp_done;
	if (N2N_TOPO(fcport->vha->hw) && fcport_is_bigger(fcport))
		lio->u.logio.flags |= SRB_LOGIN_PRLI_ONLY;
	else
		lio->u.logio.flags |= SRB_LOGIN_COND_PLOGI;

	if (NVME_TARGET(vha->hw, fcport))
		lio->u.logio.flags |= SRB_LOGIN_SKIP_PRLI;

	ql_dbg(ql_dbg_disc, vha, 0x2072,
	    "Async-login - %8phC hdl=%x, loopid=%x portid=%02x%02x%02x "
		"retries=%d.\n", fcport->port_name, sp->handle, fcport->loop_id,
	    fcport->d_id.b.domain, fcport->d_id.b.area, fcport->d_id.b.al_pa,
	    fcport->login_retry);

	rval = qla2x00_start_sp(sp);
	if (rval != QLA_SUCCESS) {
		fcport->flags |= FCF_LOGIN_NEEDED;
		set_bit(RELOGIN_NEEDED, &vha->dpc_flags);
		goto done_free_sp;
	}

	return rval;

done_free_sp:
	sp->free(sp);
	fcport->flags &= ~FCF_ASYNC_SENT;
done:
	fcport->flags &= ~FCF_ASYNC_ACTIVE;
	return rval;
}

static void qla2x00_async_logout_sp_done(srb_t *sp, int res)
{
	sp->fcport->flags &= ~(FCF_ASYNC_SENT | FCF_ASYNC_ACTIVE);
	sp->fcport->login_gen++;
	qlt_logo_completion_handler(sp->fcport, res);
	sp->free(sp);
}

int
qla2x00_async_logout(struct scsi_qla_host *vha, fc_port_t *fcport)
{
	srb_t *sp;
	struct srb_iocb *lio;
	int rval = QLA_FUNCTION_FAILED;

	fcport->flags |= FCF_ASYNC_SENT;
	sp = qla2x00_get_sp(vha, fcport, GFP_KERNEL);
	if (!sp)
		goto done;

	sp->type = SRB_LOGOUT_CMD;
	sp->name = "logout";

	lio = &sp->u.iocb_cmd;
	lio->timeout = qla2x00_async_iocb_timeout;
	qla2x00_init_timer(sp, qla2x00_get_async_timeout(vha) + 2);

	sp->done = qla2x00_async_logout_sp_done;

	ql_dbg(ql_dbg_disc, vha, 0x2070,
	    "Async-logout - hdl=%x loop-id=%x portid=%02x%02x%02x %8phC.\n",
	    sp->handle, fcport->loop_id, fcport->d_id.b.domain,
		fcport->d_id.b.area, fcport->d_id.b.al_pa,
		fcport->port_name);

	rval = qla2x00_start_sp(sp);
	if (rval != QLA_SUCCESS)
		goto done_free_sp;
	return rval;

done_free_sp:
	sp->free(sp);
done:
	fcport->flags &= ~(FCF_ASYNC_SENT | FCF_ASYNC_ACTIVE);
	return rval;
}

void
qla2x00_async_prlo_done(struct scsi_qla_host *vha, fc_port_t *fcport,
    uint16_t *data)
{
	fcport->flags &= ~FCF_ASYNC_ACTIVE;
	/* Don't re-login in target mode */
	if (!fcport->tgt_session)
		qla2x00_mark_device_lost(vha, fcport, 1, 0);
	qlt_logo_completion_handler(fcport, data[0]);
}

static void qla2x00_async_prlo_sp_done(srb_t *sp, int res)
{
	struct srb_iocb *lio = &sp->u.iocb_cmd;
	struct scsi_qla_host *vha = sp->vha;

	sp->fcport->flags &= ~FCF_ASYNC_ACTIVE;
	if (!test_bit(UNLOADING, &vha->dpc_flags))
		qla2x00_post_async_prlo_done_work(sp->fcport->vha, sp->fcport,
		    lio->u.logio.data);
	sp->free(sp);
}

int
qla2x00_async_prlo(struct scsi_qla_host *vha, fc_port_t *fcport)
{
	srb_t *sp;
	struct srb_iocb *lio;
	int rval;

	rval = QLA_FUNCTION_FAILED;
	sp = qla2x00_get_sp(vha, fcport, GFP_KERNEL);
	if (!sp)
		goto done;

	sp->type = SRB_PRLO_CMD;
	sp->name = "prlo";

	lio = &sp->u.iocb_cmd;
	lio->timeout = qla2x00_async_iocb_timeout;
	qla2x00_init_timer(sp, qla2x00_get_async_timeout(vha) + 2);

	sp->done = qla2x00_async_prlo_sp_done;

	ql_dbg(ql_dbg_disc, vha, 0x2070,
	    "Async-prlo - hdl=%x loop-id=%x portid=%02x%02x%02x.\n",
	    sp->handle, fcport->loop_id, fcport->d_id.b.domain,
	    fcport->d_id.b.area, fcport->d_id.b.al_pa);

	rval = qla2x00_start_sp(sp);
	if (rval != QLA_SUCCESS)
		goto done_free_sp;

	return rval;

done_free_sp:
	sp->free(sp);
done:
	fcport->flags &= ~FCF_ASYNC_ACTIVE;
	return rval;
}

static
void qla24xx_handle_adisc_event(scsi_qla_host_t *vha, struct event_arg *ea)
{
	struct fc_port *fcport = ea->fcport;

	ql_dbg(ql_dbg_disc, vha, 0x20d2,
	    "%s %8phC DS %d LS %d rc %d login %d|%d rscn %d|%d lid %d\n",
	    __func__, fcport->port_name, fcport->disc_state,
	    fcport->fw_login_state, ea->rc, fcport->login_gen, ea->sp->gen2,
	    fcport->rscn_gen, ea->sp->gen1, fcport->loop_id);

	WARN_ONCE(!qla2xxx_is_valid_mbs(ea->data[0]), "mbs: %#x\n",
		  ea->data[0]);

	if (ea->data[0] != MBS_COMMAND_COMPLETE) {
		ql_dbg(ql_dbg_disc, vha, 0x2066,
		    "%s %8phC: adisc fail: post delete\n",
		    __func__, ea->fcport->port_name);
		/* deleted = 0 & logout_on_delete = force fw cleanup */
		fcport->deleted = 0;
		fcport->logout_on_delete = 1;
		qlt_schedule_sess_for_deletion(ea->fcport);
		return;
	}

	if (ea->fcport->disc_state == DSC_DELETE_PEND)
		return;

	if (ea->sp->gen2 != ea->fcport->login_gen) {
		/* target side must have changed it. */
		ql_dbg(ql_dbg_disc, vha, 0x20d3,
		    "%s %8phC generation changed\n",
		    __func__, ea->fcport->port_name);
		return;
	} else if (ea->sp->gen1 != ea->fcport->rscn_gen) {
		qla_rscn_replay(fcport);
		qlt_schedule_sess_for_deletion(fcport);
		return;
	}

	__qla24xx_handle_gpdb_event(vha, ea);
}

static int qla_post_els_plogi_work(struct scsi_qla_host *vha, fc_port_t *fcport)
{
	struct qla_work_evt *e;

	e = qla2x00_alloc_work(vha, QLA_EVT_ELS_PLOGI);
	if (!e)
		return QLA_FUNCTION_FAILED;

	e->u.fcport.fcport = fcport;
	fcport->flags |= FCF_ASYNC_ACTIVE;
	return qla2x00_post_work(vha, e);
}

static void qla2x00_async_adisc_sp_done(srb_t *sp, int res)
{
	struct scsi_qla_host *vha = sp->vha;
	struct event_arg ea;
	struct srb_iocb *lio = &sp->u.iocb_cmd;

	ql_dbg(ql_dbg_disc, vha, 0x2066,
	    "Async done-%s res %x %8phC\n",
	    sp->name, res, sp->fcport->port_name);

	sp->fcport->flags &= ~(FCF_ASYNC_SENT | FCF_ASYNC_ACTIVE);

	memset(&ea, 0, sizeof(ea));
	ea.rc = res;
	ea.data[0] = lio->u.logio.data[0];
	ea.data[1] = lio->u.logio.data[1];
	ea.iop[0] = lio->u.logio.iop[0];
	ea.iop[1] = lio->u.logio.iop[1];
	ea.fcport = sp->fcport;
	ea.sp = sp;

	qla24xx_handle_adisc_event(vha, &ea);

	sp->free(sp);
}

int
qla2x00_async_adisc(struct scsi_qla_host *vha, fc_port_t *fcport,
    uint16_t *data)
{
	srb_t *sp;
	struct srb_iocb *lio;
	int rval = QLA_FUNCTION_FAILED;

	if (!vha->flags.online || (fcport->flags & FCF_ASYNC_SENT))
		return rval;

	fcport->flags |= FCF_ASYNC_SENT;
	sp = qla2x00_get_sp(vha, fcport, GFP_KERNEL);
	if (!sp)
		goto done;

	sp->type = SRB_ADISC_CMD;
	sp->name = "adisc";

	lio = &sp->u.iocb_cmd;
	lio->timeout = qla2x00_async_iocb_timeout;
	sp->gen1 = fcport->rscn_gen;
	sp->gen2 = fcport->login_gen;
	qla2x00_init_timer(sp, qla2x00_get_async_timeout(vha) + 2);

	sp->done = qla2x00_async_adisc_sp_done;
	if (data[1] & QLA_LOGIO_LOGIN_RETRIED)
		lio->u.logio.flags |= SRB_LOGIN_RETRIED;

	ql_dbg(ql_dbg_disc, vha, 0x206f,
	    "Async-adisc - hdl=%x loopid=%x portid=%06x %8phC.\n",
	    sp->handle, fcport->loop_id, fcport->d_id.b24, fcport->port_name);

	rval = qla2x00_start_sp(sp);
	if (rval != QLA_SUCCESS)
		goto done_free_sp;

	return rval;

done_free_sp:
	sp->free(sp);
done:
	fcport->flags &= ~(FCF_ASYNC_SENT | FCF_ASYNC_ACTIVE);
	qla2x00_post_async_adisc_work(vha, fcport, data);
	return rval;
}

static bool qla2x00_is_reserved_id(scsi_qla_host_t *vha, uint16_t loop_id)
{
	struct qla_hw_data *ha = vha->hw;

	if (IS_FWI2_CAPABLE(ha))
		return loop_id > NPH_LAST_HANDLE;

	return (loop_id > ha->max_loop_id && loop_id < SNS_FIRST_LOOP_ID) ||
		loop_id == MANAGEMENT_SERVER || loop_id == BROADCAST;
}

/**
 * qla2x00_find_new_loop_id - scan through our port list and find a new usable loop ID
 * @vha: adapter state pointer.
 * @dev: port structure pointer.
 *
 * Returns:
 *	qla2x00 local function return status code.
 *
 * Context:
 *	Kernel context.
 */
static int qla2x00_find_new_loop_id(scsi_qla_host_t *vha, fc_port_t *dev)
{
	int	rval;
	struct qla_hw_data *ha = vha->hw;
	unsigned long flags = 0;

	rval = QLA_SUCCESS;

	spin_lock_irqsave(&ha->vport_slock, flags);

	dev->loop_id = find_first_zero_bit(ha->loop_id_map, LOOPID_MAP_SIZE);
	if (dev->loop_id >= LOOPID_MAP_SIZE ||
	    qla2x00_is_reserved_id(vha, dev->loop_id)) {
		dev->loop_id = FC_NO_LOOP_ID;
		rval = QLA_FUNCTION_FAILED;
	} else {
		set_bit(dev->loop_id, ha->loop_id_map);
	}
	spin_unlock_irqrestore(&ha->vport_slock, flags);

	if (rval == QLA_SUCCESS)
		ql_dbg(ql_dbg_disc, dev->vha, 0x2086,
		       "Assigning new loopid=%x, portid=%x.\n",
		       dev->loop_id, dev->d_id.b24);
	else
		ql_log(ql_log_warn, dev->vha, 0x2087,
		       "No loop_id's available, portid=%x.\n",
		       dev->d_id.b24);

	return rval;
}

void qla2x00_clear_loop_id(fc_port_t *fcport)
{
	struct qla_hw_data *ha = fcport->vha->hw;

	if (fcport->loop_id == FC_NO_LOOP_ID ||
	    qla2x00_is_reserved_id(fcport->vha, fcport->loop_id))
		return;

	clear_bit(fcport->loop_id, ha->loop_id_map);
	fcport->loop_id = FC_NO_LOOP_ID;
}

static void qla24xx_handle_gnl_done_event(scsi_qla_host_t *vha,
	struct event_arg *ea)
{
	fc_port_t *fcport, *conflict_fcport;
	struct get_name_list_extended *e;
	u16 i, n, found = 0, loop_id;
	port_id_t id;
	u64 wwn;
	u16 data[2];
	u8 current_login_state;

	fcport = ea->fcport;
	ql_dbg(ql_dbg_disc, vha, 0xffff,
	    "%s %8phC DS %d LS rc %d %d login %d|%d rscn %d|%d lid %d\n",
	    __func__, fcport->port_name, fcport->disc_state,
	    fcport->fw_login_state, ea->rc,
	    fcport->login_gen, fcport->last_login_gen,
	    fcport->rscn_gen, fcport->last_rscn_gen, vha->loop_id);

	if (fcport->disc_state == DSC_DELETE_PEND)
		return;

	if (ea->rc) { /* rval */
		if (fcport->login_retry == 0) {
			ql_dbg(ql_dbg_disc, vha, 0x20de,
			    "GNL failed Port login retry %8phN, retry cnt=%d.\n",
			    fcport->port_name, fcport->login_retry);
		}
		return;
	}

	if (fcport->last_rscn_gen != fcport->rscn_gen) {
		qla_rscn_replay(fcport);
		qlt_schedule_sess_for_deletion(fcport);
		return;
	} else if (fcport->last_login_gen != fcport->login_gen) {
		ql_dbg(ql_dbg_disc, vha, 0x20e0,
		    "%s %8phC login gen changed\n",
		    __func__, fcport->port_name);
		return;
	}

	n = ea->data[0] / sizeof(struct get_name_list_extended);

	ql_dbg(ql_dbg_disc, vha, 0x20e1,
	    "%s %d %8phC n %d %02x%02x%02x lid %d \n",
	    __func__, __LINE__, fcport->port_name, n,
	    fcport->d_id.b.domain, fcport->d_id.b.area,
	    fcport->d_id.b.al_pa, fcport->loop_id);

	for (i = 0; i < n; i++) {
		e = &vha->gnl.l[i];
		wwn = wwn_to_u64(e->port_name);
		id.b.domain = e->port_id[2];
		id.b.area = e->port_id[1];
		id.b.al_pa = e->port_id[0];
		id.b.rsvd_1 = 0;

		if (memcmp((u8 *)&wwn, fcport->port_name, WWN_SIZE))
			continue;

		if (IS_SW_RESV_ADDR(id))
			continue;

		found = 1;

		loop_id = le16_to_cpu(e->nport_handle);
		loop_id = (loop_id & 0x7fff);
		if (NVME_TARGET(vha->hw, fcport))
			current_login_state = e->current_login_state >> 4;
		else
			current_login_state = e->current_login_state & 0xf;

		ql_dbg(ql_dbg_disc, vha, 0x20e2,
		    "%s found %8phC CLS [%x|%x] fc4_type %d ID[%06x|%06x] lid[%d|%d]\n",
		    __func__, fcport->port_name,
		    e->current_login_state, fcport->fw_login_state,
		    fcport->fc4_type, id.b24, fcport->d_id.b24,
		    loop_id, fcport->loop_id);

		switch (fcport->disc_state) {
		case DSC_DELETE_PEND:
		case DSC_DELETED:
			break;
		default:
			if ((id.b24 != fcport->d_id.b24 &&
			    fcport->d_id.b24 &&
			    fcport->loop_id != FC_NO_LOOP_ID) ||
			    (fcport->loop_id != FC_NO_LOOP_ID &&
				fcport->loop_id != loop_id)) {
				ql_dbg(ql_dbg_disc, vha, 0x20e3,
				    "%s %d %8phC post del sess\n",
				    __func__, __LINE__, fcport->port_name);
				if (fcport->n2n_flag)
					fcport->d_id.b24 = 0;
				qlt_schedule_sess_for_deletion(fcport);
				return;
			}
			break;
		}

		fcport->loop_id = loop_id;
		if (fcport->n2n_flag)
			fcport->d_id.b24 = id.b24;

		wwn = wwn_to_u64(fcport->port_name);
		qlt_find_sess_invalidate_other(vha, wwn,
			id, loop_id, &conflict_fcport);

		if (conflict_fcport) {
			/*
			 * Another share fcport share the same loop_id &
			 * nport id. Conflict fcport needs to finish
			 * cleanup before this fcport can proceed to login.
			 */
			conflict_fcport->conflict = fcport;
			fcport->login_pause = 1;
		}

		switch (vha->hw->current_topology) {
		default:
			switch (current_login_state) {
			case DSC_LS_PRLI_COMP:
				ql_dbg(ql_dbg_disc + ql_dbg_verbose,
				    vha, 0x20e4, "%s %d %8phC post gpdb\n",
				    __func__, __LINE__, fcport->port_name);

				if ((e->prli_svc_param_word_3[0] & BIT_4) == 0)
					fcport->port_type = FCT_INITIATOR;
				else
					fcport->port_type = FCT_TARGET;
				data[0] = data[1] = 0;
				qla2x00_post_async_adisc_work(vha, fcport,
				    data);
				break;
			case DSC_LS_PORT_UNAVAIL:
			default:
				if (fcport->loop_id == FC_NO_LOOP_ID) {
					qla2x00_find_new_loop_id(vha, fcport);
					fcport->fw_login_state =
					    DSC_LS_PORT_UNAVAIL;
				}
				ql_dbg(ql_dbg_disc, vha, 0x20e5,
				    "%s %d %8phC\n", __func__, __LINE__,
				    fcport->port_name);
				qla24xx_fcport_handle_login(vha, fcport);
				break;
			}
			break;
		case ISP_CFG_N:
			fcport->fw_login_state = current_login_state;
			fcport->d_id = id;
			switch (current_login_state) {
			case DSC_LS_PRLI_PEND:
				/*
				 * In the middle of PRLI. Let it finish.
				 * Allow relogin code to recheck state again
				 * with GNL. Push disc_state back to DELETED
				 * so GNL can go out again
				 */
				fcport->disc_state = DSC_DELETED;
				break;
			case DSC_LS_PRLI_COMP:
				if ((e->prli_svc_param_word_3[0] & BIT_4) == 0)
					fcport->port_type = FCT_INITIATOR;
				else
					fcport->port_type = FCT_TARGET;

				data[0] = data[1] = 0;
				qla2x00_post_async_adisc_work(vha, fcport,
				    data);
				break;
			case DSC_LS_PLOGI_COMP:
				if (fcport_is_bigger(fcport)) {
					/* local adapter is smaller */
					if (fcport->loop_id != FC_NO_LOOP_ID)
						qla2x00_clear_loop_id(fcport);

					fcport->loop_id = loop_id;
					qla24xx_fcport_handle_login(vha,
					    fcport);
					break;
				}
				/* fall through */
			default:
				if (fcport_is_smaller(fcport)) {
					/* local adapter is bigger */
					if (fcport->loop_id != FC_NO_LOOP_ID)
						qla2x00_clear_loop_id(fcport);

					fcport->loop_id = loop_id;
					qla24xx_fcport_handle_login(vha,
					    fcport);
				}
				break;
			}
			break;
		} /* switch (ha->current_topology) */
	}

	if (!found) {
		switch (vha->hw->current_topology) {
		case ISP_CFG_F:
		case ISP_CFG_FL:
			for (i = 0; i < n; i++) {
				e = &vha->gnl.l[i];
				id.b.domain = e->port_id[0];
				id.b.area = e->port_id[1];
				id.b.al_pa = e->port_id[2];
				id.b.rsvd_1 = 0;
				loop_id = le16_to_cpu(e->nport_handle);

				if (fcport->d_id.b24 == id.b24) {
					conflict_fcport =
					    qla2x00_find_fcport_by_wwpn(vha,
						e->port_name, 0);
					if (conflict_fcport) {
						ql_dbg(ql_dbg_disc + ql_dbg_verbose,
						    vha, 0x20e5,
						    "%s %d %8phC post del sess\n",
						    __func__, __LINE__,
						    conflict_fcport->port_name);
						qlt_schedule_sess_for_deletion
							(conflict_fcport);
					}
				}
				/*
				 * FW already picked this loop id for
				 * another fcport
				 */
				if (fcport->loop_id == loop_id)
					fcport->loop_id = FC_NO_LOOP_ID;
			}
			qla24xx_fcport_handle_login(vha, fcport);
			break;
		case ISP_CFG_N:
			fcport->disc_state = DSC_DELETED;
			if (time_after_eq(jiffies, fcport->dm_login_expire)) {
				if (fcport->n2n_link_reset_cnt < 2) {
					fcport->n2n_link_reset_cnt++;
					/*
					 * remote port is not sending PLOGI.
					 * Reset link to kick start his state
					 * machine
					 */
					set_bit(N2N_LINK_RESET,
					    &vha->dpc_flags);
				} else {
					if (fcport->n2n_chip_reset < 1) {
						ql_log(ql_log_info, vha, 0x705d,
						    "Chip reset to bring laser down");
						set_bit(ISP_ABORT_NEEDED,
						    &vha->dpc_flags);
						fcport->n2n_chip_reset++;
					} else {
						ql_log(ql_log_info, vha, 0x705d,
						    "Remote port %8ph is not coming back\n",
						    fcport->port_name);
						fcport->scan_state = 0;
					}
				}
				qla2xxx_wake_dpc(vha);
			} else {
				/*
				 * report port suppose to do PLOGI. Give him
				 * more time. FW will catch it.
				 */
				set_bit(RELOGIN_NEEDED, &vha->dpc_flags);
			}
			break;
		default:
			break;
		}
	}
} /* gnl_event */

static void qla24xx_async_gnl_sp_done(srb_t *sp, int res)
{
	struct scsi_qla_host *vha = sp->vha;
	unsigned long flags;
	struct fc_port *fcport = NULL, *tf;
	u16 i, n = 0, loop_id;
	struct event_arg ea;
	struct get_name_list_extended *e;
	u64 wwn;
	struct list_head h;
	bool found = false;

	ql_dbg(ql_dbg_disc, vha, 0x20e7,
	    "Async done-%s res %x mb[1]=%x mb[2]=%x \n",
	    sp->name, res, sp->u.iocb_cmd.u.mbx.in_mb[1],
	    sp->u.iocb_cmd.u.mbx.in_mb[2]);

	if (res == QLA_FUNCTION_TIMEOUT)
		return;

	sp->fcport->flags &= ~(FCF_ASYNC_SENT|FCF_ASYNC_ACTIVE);
	memset(&ea, 0, sizeof(ea));
	ea.sp = sp;
	ea.rc = res;

	if (sp->u.iocb_cmd.u.mbx.in_mb[1] >=
	    sizeof(struct get_name_list_extended)) {
		n = sp->u.iocb_cmd.u.mbx.in_mb[1] /
		    sizeof(struct get_name_list_extended);
		ea.data[0] = sp->u.iocb_cmd.u.mbx.in_mb[1]; /* amnt xfered */
	}

	for (i = 0; i < n; i++) {
		e = &vha->gnl.l[i];
		loop_id = le16_to_cpu(e->nport_handle);
		/* mask out reserve bit */
		loop_id = (loop_id & 0x7fff);
		set_bit(loop_id, vha->hw->loop_id_map);
		wwn = wwn_to_u64(e->port_name);

		ql_dbg(ql_dbg_disc + ql_dbg_verbose, vha, 0x20e8,
		    "%s %8phC %02x:%02x:%02x CLS %x/%x lid %x \n",
		    __func__, (void *)&wwn, e->port_id[2], e->port_id[1],
		    e->port_id[0], e->current_login_state, e->last_login_state,
		    (loop_id & 0x7fff));
	}

	spin_lock_irqsave(&vha->hw->tgt.sess_lock, flags);

	INIT_LIST_HEAD(&h);
	fcport = tf = NULL;
	if (!list_empty(&vha->gnl.fcports))
		list_splice_init(&vha->gnl.fcports, &h);
	spin_unlock_irqrestore(&vha->hw->tgt.sess_lock, flags);

	list_for_each_entry_safe(fcport, tf, &h, gnl_entry) {
		list_del_init(&fcport->gnl_entry);
		spin_lock_irqsave(&vha->hw->tgt.sess_lock, flags);
		fcport->flags &= ~(FCF_ASYNC_SENT | FCF_ASYNC_ACTIVE);
		spin_unlock_irqrestore(&vha->hw->tgt.sess_lock, flags);
		ea.fcport = fcport;

		qla24xx_handle_gnl_done_event(vha, &ea);
	}

	/* create new fcport if fw has knowledge of new sessions */
	for (i = 0; i < n; i++) {
		port_id_t id;
		u64 wwnn;

		e = &vha->gnl.l[i];
		wwn = wwn_to_u64(e->port_name);

		found = false;
		list_for_each_entry_safe(fcport, tf, &vha->vp_fcports, list) {
			if (!memcmp((u8 *)&wwn, fcport->port_name,
			    WWN_SIZE)) {
				found = true;
				break;
			}
		}

		id.b.domain = e->port_id[2];
		id.b.area = e->port_id[1];
		id.b.al_pa = e->port_id[0];
		id.b.rsvd_1 = 0;

		if (!found && wwn && !IS_SW_RESV_ADDR(id)) {
			ql_dbg(ql_dbg_disc, vha, 0x2065,
			    "%s %d %8phC %06x post new sess\n",
			    __func__, __LINE__, (u8 *)&wwn, id.b24);
			wwnn = wwn_to_u64(e->node_name);
			qla24xx_post_newsess_work(vha, &id, (u8 *)&wwn,
			    (u8 *)&wwnn, NULL, FC4_TYPE_UNKNOWN);
		}
	}

	spin_lock_irqsave(&vha->hw->tgt.sess_lock, flags);
	vha->gnl.sent = 0;
	spin_unlock_irqrestore(&vha->hw->tgt.sess_lock, flags);

	sp->free(sp);
}

int qla24xx_async_gnl(struct scsi_qla_host *vha, fc_port_t *fcport)
{
	srb_t *sp;
	struct srb_iocb *mbx;
	int rval = QLA_FUNCTION_FAILED;
	unsigned long flags;
	u16 *mb;

	if (!vha->flags.online || (fcport->flags & FCF_ASYNC_SENT))
		return rval;

	ql_dbg(ql_dbg_disc, vha, 0x20d9,
	    "Async-gnlist WWPN %8phC \n", fcport->port_name);

	spin_lock_irqsave(&vha->hw->tgt.sess_lock, flags);
	fcport->flags |= FCF_ASYNC_SENT;
	fcport->disc_state = DSC_GNL;
	fcport->last_rscn_gen = fcport->rscn_gen;
	fcport->last_login_gen = fcport->login_gen;

	list_add_tail(&fcport->gnl_entry, &vha->gnl.fcports);
	if (vha->gnl.sent) {
		spin_unlock_irqrestore(&vha->hw->tgt.sess_lock, flags);
		return QLA_SUCCESS;
	}
	vha->gnl.sent = 1;
	spin_unlock_irqrestore(&vha->hw->tgt.sess_lock, flags);

	sp = qla2x00_get_sp(vha, fcport, GFP_KERNEL);
	if (!sp)
		goto done;

	sp->type = SRB_MB_IOCB;
	sp->name = "gnlist";
	sp->gen1 = fcport->rscn_gen;
	sp->gen2 = fcport->login_gen;

	mbx = &sp->u.iocb_cmd;
	mbx->timeout = qla2x00_async_iocb_timeout;
	qla2x00_init_timer(sp, qla2x00_get_async_timeout(vha)+2);

	mb = sp->u.iocb_cmd.u.mbx.out_mb;
	mb[0] = MBC_PORT_NODE_NAME_LIST;
	mb[1] = BIT_2 | BIT_3;
	mb[2] = MSW(vha->gnl.ldma);
	mb[3] = LSW(vha->gnl.ldma);
	mb[6] = MSW(MSD(vha->gnl.ldma));
	mb[7] = LSW(MSD(vha->gnl.ldma));
	mb[8] = vha->gnl.size;
	mb[9] = vha->vp_idx;

	sp->done = qla24xx_async_gnl_sp_done;

	ql_dbg(ql_dbg_disc, vha, 0x20da,
	    "Async-%s - OUT WWPN %8phC hndl %x\n",
	    sp->name, fcport->port_name, sp->handle);

	rval = qla2x00_start_sp(sp);
	if (rval != QLA_SUCCESS)
		goto done_free_sp;

	return rval;

done_free_sp:
	sp->free(sp);
	fcport->flags &= ~FCF_ASYNC_SENT;
done:
	return rval;
}

int qla24xx_post_gnl_work(struct scsi_qla_host *vha, fc_port_t *fcport)
{
	struct qla_work_evt *e;

	e = qla2x00_alloc_work(vha, QLA_EVT_GNL);
	if (!e)
		return QLA_FUNCTION_FAILED;

	e->u.fcport.fcport = fcport;
	fcport->flags |= FCF_ASYNC_ACTIVE;
	return qla2x00_post_work(vha, e);
}

static void qla24xx_async_gpdb_sp_done(srb_t *sp, int res)
{
	struct scsi_qla_host *vha = sp->vha;
	struct qla_hw_data *ha = vha->hw;
	fc_port_t *fcport = sp->fcport;
	u16 *mb = sp->u.iocb_cmd.u.mbx.in_mb;
	struct event_arg ea;

	ql_dbg(ql_dbg_disc, vha, 0x20db,
	    "Async done-%s res %x, WWPN %8phC mb[1]=%x mb[2]=%x \n",
	    sp->name, res, fcport->port_name, mb[1], mb[2]);

	fcport->flags &= ~(FCF_ASYNC_SENT | FCF_ASYNC_ACTIVE);

	if (res == QLA_FUNCTION_TIMEOUT)
		goto done;

	memset(&ea, 0, sizeof(ea));
	ea.fcport = fcport;
	ea.sp = sp;

	qla24xx_handle_gpdb_event(vha, &ea);

done:
	dma_pool_free(ha->s_dma_pool, sp->u.iocb_cmd.u.mbx.in,
		sp->u.iocb_cmd.u.mbx.in_dma);

	sp->free(sp);
}

static int qla24xx_post_prli_work(struct scsi_qla_host *vha, fc_port_t *fcport)
{
	struct qla_work_evt *e;

	e = qla2x00_alloc_work(vha, QLA_EVT_PRLI);
	if (!e)
		return QLA_FUNCTION_FAILED;

	e->u.fcport.fcport = fcport;

	return qla2x00_post_work(vha, e);
}

static void qla2x00_async_prli_sp_done(srb_t *sp, int res)
{
	struct scsi_qla_host *vha = sp->vha;
	struct srb_iocb *lio = &sp->u.iocb_cmd;
	struct event_arg ea;

	ql_dbg(ql_dbg_disc, vha, 0x2129,
	    "%s %8phC res %d \n", __func__,
	    sp->fcport->port_name, res);

	sp->fcport->flags &= ~FCF_ASYNC_SENT;

	if (!test_bit(UNLOADING, &vha->dpc_flags)) {
		memset(&ea, 0, sizeof(ea));
		ea.fcport = sp->fcport;
		ea.data[0] = lio->u.logio.data[0];
		ea.data[1] = lio->u.logio.data[1];
		ea.iop[0] = lio->u.logio.iop[0];
		ea.iop[1] = lio->u.logio.iop[1];
		ea.sp = sp;

		qla24xx_handle_prli_done_event(vha, &ea);
	}

	sp->free(sp);
}

int
qla24xx_async_prli(struct scsi_qla_host *vha, fc_port_t *fcport)
{
	srb_t *sp;
	struct srb_iocb *lio;
	int rval = QLA_FUNCTION_FAILED;

	if (!vha->flags.online)
		return rval;

	if (fcport->fw_login_state == DSC_LS_PLOGI_PEND ||
	    fcport->fw_login_state == DSC_LS_PRLI_PEND)
		return rval;

	sp = qla2x00_get_sp(vha, fcport, GFP_KERNEL);
	if (!sp)
		return rval;

	fcport->flags |= FCF_ASYNC_SENT;
	fcport->logout_completed = 0;

	sp->type = SRB_PRLI_CMD;
	sp->name = "prli";

	lio = &sp->u.iocb_cmd;
	lio->timeout = qla2x00_async_iocb_timeout;
	qla2x00_init_timer(sp, qla2x00_get_async_timeout(vha) + 2);

	sp->done = qla2x00_async_prli_sp_done;
	lio->u.logio.flags = 0;

	if (NVME_TARGET(vha->hw, fcport))
		lio->u.logio.flags |= SRB_LOGIN_NVME_PRLI;

	ql_dbg(ql_dbg_disc, vha, 0x211b,
	    "Async-prli - %8phC hdl=%x, loopid=%x portid=%06x retries=%d %s.\n",
	    fcport->port_name, sp->handle, fcport->loop_id, fcport->d_id.b24,
	    fcport->login_retry, NVME_TARGET(vha->hw, fcport) ? "nvme" : "fc");

	rval = qla2x00_start_sp(sp);
	if (rval != QLA_SUCCESS) {
		fcport->flags |= FCF_LOGIN_NEEDED;
		set_bit(RELOGIN_NEEDED, &vha->dpc_flags);
		goto done_free_sp;
	}

	return rval;

done_free_sp:
	sp->free(sp);
	fcport->flags &= ~FCF_ASYNC_SENT;
	return rval;
}

int qla24xx_post_gpdb_work(struct scsi_qla_host *vha, fc_port_t *fcport, u8 opt)
{
	struct qla_work_evt *e;

	e = qla2x00_alloc_work(vha, QLA_EVT_GPDB);
	if (!e)
		return QLA_FUNCTION_FAILED;

	e->u.fcport.fcport = fcport;
	e->u.fcport.opt = opt;
	fcport->flags |= FCF_ASYNC_ACTIVE;
	return qla2x00_post_work(vha, e);
}

int qla24xx_async_gpdb(struct scsi_qla_host *vha, fc_port_t *fcport, u8 opt)
{
	srb_t *sp;
	struct srb_iocb *mbx;
	int rval = QLA_FUNCTION_FAILED;
	u16 *mb;
	dma_addr_t pd_dma;
	struct port_database_24xx *pd;
	struct qla_hw_data *ha = vha->hw;

	if (!vha->flags.online || (fcport->flags & FCF_ASYNC_SENT) ||
	    fcport->loop_id == FC_NO_LOOP_ID) {
		ql_log(ql_log_warn, vha, 0xffff,
		    "%s: %8phC - not sending command.\n",
		    __func__, fcport->port_name);
		return rval;
	}

	fcport->disc_state = DSC_GPDB;

	sp = qla2x00_get_sp(vha, fcport, GFP_KERNEL);
	if (!sp)
		goto done;

	fcport->flags |= FCF_ASYNC_SENT;
	sp->type = SRB_MB_IOCB;
	sp->name = "gpdb";
	sp->gen1 = fcport->rscn_gen;
	sp->gen2 = fcport->login_gen;

	mbx = &sp->u.iocb_cmd;
	mbx->timeout = qla2x00_async_iocb_timeout;
	qla2x00_init_timer(sp, qla2x00_get_async_timeout(vha) + 2);

	pd = dma_pool_zalloc(ha->s_dma_pool, GFP_KERNEL, &pd_dma);
	if (pd == NULL) {
		ql_log(ql_log_warn, vha, 0xd043,
		    "Failed to allocate port database structure.\n");
		goto done_free_sp;
	}

	mb = sp->u.iocb_cmd.u.mbx.out_mb;
	mb[0] = MBC_GET_PORT_DATABASE;
	mb[1] = fcport->loop_id;
	mb[2] = MSW(pd_dma);
	mb[3] = LSW(pd_dma);
	mb[6] = MSW(MSD(pd_dma));
	mb[7] = LSW(MSD(pd_dma));
	mb[9] = vha->vp_idx;
	mb[10] = opt;

	mbx->u.mbx.in = (void *)pd;
	mbx->u.mbx.in_dma = pd_dma;

	sp->done = qla24xx_async_gpdb_sp_done;

	ql_dbg(ql_dbg_disc, vha, 0x20dc,
	    "Async-%s %8phC hndl %x opt %x\n",
	    sp->name, fcport->port_name, sp->handle, opt);

	rval = qla2x00_start_sp(sp);
	if (rval != QLA_SUCCESS)
		goto done_free_sp;
	return rval;

done_free_sp:
	if (pd)
		dma_pool_free(ha->s_dma_pool, pd, pd_dma);

	sp->free(sp);
	fcport->flags &= ~FCF_ASYNC_SENT;
done:
	qla24xx_post_gpdb_work(vha, fcport, opt);
	return rval;
}

static
void __qla24xx_handle_gpdb_event(scsi_qla_host_t *vha, struct event_arg *ea)
{
	unsigned long flags;

	spin_lock_irqsave(&vha->hw->tgt.sess_lock, flags);
	ea->fcport->login_gen++;
	ea->fcport->deleted = 0;
	ea->fcport->logout_on_delete = 1;

	if (!ea->fcport->login_succ && !IS_SW_RESV_ADDR(ea->fcport->d_id)) {
		vha->fcport_count++;
		ea->fcport->login_succ = 1;

		spin_unlock_irqrestore(&vha->hw->tgt.sess_lock, flags);
		qla24xx_sched_upd_fcport(ea->fcport);
		spin_lock_irqsave(&vha->hw->tgt.sess_lock, flags);
	} else if (ea->fcport->login_succ) {
		/*
		 * We have an existing session. A late RSCN delivery
		 * must have triggered the session to be re-validate.
		 * Session is still valid.
		 */
		ql_dbg(ql_dbg_disc, vha, 0x20d6,
		    "%s %d %8phC session revalidate success\n",
		    __func__, __LINE__, ea->fcport->port_name);
		ea->fcport->disc_state = DSC_LOGIN_COMPLETE;
	}
	spin_unlock_irqrestore(&vha->hw->tgt.sess_lock, flags);
}

static
void qla24xx_handle_gpdb_event(scsi_qla_host_t *vha, struct event_arg *ea)
{
	fc_port_t *fcport = ea->fcport;
	struct port_database_24xx *pd;
	struct srb *sp = ea->sp;
	uint8_t	ls;

	pd = (struct port_database_24xx *)sp->u.iocb_cmd.u.mbx.in;

	fcport->flags &= ~FCF_ASYNC_SENT;

	ql_dbg(ql_dbg_disc, vha, 0x20d2,
	    "%s %8phC DS %d LS %d fc4_type %x rc %d\n", __func__,
	    fcport->port_name, fcport->disc_state, pd->current_login_state,
	    fcport->fc4_type, ea->rc);

	if (fcport->disc_state == DSC_DELETE_PEND)
		return;

	if (NVME_TARGET(vha->hw, fcport))
		ls = pd->current_login_state >> 4;
	else
		ls = pd->current_login_state & 0xf;

	if (ea->sp->gen2 != fcport->login_gen) {
		/* target side must have changed it. */

		ql_dbg(ql_dbg_disc, vha, 0x20d3,
		    "%s %8phC generation changed\n",
		    __func__, fcport->port_name);
		return;
	} else if (ea->sp->gen1 != fcport->rscn_gen) {
		qla_rscn_replay(fcport);
		qlt_schedule_sess_for_deletion(fcport);
		return;
	}

	switch (ls) {
	case PDS_PRLI_COMPLETE:
		__qla24xx_parse_gpdb(vha, fcport, pd);
		break;
	case PDS_PLOGI_PENDING:
	case PDS_PLOGI_COMPLETE:
	case PDS_PRLI_PENDING:
	case PDS_PRLI2_PENDING:
		/* Set discovery state back to GNL to Relogin attempt */
		if (qla_dual_mode_enabled(vha) ||
		    qla_ini_mode_enabled(vha)) {
			fcport->disc_state = DSC_GNL;
			set_bit(RELOGIN_NEEDED, &vha->dpc_flags);
		}
		return;
	case PDS_LOGO_PENDING:
	case PDS_PORT_UNAVAILABLE:
	default:
		ql_dbg(ql_dbg_disc, vha, 0x20d5, "%s %d %8phC post del sess\n",
		    __func__, __LINE__, fcport->port_name);
		qlt_schedule_sess_for_deletion(fcport);
		return;
	}
	__qla24xx_handle_gpdb_event(vha, ea);
} /* gpdb event */

static void qla_chk_n2n_b4_login(struct scsi_qla_host *vha, fc_port_t *fcport)
{
	u8 login = 0;
	int rc;

	if (qla_tgt_mode_enabled(vha))
		return;

	if (qla_dual_mode_enabled(vha)) {
		if (N2N_TOPO(vha->hw)) {
			u64 mywwn, wwn;

			mywwn = wwn_to_u64(vha->port_name);
			wwn = wwn_to_u64(fcport->port_name);
			if (mywwn > wwn)
				login = 1;
			else if ((fcport->fw_login_state == DSC_LS_PLOGI_COMP)
			    && time_after_eq(jiffies,
				    fcport->plogi_nack_done_deadline))
				login = 1;
		} else {
			login = 1;
		}
	} else {
		/* initiator mode */
		login = 1;
	}

	if (login && fcport->login_retry) {
		fcport->login_retry--;
		if (fcport->loop_id == FC_NO_LOOP_ID) {
			fcport->fw_login_state = DSC_LS_PORT_UNAVAIL;
			rc = qla2x00_find_new_loop_id(vha, fcport);
			if (rc) {
				ql_dbg(ql_dbg_disc, vha, 0x20e6,
				    "%s %d %8phC post del sess - out of loopid\n",
				    __func__, __LINE__, fcport->port_name);
				fcport->scan_state = 0;
				qlt_schedule_sess_for_deletion(fcport);
				return;
			}
		}
		ql_dbg(ql_dbg_disc, vha, 0x20bf,
		    "%s %d %8phC post login\n",
		    __func__, __LINE__, fcport->port_name);
		qla2x00_post_async_login_work(vha, fcport, NULL);
	}
}

int qla24xx_fcport_handle_login(struct scsi_qla_host *vha, fc_port_t *fcport)
{
	u16 data[2];
	u64 wwn;
	u16 sec;

	ql_dbg(ql_dbg_disc, vha, 0x20d8,
	    "%s %8phC DS %d LS %d P %d fl %x confl %p rscn %d|%d login %d lid %d scan %d\n",
	    __func__, fcport->port_name, fcport->disc_state,
	    fcport->fw_login_state, fcport->login_pause, fcport->flags,
	    fcport->conflict, fcport->last_rscn_gen, fcport->rscn_gen,
	    fcport->login_gen, fcport->loop_id, fcport->scan_state);

	if (fcport->scan_state != QLA_FCPORT_FOUND)
		return 0;

	if ((fcport->loop_id != FC_NO_LOOP_ID) &&
	    qla_dual_mode_enabled(vha) &&
	    ((fcport->fw_login_state == DSC_LS_PLOGI_PEND) ||
	     (fcport->fw_login_state == DSC_LS_PRLI_PEND)))
		return 0;

	if (fcport->fw_login_state == DSC_LS_PLOGI_COMP &&
	    !N2N_TOPO(vha->hw)) {
		if (time_before_eq(jiffies, fcport->plogi_nack_done_deadline)) {
			set_bit(RELOGIN_NEEDED, &vha->dpc_flags);
			return 0;
		}
	}

	/* for pure Target Mode. Login will not be initiated */
	if (vha->host->active_mode == MODE_TARGET)
		return 0;

	if (fcport->flags & FCF_ASYNC_SENT) {
		set_bit(RELOGIN_NEEDED, &vha->dpc_flags);
		return 0;
	}

	switch (fcport->disc_state) {
	case DSC_DELETED:
		wwn = wwn_to_u64(fcport->node_name);
		switch (vha->hw->current_topology) {
		case ISP_CFG_N:
			if (fcport_is_smaller(fcport)) {
				/* this adapter is bigger */
				if (fcport->login_retry) {
					if (fcport->loop_id == FC_NO_LOOP_ID) {
						qla2x00_find_new_loop_id(vha,
						    fcport);
						fcport->fw_login_state =
						    DSC_LS_PORT_UNAVAIL;
					}
					fcport->login_retry--;
					qla_post_els_plogi_work(vha, fcport);
				} else {
					ql_log(ql_log_info, vha, 0x705d,
					    "Unable to reach remote port %8phC",
					    fcport->port_name);
				}
			} else {
				qla24xx_post_gnl_work(vha, fcport);
			}
			break;
		default:
			if (wwn == 0)    {
				ql_dbg(ql_dbg_disc, vha, 0xffff,
				    "%s %d %8phC post GNNID\n",
				    __func__, __LINE__, fcport->port_name);
				qla24xx_post_gnnid_work(vha, fcport);
			} else if (fcport->loop_id == FC_NO_LOOP_ID) {
				ql_dbg(ql_dbg_disc, vha, 0x20bd,
				    "%s %d %8phC post gnl\n",
				    __func__, __LINE__, fcport->port_name);
				qla24xx_post_gnl_work(vha, fcport);
			} else {
				qla_chk_n2n_b4_login(vha, fcport);
			}
			break;
		}
		break;

	case DSC_GNL:
		switch (vha->hw->current_topology) {
		case ISP_CFG_N:
			if ((fcport->current_login_state & 0xf) == 0x6) {
				ql_dbg(ql_dbg_disc, vha, 0x2118,
				    "%s %d %8phC post GPDB work\n",
				    __func__, __LINE__, fcport->port_name);
				fcport->chip_reset =
					vha->hw->base_qpair->chip_reset;
				qla24xx_post_gpdb_work(vha, fcport, 0);
			}  else {
				ql_dbg(ql_dbg_disc, vha, 0x2118,
				    "%s %d %8phC post %s PRLI\n",
				    __func__, __LINE__, fcport->port_name,
<<<<<<< HEAD
				    fcport->fc4f_nvme ? "NVME" : "FC");
=======
				    NVME_TARGET(vha->hw, fcport) ? "NVME" :
				    "FC");
>>>>>>> b08baef0
				qla24xx_post_prli_work(vha, fcport);
			}
			break;
		default:
			if (fcport->login_pause) {
				fcport->last_rscn_gen = fcport->rscn_gen;
				fcport->last_login_gen = fcport->login_gen;
				set_bit(RELOGIN_NEEDED, &vha->dpc_flags);
				break;
			}
			qla_chk_n2n_b4_login(vha, fcport);
			break;
		}
		break;

	case DSC_LOGIN_FAILED:
		if (N2N_TOPO(vha->hw))
			qla_chk_n2n_b4_login(vha, fcport);
		else
			qlt_schedule_sess_for_deletion(fcport);
		break;

	case DSC_LOGIN_COMPLETE:
		/* recheck login state */
		data[0] = data[1] = 0;
		qla2x00_post_async_adisc_work(vha, fcport, data);
		break;

	case DSC_LOGIN_PEND:
		if (fcport->fw_login_state == DSC_LS_PLOGI_COMP)
			qla24xx_post_prli_work(vha, fcport);
		break;

	case DSC_UPD_FCPORT:
		sec =  jiffies_to_msecs(jiffies -
		    fcport->jiffies_at_registration)/1000;
		if (fcport->sec_since_registration < sec && sec &&
		    !(sec % 60)) {
			fcport->sec_since_registration = sec;
			ql_dbg(ql_dbg_disc, fcport->vha, 0xffff,
			    "%s %8phC - Slow Rport registration(%d Sec)\n",
			    __func__, fcport->port_name, sec);
		}

		if (fcport->next_disc_state != DSC_DELETE_PEND)
			fcport->next_disc_state = DSC_ADISC;
		set_bit(RELOGIN_NEEDED, &vha->dpc_flags);
		break;

	default:
		break;
	}

	return 0;
}

int qla24xx_post_newsess_work(struct scsi_qla_host *vha, port_id_t *id,
    u8 *port_name, u8 *node_name, void *pla, u8 fc4_type)
{
	struct qla_work_evt *e;

	e = qla2x00_alloc_work(vha, QLA_EVT_NEW_SESS);
	if (!e)
		return QLA_FUNCTION_FAILED;

	e->u.new_sess.id = *id;
	e->u.new_sess.pla = pla;
	e->u.new_sess.fc4_type = fc4_type;
	memcpy(e->u.new_sess.port_name, port_name, WWN_SIZE);
	if (node_name)
		memcpy(e->u.new_sess.node_name, node_name, WWN_SIZE);

	return qla2x00_post_work(vha, e);
}

void qla2x00_handle_rscn(scsi_qla_host_t *vha, struct event_arg *ea)
{
	fc_port_t *fcport;
	unsigned long flags;

	fcport = qla2x00_find_fcport_by_nportid(vha, &ea->id, 1);
	if (fcport) {
		fcport->scan_needed = 1;
		fcport->rscn_gen++;
	}

	spin_lock_irqsave(&vha->work_lock, flags);
	if (vha->scan.scan_flags == 0) {
		ql_dbg(ql_dbg_disc, vha, 0xffff, "%s: schedule\n", __func__);
		vha->scan.scan_flags |= SF_QUEUED;
		schedule_delayed_work(&vha->scan.scan_work, 5);
	}
	spin_unlock_irqrestore(&vha->work_lock, flags);
}

void qla24xx_handle_relogin_event(scsi_qla_host_t *vha,
	struct event_arg *ea)
{
	fc_port_t *fcport = ea->fcport;

	if (test_bit(UNLOADING, &vha->dpc_flags))
		return;

	ql_dbg(ql_dbg_disc, vha, 0x2102,
	    "%s %8phC DS %d LS %d P %d del %d cnfl %p rscn %d|%d login %d|%d fl %x\n",
	    __func__, fcport->port_name, fcport->disc_state,
	    fcport->fw_login_state, fcport->login_pause,
	    fcport->deleted, fcport->conflict,
	    fcport->last_rscn_gen, fcport->rscn_gen,
	    fcport->last_login_gen, fcport->login_gen,
	    fcport->flags);

	if (fcport->last_rscn_gen != fcport->rscn_gen) {
		ql_dbg(ql_dbg_disc, vha, 0x20e9, "%s %d %8phC post gnl\n",
		    __func__, __LINE__, fcport->port_name);
		qla24xx_post_gnl_work(vha, fcport);
		return;
	}

	qla24xx_fcport_handle_login(vha, fcport);
}

void qla_handle_els_plogi_done(scsi_qla_host_t *vha,
				      struct event_arg *ea)
{
	ql_dbg(ql_dbg_disc, vha, 0x2118,
	    "%s %d %8phC post PRLI\n",
	    __func__, __LINE__, ea->fcport->port_name);
	qla24xx_post_prli_work(vha, ea->fcport);
}

/*
 * RSCN(s) came in for this fcport, but the RSCN(s) was not able
 * to be consumed by the fcport
 */
void qla_rscn_replay(fc_port_t *fcport)
{
	struct event_arg ea;

	switch (fcport->disc_state) {
	case DSC_DELETE_PEND:
		return;
	default:
		break;
	}

	if (fcport->scan_needed) {
		memset(&ea, 0, sizeof(ea));
		ea.id = fcport->d_id;
		ea.id.b.rsvd_1 = RSCN_PORT_ADDR;
		qla2x00_handle_rscn(fcport->vha, &ea);
	}
}

static void
qla2x00_tmf_iocb_timeout(void *data)
{
	srb_t *sp = data;
	struct srb_iocb *tmf = &sp->u.iocb_cmd;

	tmf->u.tmf.comp_status = CS_TIMEOUT;
	complete(&tmf->u.tmf.comp);
}

static void qla2x00_tmf_sp_done(srb_t *sp, int res)
{
	struct srb_iocb *tmf = &sp->u.iocb_cmd;

	complete(&tmf->u.tmf.comp);
}

int
qla2x00_async_tm_cmd(fc_port_t *fcport, uint32_t flags, uint32_t lun,
	uint32_t tag)
{
	struct scsi_qla_host *vha = fcport->vha;
	struct srb_iocb *tm_iocb;
	srb_t *sp;
	int rval = QLA_FUNCTION_FAILED;

	sp = qla2x00_get_sp(vha, fcport, GFP_KERNEL);
	if (!sp)
		goto done;

	tm_iocb = &sp->u.iocb_cmd;
	sp->type = SRB_TM_CMD;
	sp->name = "tmf";

	tm_iocb->timeout = qla2x00_tmf_iocb_timeout;
	init_completion(&tm_iocb->u.tmf.comp);
	qla2x00_init_timer(sp, qla2x00_get_async_timeout(vha));

	tm_iocb->u.tmf.flags = flags;
	tm_iocb->u.tmf.lun = lun;
	tm_iocb->u.tmf.data = tag;
	sp->done = qla2x00_tmf_sp_done;

	ql_dbg(ql_dbg_taskm, vha, 0x802f,
	    "Async-tmf hdl=%x loop-id=%x portid=%02x%02x%02x.\n",
	    sp->handle, fcport->loop_id, fcport->d_id.b.domain,
	    fcport->d_id.b.area, fcport->d_id.b.al_pa);

	rval = qla2x00_start_sp(sp);
	if (rval != QLA_SUCCESS)
		goto done_free_sp;
	wait_for_completion(&tm_iocb->u.tmf.comp);

	rval = tm_iocb->u.tmf.data;

	if (rval != QLA_SUCCESS) {
		ql_log(ql_log_warn, vha, 0x8030,
		    "TM IOCB failed (%x).\n", rval);
	}

	if (!test_bit(UNLOADING, &vha->dpc_flags) && !IS_QLAFX00(vha->hw)) {
		flags = tm_iocb->u.tmf.flags;
		lun = (uint16_t)tm_iocb->u.tmf.lun;

		/* Issue Marker IOCB */
		qla2x00_marker(vha, vha->hw->base_qpair,
		    fcport->loop_id, lun,
		    flags == TCF_LUN_RESET ? MK_SYNC_ID_LUN : MK_SYNC_ID);
	}

done_free_sp:
	sp->free(sp);
	fcport->flags &= ~FCF_ASYNC_SENT;
done:
	return rval;
}

int
qla24xx_async_abort_command(srb_t *sp)
{
	unsigned long   flags = 0;

	uint32_t	handle;
	fc_port_t	*fcport = sp->fcport;
	struct qla_qpair *qpair = sp->qpair;
	struct scsi_qla_host *vha = fcport->vha;
	struct req_que *req = qpair->req;

	spin_lock_irqsave(qpair->qp_lock_ptr, flags);
	for (handle = 1; handle < req->num_outstanding_cmds; handle++) {
		if (req->outstanding_cmds[handle] == sp)
			break;
	}
	spin_unlock_irqrestore(qpair->qp_lock_ptr, flags);

	if (handle == req->num_outstanding_cmds) {
		/* Command not found. */
		return QLA_FUNCTION_FAILED;
	}
	if (sp->type == SRB_FXIOCB_DCMD)
		return qlafx00_fx_disc(vha, &vha->hw->mr.fcport,
		    FXDISC_ABORT_IOCTL);

	return qla24xx_async_abort_cmd(sp, true);
}

static void
qla24xx_handle_prli_done_event(struct scsi_qla_host *vha, struct event_arg *ea)
{
	WARN_ONCE(!qla2xxx_is_valid_mbs(ea->data[0]), "mbs: %#x\n",
		  ea->data[0]);

	switch (ea->data[0]) {
	case MBS_COMMAND_COMPLETE:
		ql_dbg(ql_dbg_disc, vha, 0x2118,
		    "%s %d %8phC post gpdb\n",
		    __func__, __LINE__, ea->fcport->port_name);

		ea->fcport->chip_reset = vha->hw->base_qpair->chip_reset;
		ea->fcport->logout_on_delete = 1;
		ea->fcport->nvme_prli_service_param = ea->iop[0];
		if (ea->iop[0] & NVME_PRLI_SP_FIRST_BURST)
			ea->fcport->nvme_first_burst_size =
			    (ea->iop[1] & 0xffff) * 512;
		else
			ea->fcport->nvme_first_burst_size = 0;
		qla24xx_post_gpdb_work(vha, ea->fcport, 0);
		break;
	default:
		if ((ea->iop[0] == LSC_SCODE_ELS_REJECT) &&
		    (ea->iop[1] == 0x50000)) {   /* reson 5=busy expl:0x0 */
			set_bit(RELOGIN_NEEDED, &vha->dpc_flags);
			ea->fcport->fw_login_state = DSC_LS_PLOGI_COMP;
			break;
		}

<<<<<<< HEAD
		if (ea->fcport->fc4f_nvme) {
			ql_dbg(ql_dbg_disc, vha, 0x2118,
				"%s %d %8phC post fc4 prli\n",
				__func__, __LINE__, ea->fcport->port_name);
			ea->fcport->fc4f_nvme = 0;
			qla24xx_post_prli_work(vha, ea->fcport);
			return;
		}

		/* at this point both PRLI NVME & PRLI FCP failed */
		if (N2N_TOPO(vha->hw)) {
			if (ea->fcport->n2n_link_reset_cnt < 3) {
				ea->fcport->n2n_link_reset_cnt++;
				/*
				 * remote port is not sending Plogi. Reset
				 * link to kick start his state machine
				 */
				set_bit(N2N_LINK_RESET, &vha->dpc_flags);
			} else {
				ql_log(ql_log_warn, vha, 0x2119,
				    "%s %d %8phC Unable to reconnect\n",
				    __func__, __LINE__, ea->fcport->port_name);
			}
		} else {
			/*
			 * switch connect. login failed. Take connection
			 * down and allow relogin to retrigger
			 */
			ea->fcport->flags &= ~FCF_ASYNC_SENT;
			ea->fcport->keep_nport_handle = 0;
			qlt_schedule_sess_for_deletion(ea->fcport);
		}
=======
		/*
		 * Retry PRLI with other FC-4 type if failure occurred on dual
		 * FCP/NVMe port
		 */
		if (NVME_FCP_TARGET(ea->fcport)) {
			ql_dbg(ql_dbg_disc, vha, 0x2118,
				"%s %d %8phC post %s prli\n",
				__func__, __LINE__, ea->fcport->port_name,
				(ea->fcport->fc4_type & FS_FC4TYPE_NVME) ?
				"NVMe" : "FCP");
			if (vha->hw->fc4_type_priority == FC4_PRIORITY_NVME)
				ea->fcport->fc4_type &= ~FS_FC4TYPE_NVME;
			else
				ea->fcport->fc4_type &= ~FS_FC4TYPE_FCP;
		}

		ea->fcport->flags &= ~FCF_ASYNC_SENT;
		ea->fcport->keep_nport_handle = 0;
		ea->fcport->logout_on_delete = 1;
		qlt_schedule_sess_for_deletion(ea->fcport);
>>>>>>> b08baef0
		break;
	}
}

void
qla24xx_handle_plogi_done_event(struct scsi_qla_host *vha, struct event_arg *ea)
{
	port_id_t cid;	/* conflict Nport id */
	u16 lid;
	struct fc_port *conflict_fcport;
	unsigned long flags;
	struct fc_port *fcport = ea->fcport;

	ql_dbg(ql_dbg_disc, vha, 0xffff,
	    "%s %8phC DS %d LS %d rc %d login %d|%d rscn %d|%d data %x|%x iop %x|%x\n",
	    __func__, fcport->port_name, fcport->disc_state,
	    fcport->fw_login_state, ea->rc, ea->sp->gen2, fcport->login_gen,
	    ea->sp->gen1, fcport->rscn_gen,
	    ea->data[0], ea->data[1], ea->iop[0], ea->iop[1]);

	if ((fcport->fw_login_state == DSC_LS_PLOGI_PEND) ||
	    (fcport->fw_login_state == DSC_LS_PRLI_PEND)) {
		ql_dbg(ql_dbg_disc, vha, 0x20ea,
		    "%s %d %8phC Remote is trying to login\n",
		    __func__, __LINE__, fcport->port_name);
		return;
	}

	if ((fcport->disc_state == DSC_DELETE_PEND) ||
	    (fcport->disc_state == DSC_DELETED)) {
		set_bit(RELOGIN_NEEDED, &vha->dpc_flags);
		return;
	}

	if (ea->sp->gen2 != fcport->login_gen) {
		/* target side must have changed it. */
		ql_dbg(ql_dbg_disc, vha, 0x20d3,
		    "%s %8phC generation changed\n",
		    __func__, fcport->port_name);
		set_bit(RELOGIN_NEEDED, &vha->dpc_flags);
		return;
	} else if (ea->sp->gen1 != fcport->rscn_gen) {
		ql_dbg(ql_dbg_disc, vha, 0x20d3,
		    "%s %8phC RSCN generation changed\n",
		    __func__, fcport->port_name);
		qla_rscn_replay(fcport);
		qlt_schedule_sess_for_deletion(fcport);
		return;
	}

	WARN_ONCE(!qla2xxx_is_valid_mbs(ea->data[0]), "mbs: %#x\n",
		  ea->data[0]);

	switch (ea->data[0]) {
	case MBS_COMMAND_COMPLETE:
		/*
		 * Driver must validate login state - If PRLI not complete,
		 * force a relogin attempt via implicit LOGO, PLOGI, and PRLI
		 * requests.
		 */
		if (NVME_TARGET(vha->hw, ea->fcport)) {
			ql_dbg(ql_dbg_disc, vha, 0x2117,
				"%s %d %8phC post prli\n",
				__func__, __LINE__, ea->fcport->port_name);
			qla24xx_post_prli_work(vha, ea->fcport);
		} else {
			ql_dbg(ql_dbg_disc, vha, 0x20ea,
			    "%s %d %8phC LoopID 0x%x in use with %06x. post gnl\n",
			    __func__, __LINE__, ea->fcport->port_name,
			    ea->fcport->loop_id, ea->fcport->d_id.b24);

			set_bit(ea->fcport->loop_id, vha->hw->loop_id_map);
			spin_lock_irqsave(&vha->hw->tgt.sess_lock, flags);
			ea->fcport->chip_reset = vha->hw->base_qpair->chip_reset;
			ea->fcport->logout_on_delete = 1;
			ea->fcport->send_els_logo = 0;
			ea->fcport->fw_login_state = DSC_LS_PRLI_COMP;
			spin_unlock_irqrestore(&vha->hw->tgt.sess_lock, flags);

			qla24xx_post_gpdb_work(vha, ea->fcport, 0);
		}
		break;
	case MBS_COMMAND_ERROR:
		ql_dbg(ql_dbg_disc, vha, 0x20eb, "%s %d %8phC cmd error %x\n",
		    __func__, __LINE__, ea->fcport->port_name, ea->data[1]);

		ea->fcport->flags &= ~FCF_ASYNC_SENT;
		ea->fcport->disc_state = DSC_LOGIN_FAILED;
		if (ea->data[1] & QLA_LOGIO_LOGIN_RETRIED)
			set_bit(RELOGIN_NEEDED, &vha->dpc_flags);
		else
			qla2x00_mark_device_lost(vha, ea->fcport, 1, 0);
		break;
	case MBS_LOOP_ID_USED:
		/* data[1] = IO PARAM 1 = nport ID  */
		cid.b.domain = (ea->iop[1] >> 16) & 0xff;
		cid.b.area   = (ea->iop[1] >>  8) & 0xff;
		cid.b.al_pa  = ea->iop[1] & 0xff;
		cid.b.rsvd_1 = 0;

		ql_dbg(ql_dbg_disc, vha, 0x20ec,
		    "%s %d %8phC lid %#x in use with pid %06x post gnl\n",
		    __func__, __LINE__, ea->fcport->port_name,
		    ea->fcport->loop_id, cid.b24);

		set_bit(ea->fcport->loop_id, vha->hw->loop_id_map);
		ea->fcport->loop_id = FC_NO_LOOP_ID;
		qla24xx_post_gnl_work(vha, ea->fcport);
		break;
	case MBS_PORT_ID_USED:
		lid = ea->iop[1] & 0xffff;
		qlt_find_sess_invalidate_other(vha,
		    wwn_to_u64(ea->fcport->port_name),
		    ea->fcport->d_id, lid, &conflict_fcport);

		if (conflict_fcport) {
			/*
			 * Another fcport share the same loop_id/nport id.
			 * Conflict fcport needs to finish cleanup before this
			 * fcport can proceed to login.
			 */
			conflict_fcport->conflict = ea->fcport;
			ea->fcport->login_pause = 1;

			ql_dbg(ql_dbg_disc, vha, 0x20ed,
			    "%s %d %8phC NPortId %06x inuse with loopid 0x%x. post gidpn\n",
			    __func__, __LINE__, ea->fcport->port_name,
			    ea->fcport->d_id.b24, lid);
		} else {
			ql_dbg(ql_dbg_disc, vha, 0x20ed,
			    "%s %d %8phC NPortId %06x inuse with loopid 0x%x. sched delete\n",
			    __func__, __LINE__, ea->fcport->port_name,
			    ea->fcport->d_id.b24, lid);

			qla2x00_clear_loop_id(ea->fcport);
			set_bit(lid, vha->hw->loop_id_map);
			ea->fcport->loop_id = lid;
			ea->fcport->keep_nport_handle = 0;
			qlt_schedule_sess_for_deletion(ea->fcport);
		}
		break;
	}
	return;
}

void
qla2x00_async_logout_done(struct scsi_qla_host *vha, fc_port_t *fcport,
    uint16_t *data)
{
	qlt_logo_completion_handler(fcport, data[0]);
	fcport->login_gen++;
	fcport->flags &= ~FCF_ASYNC_ACTIVE;
	return;
}

/****************************************************************************/
/*                QLogic ISP2x00 Hardware Support Functions.                */
/****************************************************************************/

static int
qla83xx_nic_core_fw_load(scsi_qla_host_t *vha)
{
	int rval = QLA_SUCCESS;
	struct qla_hw_data *ha = vha->hw;
	uint32_t idc_major_ver, idc_minor_ver;
	uint16_t config[4];

	qla83xx_idc_lock(vha, 0);

	/* SV: TODO: Assign initialization timeout from
	 * flash-info / other param
	 */
	ha->fcoe_dev_init_timeout = QLA83XX_IDC_INITIALIZATION_TIMEOUT;
	ha->fcoe_reset_timeout = QLA83XX_IDC_RESET_ACK_TIMEOUT;

	/* Set our fcoe function presence */
	if (__qla83xx_set_drv_presence(vha) != QLA_SUCCESS) {
		ql_dbg(ql_dbg_p3p, vha, 0xb077,
		    "Error while setting DRV-Presence.\n");
		rval = QLA_FUNCTION_FAILED;
		goto exit;
	}

	/* Decide the reset ownership */
	qla83xx_reset_ownership(vha);

	/*
	 * On first protocol driver load:
	 * Init-Owner: Set IDC-Major-Version and Clear IDC-Lock-Recovery
	 * register.
	 * Others: Check compatibility with current IDC Major version.
	 */
	qla83xx_rd_reg(vha, QLA83XX_IDC_MAJOR_VERSION, &idc_major_ver);
	if (ha->flags.nic_core_reset_owner) {
		/* Set IDC Major version */
		idc_major_ver = QLA83XX_SUPP_IDC_MAJOR_VERSION;
		qla83xx_wr_reg(vha, QLA83XX_IDC_MAJOR_VERSION, idc_major_ver);

		/* Clearing IDC-Lock-Recovery register */
		qla83xx_wr_reg(vha, QLA83XX_IDC_LOCK_RECOVERY, 0);
	} else if (idc_major_ver != QLA83XX_SUPP_IDC_MAJOR_VERSION) {
		/*
		 * Clear further IDC participation if we are not compatible with
		 * the current IDC Major Version.
		 */
		ql_log(ql_log_warn, vha, 0xb07d,
		    "Failing load, idc_major_ver=%d, expected_major_ver=%d.\n",
		    idc_major_ver, QLA83XX_SUPP_IDC_MAJOR_VERSION);
		__qla83xx_clear_drv_presence(vha);
		rval = QLA_FUNCTION_FAILED;
		goto exit;
	}
	/* Each function sets its supported Minor version. */
	qla83xx_rd_reg(vha, QLA83XX_IDC_MINOR_VERSION, &idc_minor_ver);
	idc_minor_ver |= (QLA83XX_SUPP_IDC_MINOR_VERSION << (ha->portnum * 2));
	qla83xx_wr_reg(vha, QLA83XX_IDC_MINOR_VERSION, idc_minor_ver);

	if (ha->flags.nic_core_reset_owner) {
		memset(config, 0, sizeof(config));
		if (!qla81xx_get_port_config(vha, config))
			qla83xx_wr_reg(vha, QLA83XX_IDC_DEV_STATE,
			    QLA8XXX_DEV_READY);
	}

	rval = qla83xx_idc_state_handler(vha);

exit:
	qla83xx_idc_unlock(vha, 0);

	return rval;
}

/*
* qla2x00_initialize_adapter
*      Initialize board.
*
* Input:
*      ha = adapter block pointer.
*
* Returns:
*      0 = success
*/
int
qla2x00_initialize_adapter(scsi_qla_host_t *vha)
{
	int	rval;
	struct qla_hw_data *ha = vha->hw;
	struct req_que *req = ha->req_q_map[0];
	struct device_reg_24xx __iomem *reg = &ha->iobase->isp24;

	memset(&vha->qla_stats, 0, sizeof(vha->qla_stats));
	memset(&vha->fc_host_stat, 0, sizeof(vha->fc_host_stat));

	/* Clear adapter flags. */
	vha->flags.online = 0;
	ha->flags.chip_reset_done = 0;
	vha->flags.reset_active = 0;
	ha->flags.pci_channel_io_perm_failure = 0;
	ha->flags.eeh_busy = 0;
	vha->qla_stats.jiffies_at_last_reset = get_jiffies_64();
	atomic_set(&vha->loop_down_timer, LOOP_DOWN_TIME);
	atomic_set(&vha->loop_state, LOOP_DOWN);
	vha->device_flags = DFLG_NO_CABLE;
	vha->dpc_flags = 0;
	vha->flags.management_server_logged_in = 0;
	vha->marker_needed = 0;
	ha->isp_abort_cnt = 0;
	ha->beacon_blink_led = 0;

	set_bit(0, ha->req_qid_map);
	set_bit(0, ha->rsp_qid_map);

	ql_dbg(ql_dbg_init, vha, 0x0040,
	    "Configuring PCI space...\n");
	rval = ha->isp_ops->pci_config(vha);
	if (rval) {
		ql_log(ql_log_warn, vha, 0x0044,
		    "Unable to configure PCI space.\n");
		return (rval);
	}

	ha->isp_ops->reset_chip(vha);

	/* Check for secure flash support */
	if (IS_QLA28XX(ha)) {
		if (RD_REG_DWORD(&reg->mailbox12) & BIT_0) {
			ql_log(ql_log_info, vha, 0xffff, "Adapter is Secure\n");
			ha->flags.secure_adapter = 1;
		}
	}


	rval = qla2xxx_get_flash_info(vha);
	if (rval) {
		ql_log(ql_log_fatal, vha, 0x004f,
		    "Unable to validate FLASH data.\n");
		return rval;
	}

	if (IS_QLA8044(ha)) {
		qla8044_read_reset_template(vha);

		/* NOTE: If ql2xdontresethba==1, set IDC_CTRL DONTRESET_BIT0.
		 * If DONRESET_BIT0 is set, drivers should not set dev_state
		 * to NEED_RESET. But if NEED_RESET is set, drivers should
		 * should honor the reset. */
		if (ql2xdontresethba == 1)
			qla8044_set_idc_dontreset(vha);
	}

	ha->isp_ops->get_flash_version(vha, req->ring);
	ql_dbg(ql_dbg_init, vha, 0x0061,
	    "Configure NVRAM parameters...\n");

	/* Let priority default to FCP, can be overridden by nvram_config */
	ha->fc4_type_priority = FC4_PRIORITY_FCP;

	ha->isp_ops->nvram_config(vha);

	if (ha->fc4_type_priority != FC4_PRIORITY_FCP &&
	    ha->fc4_type_priority != FC4_PRIORITY_NVME)
		ha->fc4_type_priority = FC4_PRIORITY_FCP;

	ql_log(ql_log_info, vha, 0xffff, "FC4 priority set to %s\n",
	       ha->fc4_type_priority == FC4_PRIORITY_FCP ? "FCP" : "NVMe");

	if (ha->flags.disable_serdes) {
		/* Mask HBA via NVRAM settings? */
		ql_log(ql_log_info, vha, 0x0077,
		    "Masking HBA WWPN %8phN (via NVRAM).\n", vha->port_name);
		return QLA_FUNCTION_FAILED;
	}

	ql_dbg(ql_dbg_init, vha, 0x0078,
	    "Verifying loaded RISC code...\n");

	if (qla2x00_isp_firmware(vha) != QLA_SUCCESS) {
		rval = ha->isp_ops->chip_diag(vha);
		if (rval)
			return (rval);
		rval = qla2x00_setup_chip(vha);
		if (rval)
			return (rval);
	}

	if (IS_QLA84XX(ha)) {
		ha->cs84xx = qla84xx_get_chip(vha);
		if (!ha->cs84xx) {
			ql_log(ql_log_warn, vha, 0x00d0,
			    "Unable to configure ISP84XX.\n");
			return QLA_FUNCTION_FAILED;
		}
	}

	if (qla_ini_mode_enabled(vha) || qla_dual_mode_enabled(vha))
		rval = qla2x00_init_rings(vha);

	/* No point in continuing if firmware initialization failed. */
	if (rval != QLA_SUCCESS)
		return rval;

	ha->flags.chip_reset_done = 1;

	if (rval == QLA_SUCCESS && IS_QLA84XX(ha)) {
		/* Issue verify 84xx FW IOCB to complete 84xx initialization */
		rval = qla84xx_init_chip(vha);
		if (rval != QLA_SUCCESS) {
			ql_log(ql_log_warn, vha, 0x00d4,
			    "Unable to initialize ISP84XX.\n");
			qla84xx_put_chip(vha);
		}
	}

	/* Load the NIC Core f/w if we are the first protocol driver. */
	if (IS_QLA8031(ha)) {
		rval = qla83xx_nic_core_fw_load(vha);
		if (rval)
			ql_log(ql_log_warn, vha, 0x0124,
			    "Error in initializing NIC Core f/w.\n");
	}

	if (IS_QLA24XX_TYPE(ha) || IS_QLA25XX(ha))
		qla24xx_read_fcp_prio_cfg(vha);

	if (IS_P3P_TYPE(ha))
		qla82xx_set_driver_version(vha, QLA2XXX_VERSION);
	else
		qla25xx_set_driver_version(vha, QLA2XXX_VERSION);

	return (rval);
}

/**
 * qla2100_pci_config() - Setup ISP21xx PCI configuration registers.
 * @vha: HA context
 *
 * Returns 0 on success.
 */
int
qla2100_pci_config(scsi_qla_host_t *vha)
{
	uint16_t w;
	unsigned long flags;
	struct qla_hw_data *ha = vha->hw;
	struct device_reg_2xxx __iomem *reg = &ha->iobase->isp;

	pci_set_master(ha->pdev);
	pci_try_set_mwi(ha->pdev);

	pci_read_config_word(ha->pdev, PCI_COMMAND, &w);
	w |= (PCI_COMMAND_PARITY | PCI_COMMAND_SERR);
	pci_write_config_word(ha->pdev, PCI_COMMAND, w);

	pci_disable_rom(ha->pdev);

	/* Get PCI bus information. */
	spin_lock_irqsave(&ha->hardware_lock, flags);
	ha->pci_attr = RD_REG_WORD(&reg->ctrl_status);
	spin_unlock_irqrestore(&ha->hardware_lock, flags);

	return QLA_SUCCESS;
}

/**
 * qla2300_pci_config() - Setup ISP23xx PCI configuration registers.
 * @vha: HA context
 *
 * Returns 0 on success.
 */
int
qla2300_pci_config(scsi_qla_host_t *vha)
{
	uint16_t	w;
	unsigned long   flags = 0;
	uint32_t	cnt;
	struct qla_hw_data *ha = vha->hw;
	struct device_reg_2xxx __iomem *reg = &ha->iobase->isp;

	pci_set_master(ha->pdev);
	pci_try_set_mwi(ha->pdev);

	pci_read_config_word(ha->pdev, PCI_COMMAND, &w);
	w |= (PCI_COMMAND_PARITY | PCI_COMMAND_SERR);

	if (IS_QLA2322(ha) || IS_QLA6322(ha))
		w &= ~PCI_COMMAND_INTX_DISABLE;
	pci_write_config_word(ha->pdev, PCI_COMMAND, w);

	/*
	 * If this is a 2300 card and not 2312, reset the
	 * COMMAND_INVALIDATE due to a bug in the 2300. Unfortunately,
	 * the 2310 also reports itself as a 2300 so we need to get the
	 * fb revision level -- a 6 indicates it really is a 2300 and
	 * not a 2310.
	 */
	if (IS_QLA2300(ha)) {
		spin_lock_irqsave(&ha->hardware_lock, flags);

		/* Pause RISC. */
		WRT_REG_WORD(&reg->hccr, HCCR_PAUSE_RISC);
		for (cnt = 0; cnt < 30000; cnt++) {
			if ((RD_REG_WORD(&reg->hccr) & HCCR_RISC_PAUSE) != 0)
				break;

			udelay(10);
		}

		/* Select FPM registers. */
		WRT_REG_WORD(&reg->ctrl_status, 0x20);
		RD_REG_WORD(&reg->ctrl_status);

		/* Get the fb rev level */
		ha->fb_rev = RD_FB_CMD_REG(ha, reg);

		if (ha->fb_rev == FPM_2300)
			pci_clear_mwi(ha->pdev);

		/* Deselect FPM registers. */
		WRT_REG_WORD(&reg->ctrl_status, 0x0);
		RD_REG_WORD(&reg->ctrl_status);

		/* Release RISC module. */
		WRT_REG_WORD(&reg->hccr, HCCR_RELEASE_RISC);
		for (cnt = 0; cnt < 30000; cnt++) {
			if ((RD_REG_WORD(&reg->hccr) & HCCR_RISC_PAUSE) == 0)
				break;

			udelay(10);
		}

		spin_unlock_irqrestore(&ha->hardware_lock, flags);
	}

	pci_write_config_byte(ha->pdev, PCI_LATENCY_TIMER, 0x80);

	pci_disable_rom(ha->pdev);

	/* Get PCI bus information. */
	spin_lock_irqsave(&ha->hardware_lock, flags);
	ha->pci_attr = RD_REG_WORD(&reg->ctrl_status);
	spin_unlock_irqrestore(&ha->hardware_lock, flags);

	return QLA_SUCCESS;
}

/**
 * qla24xx_pci_config() - Setup ISP24xx PCI configuration registers.
 * @vha: HA context
 *
 * Returns 0 on success.
 */
int
qla24xx_pci_config(scsi_qla_host_t *vha)
{
	uint16_t w;
	unsigned long flags = 0;
	struct qla_hw_data *ha = vha->hw;
	struct device_reg_24xx __iomem *reg = &ha->iobase->isp24;

	pci_set_master(ha->pdev);
	pci_try_set_mwi(ha->pdev);

	pci_read_config_word(ha->pdev, PCI_COMMAND, &w);
	w |= (PCI_COMMAND_PARITY | PCI_COMMAND_SERR);
	w &= ~PCI_COMMAND_INTX_DISABLE;
	pci_write_config_word(ha->pdev, PCI_COMMAND, w);

	pci_write_config_byte(ha->pdev, PCI_LATENCY_TIMER, 0x80);

	/* PCI-X -- adjust Maximum Memory Read Byte Count (2048). */
	if (pci_find_capability(ha->pdev, PCI_CAP_ID_PCIX))
		pcix_set_mmrbc(ha->pdev, 2048);

	/* PCIe -- adjust Maximum Read Request Size (2048). */
	if (pci_is_pcie(ha->pdev))
		pcie_set_readrq(ha->pdev, 4096);

	pci_disable_rom(ha->pdev);

	ha->chip_revision = ha->pdev->revision;

	/* Get PCI bus information. */
	spin_lock_irqsave(&ha->hardware_lock, flags);
	ha->pci_attr = RD_REG_DWORD(&reg->ctrl_status);
	spin_unlock_irqrestore(&ha->hardware_lock, flags);

	return QLA_SUCCESS;
}

/**
 * qla25xx_pci_config() - Setup ISP25xx PCI configuration registers.
 * @vha: HA context
 *
 * Returns 0 on success.
 */
int
qla25xx_pci_config(scsi_qla_host_t *vha)
{
	uint16_t w;
	struct qla_hw_data *ha = vha->hw;

	pci_set_master(ha->pdev);
	pci_try_set_mwi(ha->pdev);

	pci_read_config_word(ha->pdev, PCI_COMMAND, &w);
	w |= (PCI_COMMAND_PARITY | PCI_COMMAND_SERR);
	w &= ~PCI_COMMAND_INTX_DISABLE;
	pci_write_config_word(ha->pdev, PCI_COMMAND, w);

	/* PCIe -- adjust Maximum Read Request Size (2048). */
	if (pci_is_pcie(ha->pdev))
		pcie_set_readrq(ha->pdev, 4096);

	pci_disable_rom(ha->pdev);

	ha->chip_revision = ha->pdev->revision;

	return QLA_SUCCESS;
}

/**
 * qla2x00_isp_firmware() - Choose firmware image.
 * @vha: HA context
 *
 * Returns 0 on success.
 */
static int
qla2x00_isp_firmware(scsi_qla_host_t *vha)
{
	int  rval;
	uint16_t loop_id, topo, sw_cap;
	uint8_t domain, area, al_pa;
	struct qla_hw_data *ha = vha->hw;

	/* Assume loading risc code */
	rval = QLA_FUNCTION_FAILED;

	if (ha->flags.disable_risc_code_load) {
		ql_log(ql_log_info, vha, 0x0079, "RISC CODE NOT loaded.\n");

		/* Verify checksum of loaded RISC code. */
		rval = qla2x00_verify_checksum(vha, ha->fw_srisc_address);
		if (rval == QLA_SUCCESS) {
			/* And, verify we are not in ROM code. */
			rval = qla2x00_get_adapter_id(vha, &loop_id, &al_pa,
			    &area, &domain, &topo, &sw_cap);
		}
	}

	if (rval)
		ql_dbg(ql_dbg_init, vha, 0x007a,
		    "**** Load RISC code ****.\n");

	return (rval);
}

/**
 * qla2x00_reset_chip() - Reset ISP chip.
 * @vha: HA context
 *
 * Returns 0 on success.
 */
int
qla2x00_reset_chip(scsi_qla_host_t *vha)
{
	unsigned long   flags = 0;
	struct qla_hw_data *ha = vha->hw;
	struct device_reg_2xxx __iomem *reg = &ha->iobase->isp;
	uint32_t	cnt;
	uint16_t	cmd;
	int rval = QLA_FUNCTION_FAILED;

	if (unlikely(pci_channel_offline(ha->pdev)))
		return rval;

	ha->isp_ops->disable_intrs(ha);

	spin_lock_irqsave(&ha->hardware_lock, flags);

	/* Turn off master enable */
	cmd = 0;
	pci_read_config_word(ha->pdev, PCI_COMMAND, &cmd);
	cmd &= ~PCI_COMMAND_MASTER;
	pci_write_config_word(ha->pdev, PCI_COMMAND, cmd);

	if (!IS_QLA2100(ha)) {
		/* Pause RISC. */
		WRT_REG_WORD(&reg->hccr, HCCR_PAUSE_RISC);
		if (IS_QLA2200(ha) || IS_QLA2300(ha)) {
			for (cnt = 0; cnt < 30000; cnt++) {
				if ((RD_REG_WORD(&reg->hccr) &
				    HCCR_RISC_PAUSE) != 0)
					break;
				udelay(100);
			}
		} else {
			RD_REG_WORD(&reg->hccr);	/* PCI Posting. */
			udelay(10);
		}

		/* Select FPM registers. */
		WRT_REG_WORD(&reg->ctrl_status, 0x20);
		RD_REG_WORD(&reg->ctrl_status);		/* PCI Posting. */

		/* FPM Soft Reset. */
		WRT_REG_WORD(&reg->fpm_diag_config, 0x100);
		RD_REG_WORD(&reg->fpm_diag_config);	/* PCI Posting. */

		/* Toggle Fpm Reset. */
		if (!IS_QLA2200(ha)) {
			WRT_REG_WORD(&reg->fpm_diag_config, 0x0);
			RD_REG_WORD(&reg->fpm_diag_config); /* PCI Posting. */
		}

		/* Select frame buffer registers. */
		WRT_REG_WORD(&reg->ctrl_status, 0x10);
		RD_REG_WORD(&reg->ctrl_status);		/* PCI Posting. */

		/* Reset frame buffer FIFOs. */
		if (IS_QLA2200(ha)) {
			WRT_FB_CMD_REG(ha, reg, 0xa000);
			RD_FB_CMD_REG(ha, reg);		/* PCI Posting. */
		} else {
			WRT_FB_CMD_REG(ha, reg, 0x00fc);

			/* Read back fb_cmd until zero or 3 seconds max */
			for (cnt = 0; cnt < 3000; cnt++) {
				if ((RD_FB_CMD_REG(ha, reg) & 0xff) == 0)
					break;
				udelay(100);
			}
		}

		/* Select RISC module registers. */
		WRT_REG_WORD(&reg->ctrl_status, 0);
		RD_REG_WORD(&reg->ctrl_status);		/* PCI Posting. */

		/* Reset RISC processor. */
		WRT_REG_WORD(&reg->hccr, HCCR_RESET_RISC);
		RD_REG_WORD(&reg->hccr);		/* PCI Posting. */

		/* Release RISC processor. */
		WRT_REG_WORD(&reg->hccr, HCCR_RELEASE_RISC);
		RD_REG_WORD(&reg->hccr);		/* PCI Posting. */
	}

	WRT_REG_WORD(&reg->hccr, HCCR_CLR_RISC_INT);
	WRT_REG_WORD(&reg->hccr, HCCR_CLR_HOST_INT);

	/* Reset ISP chip. */
	WRT_REG_WORD(&reg->ctrl_status, CSR_ISP_SOFT_RESET);

	/* Wait for RISC to recover from reset. */
	if (IS_QLA2100(ha) || IS_QLA2200(ha) || IS_QLA2300(ha)) {
		/*
		 * It is necessary to for a delay here since the card doesn't
		 * respond to PCI reads during a reset. On some architectures
		 * this will result in an MCA.
		 */
		udelay(20);
		for (cnt = 30000; cnt; cnt--) {
			if ((RD_REG_WORD(&reg->ctrl_status) &
			    CSR_ISP_SOFT_RESET) == 0)
				break;
			udelay(100);
		}
	} else
		udelay(10);

	/* Reset RISC processor. */
	WRT_REG_WORD(&reg->hccr, HCCR_RESET_RISC);

	WRT_REG_WORD(&reg->semaphore, 0);

	/* Release RISC processor. */
	WRT_REG_WORD(&reg->hccr, HCCR_RELEASE_RISC);
	RD_REG_WORD(&reg->hccr);			/* PCI Posting. */

	if (IS_QLA2100(ha) || IS_QLA2200(ha) || IS_QLA2300(ha)) {
		for (cnt = 0; cnt < 30000; cnt++) {
			if (RD_MAILBOX_REG(ha, reg, 0) != MBS_BUSY)
				break;

			udelay(100);
		}
	} else
		udelay(100);

	/* Turn on master enable */
	cmd |= PCI_COMMAND_MASTER;
	pci_write_config_word(ha->pdev, PCI_COMMAND, cmd);

	/* Disable RISC pause on FPM parity error. */
	if (!IS_QLA2100(ha)) {
		WRT_REG_WORD(&reg->hccr, HCCR_DISABLE_PARITY_PAUSE);
		RD_REG_WORD(&reg->hccr);		/* PCI Posting. */
	}

	spin_unlock_irqrestore(&ha->hardware_lock, flags);

	return QLA_SUCCESS;
}

/**
 * qla81xx_reset_mpi() - Reset's MPI FW via Write MPI Register MBC.
 * @vha: HA context
 *
 * Returns 0 on success.
 */
static int
qla81xx_reset_mpi(scsi_qla_host_t *vha)
{
	uint16_t mb[4] = {0x1010, 0, 1, 0};

	if (!IS_QLA81XX(vha->hw))
		return QLA_SUCCESS;

	return qla81xx_write_mpi_register(vha, mb);
}

/**
 * qla24xx_reset_risc() - Perform full reset of ISP24xx RISC.
 * @vha: HA context
 *
 * Returns 0 on success.
 */
static inline int
qla24xx_reset_risc(scsi_qla_host_t *vha)
{
	unsigned long flags = 0;
	struct qla_hw_data *ha = vha->hw;
	struct device_reg_24xx __iomem *reg = &ha->iobase->isp24;
	uint32_t cnt;
	uint16_t wd;
	static int abts_cnt; /* ISP abort retry counts */
	int rval = QLA_SUCCESS;

	spin_lock_irqsave(&ha->hardware_lock, flags);

	/* Reset RISC. */
	WRT_REG_DWORD(&reg->ctrl_status, CSRX_DMA_SHUTDOWN|MWB_4096_BYTES);
	for (cnt = 0; cnt < 30000; cnt++) {
		if ((RD_REG_DWORD(&reg->ctrl_status) & CSRX_DMA_ACTIVE) == 0)
			break;

		udelay(10);
	}

	if (!(RD_REG_DWORD(&reg->ctrl_status) & CSRX_DMA_ACTIVE))
		set_bit(DMA_SHUTDOWN_CMPL, &ha->fw_dump_cap_flags);

	ql_dbg(ql_dbg_init + ql_dbg_verbose, vha, 0x017e,
	    "HCCR: 0x%x, Control Status %x, DMA active status:0x%x\n",
	    RD_REG_DWORD(&reg->hccr),
	    RD_REG_DWORD(&reg->ctrl_status),
	    (RD_REG_DWORD(&reg->ctrl_status) & CSRX_DMA_ACTIVE));

	WRT_REG_DWORD(&reg->ctrl_status,
	    CSRX_ISP_SOFT_RESET|CSRX_DMA_SHUTDOWN|MWB_4096_BYTES);
	pci_read_config_word(ha->pdev, PCI_COMMAND, &wd);

	udelay(100);

	/* Wait for firmware to complete NVRAM accesses. */
	RD_REG_WORD(&reg->mailbox0);
	for (cnt = 10000; RD_REG_WORD(&reg->mailbox0) != 0 &&
	    rval == QLA_SUCCESS; cnt--) {
		barrier();
		if (cnt)
			udelay(5);
		else
			rval = QLA_FUNCTION_TIMEOUT;
	}

	if (rval == QLA_SUCCESS)
		set_bit(ISP_MBX_RDY, &ha->fw_dump_cap_flags);

	ql_dbg(ql_dbg_init + ql_dbg_verbose, vha, 0x017f,
	    "HCCR: 0x%x, MailBox0 Status 0x%x\n",
	    RD_REG_DWORD(&reg->hccr),
	    RD_REG_DWORD(&reg->mailbox0));

	/* Wait for soft-reset to complete. */
	RD_REG_DWORD(&reg->ctrl_status);
	for (cnt = 0; cnt < 60; cnt++) {
		barrier();
		if ((RD_REG_DWORD(&reg->ctrl_status) &
		    CSRX_ISP_SOFT_RESET) == 0)
			break;

		udelay(5);
	}
	if (!(RD_REG_DWORD(&reg->ctrl_status) & CSRX_ISP_SOFT_RESET))
		set_bit(ISP_SOFT_RESET_CMPL, &ha->fw_dump_cap_flags);

	ql_dbg(ql_dbg_init + ql_dbg_verbose, vha, 0x015d,
	    "HCCR: 0x%x, Soft Reset status: 0x%x\n",
	    RD_REG_DWORD(&reg->hccr),
	    RD_REG_DWORD(&reg->ctrl_status));

	/* If required, do an MPI FW reset now */
	if (test_and_clear_bit(MPI_RESET_NEEDED, &vha->dpc_flags)) {
		if (qla81xx_reset_mpi(vha) != QLA_SUCCESS) {
			if (++abts_cnt < 5) {
				set_bit(ISP_ABORT_NEEDED, &vha->dpc_flags);
				set_bit(MPI_RESET_NEEDED, &vha->dpc_flags);
			} else {
				/*
				 * We exhausted the ISP abort retries. We have to
				 * set the board offline.
				 */
				abts_cnt = 0;
				vha->flags.online = 0;
			}
		}
	}

	WRT_REG_DWORD(&reg->hccr, HCCRX_SET_RISC_RESET);
	RD_REG_DWORD(&reg->hccr);

	WRT_REG_DWORD(&reg->hccr, HCCRX_REL_RISC_PAUSE);
	RD_REG_DWORD(&reg->hccr);

	WRT_REG_DWORD(&reg->hccr, HCCRX_CLR_RISC_RESET);
	RD_REG_DWORD(&reg->hccr);

	RD_REG_WORD(&reg->mailbox0);
	for (cnt = 60; RD_REG_WORD(&reg->mailbox0) != 0 &&
	    rval == QLA_SUCCESS; cnt--) {
		barrier();
		if (cnt)
			udelay(5);
		else
			rval = QLA_FUNCTION_TIMEOUT;
	}
	if (rval == QLA_SUCCESS)
		set_bit(RISC_RDY_AFT_RESET, &ha->fw_dump_cap_flags);

	ql_dbg(ql_dbg_init + ql_dbg_verbose, vha, 0x015e,
	    "Host Risc 0x%x, mailbox0 0x%x\n",
	    RD_REG_DWORD(&reg->hccr),
	     RD_REG_WORD(&reg->mailbox0));

	spin_unlock_irqrestore(&ha->hardware_lock, flags);

	ql_dbg(ql_dbg_init + ql_dbg_verbose, vha, 0x015f,
	    "Driver in %s mode\n",
	    IS_NOPOLLING_TYPE(ha) ? "Interrupt" : "Polling");

	if (IS_NOPOLLING_TYPE(ha))
		ha->isp_ops->enable_intrs(ha);

	return rval;
}

static void
qla25xx_read_risc_sema_reg(scsi_qla_host_t *vha, uint32_t *data)
{
	struct device_reg_24xx __iomem *reg = &vha->hw->iobase->isp24;

	WRT_REG_DWORD(&reg->iobase_addr, RISC_REGISTER_BASE_OFFSET);
	*data = RD_REG_DWORD(&reg->iobase_window + RISC_REGISTER_WINDOW_OFFET);

}

static void
qla25xx_write_risc_sema_reg(scsi_qla_host_t *vha, uint32_t data)
{
	struct device_reg_24xx __iomem *reg = &vha->hw->iobase->isp24;

	WRT_REG_DWORD(&reg->iobase_addr, RISC_REGISTER_BASE_OFFSET);
	WRT_REG_DWORD(&reg->iobase_window + RISC_REGISTER_WINDOW_OFFET, data);
}

static void
qla25xx_manipulate_risc_semaphore(scsi_qla_host_t *vha)
{
	uint32_t wd32 = 0;
	uint delta_msec = 100;
	uint elapsed_msec = 0;
	uint timeout_msec;
	ulong n;

	if (vha->hw->pdev->subsystem_device != 0x0175 &&
	    vha->hw->pdev->subsystem_device != 0x0240)
		return;

	WRT_REG_DWORD(&vha->hw->iobase->isp24.hccr, HCCRX_SET_RISC_PAUSE);
	udelay(100);

attempt:
	timeout_msec = TIMEOUT_SEMAPHORE;
	n = timeout_msec / delta_msec;
	while (n--) {
		qla25xx_write_risc_sema_reg(vha, RISC_SEMAPHORE_SET);
		qla25xx_read_risc_sema_reg(vha, &wd32);
		if (wd32 & RISC_SEMAPHORE)
			break;
		msleep(delta_msec);
		elapsed_msec += delta_msec;
		if (elapsed_msec > TIMEOUT_TOTAL_ELAPSED)
			goto force;
	}

	if (!(wd32 & RISC_SEMAPHORE))
		goto force;

	if (!(wd32 & RISC_SEMAPHORE_FORCE))
		goto acquired;

	qla25xx_write_risc_sema_reg(vha, RISC_SEMAPHORE_CLR);
	timeout_msec = TIMEOUT_SEMAPHORE_FORCE;
	n = timeout_msec / delta_msec;
	while (n--) {
		qla25xx_read_risc_sema_reg(vha, &wd32);
		if (!(wd32 & RISC_SEMAPHORE_FORCE))
			break;
		msleep(delta_msec);
		elapsed_msec += delta_msec;
		if (elapsed_msec > TIMEOUT_TOTAL_ELAPSED)
			goto force;
	}

	if (wd32 & RISC_SEMAPHORE_FORCE)
		qla25xx_write_risc_sema_reg(vha, RISC_SEMAPHORE_FORCE_CLR);

	goto attempt;

force:
	qla25xx_write_risc_sema_reg(vha, RISC_SEMAPHORE_FORCE_SET);

acquired:
	return;
}

/**
 * qla24xx_reset_chip() - Reset ISP24xx chip.
 * @vha: HA context
 *
 * Returns 0 on success.
 */
int
qla24xx_reset_chip(scsi_qla_host_t *vha)
{
	struct qla_hw_data *ha = vha->hw;
	int rval = QLA_FUNCTION_FAILED;

	if (pci_channel_offline(ha->pdev) &&
	    ha->flags.pci_channel_io_perm_failure) {
		return rval;
	}

	ha->isp_ops->disable_intrs(ha);

	qla25xx_manipulate_risc_semaphore(vha);

	/* Perform RISC reset. */
	rval = qla24xx_reset_risc(vha);

	return rval;
}

/**
 * qla2x00_chip_diag() - Test chip for proper operation.
 * @vha: HA context
 *
 * Returns 0 on success.
 */
int
qla2x00_chip_diag(scsi_qla_host_t *vha)
{
	int		rval;
	struct qla_hw_data *ha = vha->hw;
	struct device_reg_2xxx __iomem *reg = &ha->iobase->isp;
	unsigned long	flags = 0;
	uint16_t	data;
	uint32_t	cnt;
	uint16_t	mb[5];
	struct req_que *req = ha->req_q_map[0];

	/* Assume a failed state */
	rval = QLA_FUNCTION_FAILED;

	ql_dbg(ql_dbg_init, vha, 0x007b, "Testing device at %p.\n",
	       &reg->flash_address);

	spin_lock_irqsave(&ha->hardware_lock, flags);

	/* Reset ISP chip. */
	WRT_REG_WORD(&reg->ctrl_status, CSR_ISP_SOFT_RESET);

	/*
	 * We need to have a delay here since the card will not respond while
	 * in reset causing an MCA on some architectures.
	 */
	udelay(20);
	data = qla2x00_debounce_register(&reg->ctrl_status);
	for (cnt = 6000000 ; cnt && (data & CSR_ISP_SOFT_RESET); cnt--) {
		udelay(5);
		data = RD_REG_WORD(&reg->ctrl_status);
		barrier();
	}

	if (!cnt)
		goto chip_diag_failed;

	ql_dbg(ql_dbg_init, vha, 0x007c,
	    "Reset register cleared by chip reset.\n");

	/* Reset RISC processor. */
	WRT_REG_WORD(&reg->hccr, HCCR_RESET_RISC);
	WRT_REG_WORD(&reg->hccr, HCCR_RELEASE_RISC);

	/* Workaround for QLA2312 PCI parity error */
	if (IS_QLA2100(ha) || IS_QLA2200(ha) || IS_QLA2300(ha)) {
		data = qla2x00_debounce_register(MAILBOX_REG(ha, reg, 0));
		for (cnt = 6000000; cnt && (data == MBS_BUSY); cnt--) {
			udelay(5);
			data = RD_MAILBOX_REG(ha, reg, 0);
			barrier();
		}
	} else
		udelay(10);

	if (!cnt)
		goto chip_diag_failed;

	/* Check product ID of chip */
	ql_dbg(ql_dbg_init, vha, 0x007d, "Checking product ID of chip.\n");

	mb[1] = RD_MAILBOX_REG(ha, reg, 1);
	mb[2] = RD_MAILBOX_REG(ha, reg, 2);
	mb[3] = RD_MAILBOX_REG(ha, reg, 3);
	mb[4] = qla2x00_debounce_register(MAILBOX_REG(ha, reg, 4));
	if (mb[1] != PROD_ID_1 || (mb[2] != PROD_ID_2 && mb[2] != PROD_ID_2a) ||
	    mb[3] != PROD_ID_3) {
		ql_log(ql_log_warn, vha, 0x0062,
		    "Wrong product ID = 0x%x,0x%x,0x%x.\n",
		    mb[1], mb[2], mb[3]);

		goto chip_diag_failed;
	}
	ha->product_id[0] = mb[1];
	ha->product_id[1] = mb[2];
	ha->product_id[2] = mb[3];
	ha->product_id[3] = mb[4];

	/* Adjust fw RISC transfer size */
	if (req->length > 1024)
		ha->fw_transfer_size = REQUEST_ENTRY_SIZE * 1024;
	else
		ha->fw_transfer_size = REQUEST_ENTRY_SIZE *
		    req->length;

	if (IS_QLA2200(ha) &&
	    RD_MAILBOX_REG(ha, reg, 7) == QLA2200A_RISC_ROM_VER) {
		/* Limit firmware transfer size with a 2200A */
		ql_dbg(ql_dbg_init, vha, 0x007e, "Found QLA2200A Chip.\n");

		ha->device_type |= DT_ISP2200A;
		ha->fw_transfer_size = 128;
	}

	/* Wrap Incoming Mailboxes Test. */
	spin_unlock_irqrestore(&ha->hardware_lock, flags);

	ql_dbg(ql_dbg_init, vha, 0x007f, "Checking mailboxes.\n");
	rval = qla2x00_mbx_reg_test(vha);
	if (rval)
		ql_log(ql_log_warn, vha, 0x0080,
		    "Failed mailbox send register test.\n");
	else
		/* Flag a successful rval */
		rval = QLA_SUCCESS;
	spin_lock_irqsave(&ha->hardware_lock, flags);

chip_diag_failed:
	if (rval)
		ql_log(ql_log_info, vha, 0x0081,
		    "Chip diagnostics **** FAILED ****.\n");

	spin_unlock_irqrestore(&ha->hardware_lock, flags);

	return (rval);
}

/**
 * qla24xx_chip_diag() - Test ISP24xx for proper operation.
 * @vha: HA context
 *
 * Returns 0 on success.
 */
int
qla24xx_chip_diag(scsi_qla_host_t *vha)
{
	int rval;
	struct qla_hw_data *ha = vha->hw;
	struct req_que *req = ha->req_q_map[0];

	if (IS_P3P_TYPE(ha))
		return QLA_SUCCESS;

	ha->fw_transfer_size = REQUEST_ENTRY_SIZE * req->length;

	rval = qla2x00_mbx_reg_test(vha);
	if (rval) {
		ql_log(ql_log_warn, vha, 0x0082,
		    "Failed mailbox send register test.\n");
	} else {
		/* Flag a successful rval */
		rval = QLA_SUCCESS;
	}

	return rval;
}

static void
qla2x00_init_fce_trace(scsi_qla_host_t *vha)
{
	int rval;
	dma_addr_t tc_dma;
	void *tc;
	struct qla_hw_data *ha = vha->hw;

	if (!IS_FWI2_CAPABLE(ha))
		return;

	if (!IS_QLA25XX(ha) && !IS_QLA81XX(ha) && !IS_QLA83XX(ha) &&
	    !IS_QLA27XX(ha) && !IS_QLA28XX(ha))
		return;

	if (ha->fce) {
		ql_dbg(ql_dbg_init, vha, 0x00bd,
		       "%s: FCE Mem is already allocated.\n",
		       __func__);
		return;
	}

	/* Allocate memory for Fibre Channel Event Buffer. */
	tc = dma_alloc_coherent(&ha->pdev->dev, FCE_SIZE, &tc_dma,
				GFP_KERNEL);
	if (!tc) {
		ql_log(ql_log_warn, vha, 0x00be,
		       "Unable to allocate (%d KB) for FCE.\n",
		       FCE_SIZE / 1024);
		return;
	}

	rval = qla2x00_enable_fce_trace(vha, tc_dma, FCE_NUM_BUFFERS,
					ha->fce_mb, &ha->fce_bufs);
	if (rval) {
		ql_log(ql_log_warn, vha, 0x00bf,
		       "Unable to initialize FCE (%d).\n", rval);
		dma_free_coherent(&ha->pdev->dev, FCE_SIZE, tc, tc_dma);
		return;
	}

	ql_dbg(ql_dbg_init, vha, 0x00c0,
	       "Allocated (%d KB) for FCE...\n", FCE_SIZE / 1024);

	ha->flags.fce_enabled = 1;
	ha->fce_dma = tc_dma;
	ha->fce = tc;
}

static void
qla2x00_init_eft_trace(scsi_qla_host_t *vha)
{
	int rval;
	dma_addr_t tc_dma;
	void *tc;
	struct qla_hw_data *ha = vha->hw;

	if (!IS_FWI2_CAPABLE(ha))
		return;

	if (ha->eft) {
		ql_dbg(ql_dbg_init, vha, 0x00bd,
		    "%s: EFT Mem is already allocated.\n",
		    __func__);
		return;
	}

	/* Allocate memory for Extended Trace Buffer. */
	tc = dma_alloc_coherent(&ha->pdev->dev, EFT_SIZE, &tc_dma,
				GFP_KERNEL);
	if (!tc) {
		ql_log(ql_log_warn, vha, 0x00c1,
		       "Unable to allocate (%d KB) for EFT.\n",
		       EFT_SIZE / 1024);
		return;
	}

	rval = qla2x00_enable_eft_trace(vha, tc_dma, EFT_NUM_BUFFERS);
	if (rval) {
		ql_log(ql_log_warn, vha, 0x00c2,
		       "Unable to initialize EFT (%d).\n", rval);
		dma_free_coherent(&ha->pdev->dev, EFT_SIZE, tc, tc_dma);
		return;
	}

	ql_dbg(ql_dbg_init, vha, 0x00c3,
	       "Allocated (%d KB) EFT ...\n", EFT_SIZE / 1024);

	ha->eft_dma = tc_dma;
	ha->eft = tc;
}

static void
qla2x00_alloc_offload_mem(scsi_qla_host_t *vha)
{
	qla2x00_init_fce_trace(vha);
	qla2x00_init_eft_trace(vha);
}

void
qla2x00_alloc_fw_dump(scsi_qla_host_t *vha)
{
	uint32_t dump_size, fixed_size, mem_size, req_q_size, rsp_q_size,
	    eft_size, fce_size, mq_size;
	struct qla_hw_data *ha = vha->hw;
	struct req_que *req = ha->req_q_map[0];
	struct rsp_que *rsp = ha->rsp_q_map[0];
	struct qla2xxx_fw_dump *fw_dump;

	dump_size = fixed_size = mem_size = eft_size = fce_size = mq_size = 0;
	req_q_size = rsp_q_size = 0;

	if (IS_QLA2100(ha) || IS_QLA2200(ha)) {
		fixed_size = sizeof(struct qla2100_fw_dump);
	} else if (IS_QLA23XX(ha)) {
		fixed_size = offsetof(struct qla2300_fw_dump, data_ram);
		mem_size = (ha->fw_memory_size - 0x11000 + 1) *
		    sizeof(uint16_t);
	} else if (IS_FWI2_CAPABLE(ha)) {
		if (IS_QLA83XX(ha) || IS_QLA27XX(ha) || IS_QLA28XX(ha))
			fixed_size = offsetof(struct qla83xx_fw_dump, ext_mem);
		else if (IS_QLA81XX(ha))
			fixed_size = offsetof(struct qla81xx_fw_dump, ext_mem);
		else if (IS_QLA25XX(ha))
			fixed_size = offsetof(struct qla25xx_fw_dump, ext_mem);
		else
			fixed_size = offsetof(struct qla24xx_fw_dump, ext_mem);

		mem_size = (ha->fw_memory_size - 0x100000 + 1) *
		    sizeof(uint32_t);
		if (ha->mqenable) {
			if (!IS_QLA83XX(ha) && !IS_QLA27XX(ha) &&
			    !IS_QLA28XX(ha))
				mq_size = sizeof(struct qla2xxx_mq_chain);
			/*
			 * Allocate maximum buffer size for all queues - Q0.
			 * Resizing must be done at end-of-dump processing.
			 */
			mq_size += (ha->max_req_queues - 1) *
			    (req->length * sizeof(request_t));
			mq_size += (ha->max_rsp_queues - 1) *
			    (rsp->length * sizeof(response_t));
		}
		if (ha->tgt.atio_ring)
			mq_size += ha->tgt.atio_q_length * sizeof(request_t);

		qla2x00_init_fce_trace(vha);
		if (ha->fce)
			fce_size = sizeof(struct qla2xxx_fce_chain) + FCE_SIZE;
		qla2x00_init_eft_trace(vha);
		if (ha->eft)
			eft_size = EFT_SIZE;
	}

	if (IS_QLA27XX(ha) || IS_QLA28XX(ha)) {
		struct fwdt *fwdt = ha->fwdt;
		uint j;

		for (j = 0; j < 2; j++, fwdt++) {
			if (!fwdt->template) {
				ql_dbg(ql_dbg_init, vha, 0x00ba,
				    "-> fwdt%u no template\n", j);
				continue;
			}
			ql_dbg(ql_dbg_init, vha, 0x00fa,
			    "-> fwdt%u calculating fwdump size...\n", j);
			fwdt->dump_size = qla27xx_fwdt_calculate_dump_size(
			    vha, fwdt->template);
			ql_dbg(ql_dbg_init, vha, 0x00fa,
			    "-> fwdt%u calculated fwdump size = %#lx bytes\n",
			    j, fwdt->dump_size);
			dump_size += fwdt->dump_size;
		}
	} else {
		req_q_size = req->length * sizeof(request_t);
		rsp_q_size = rsp->length * sizeof(response_t);
		dump_size = offsetof(struct qla2xxx_fw_dump, isp);
		dump_size += fixed_size + mem_size + req_q_size + rsp_q_size
			+ eft_size;
		ha->chain_offset = dump_size;
		dump_size += mq_size + fce_size;
		if (ha->exchoffld_buf)
			dump_size += sizeof(struct qla2xxx_offld_chain) +
				ha->exchoffld_size;
		if (ha->exlogin_buf)
			dump_size += sizeof(struct qla2xxx_offld_chain) +
				ha->exlogin_size;
	}

	if (!ha->fw_dump_len || dump_size > ha->fw_dump_alloc_len) {

		ql_dbg(ql_dbg_init, vha, 0x00c5,
		    "%s dump_size %d fw_dump_len %d fw_dump_alloc_len %d\n",
		    __func__, dump_size, ha->fw_dump_len,
		    ha->fw_dump_alloc_len);

		fw_dump = vmalloc(dump_size);
		if (!fw_dump) {
			ql_log(ql_log_warn, vha, 0x00c4,
			    "Unable to allocate (%d KB) for firmware dump.\n",
			    dump_size / 1024);
		} else {
			mutex_lock(&ha->optrom_mutex);
			if (ha->fw_dumped) {
				memcpy(fw_dump, ha->fw_dump, ha->fw_dump_len);
				vfree(ha->fw_dump);
				ha->fw_dump = fw_dump;
				ha->fw_dump_alloc_len =  dump_size;
				ql_dbg(ql_dbg_init, vha, 0x00c5,
				    "Re-Allocated (%d KB) and save firmware dump.\n",
				    dump_size / 1024);
			} else {
				if (ha->fw_dump)
					vfree(ha->fw_dump);
				ha->fw_dump = fw_dump;

				ha->fw_dump_len = ha->fw_dump_alloc_len =
				    dump_size;
				ql_dbg(ql_dbg_init, vha, 0x00c5,
				    "Allocated (%d KB) for firmware dump.\n",
				    dump_size / 1024);

				if (IS_QLA27XX(ha) || IS_QLA28XX(ha)) {
					mutex_unlock(&ha->optrom_mutex);
					return;
				}

				ha->fw_dump->signature[0] = 'Q';
				ha->fw_dump->signature[1] = 'L';
				ha->fw_dump->signature[2] = 'G';
				ha->fw_dump->signature[3] = 'C';
				ha->fw_dump->version = htonl(1);

				ha->fw_dump->fixed_size = htonl(fixed_size);
				ha->fw_dump->mem_size = htonl(mem_size);
				ha->fw_dump->req_q_size = htonl(req_q_size);
				ha->fw_dump->rsp_q_size = htonl(rsp_q_size);

				ha->fw_dump->eft_size = htonl(eft_size);
				ha->fw_dump->eft_addr_l =
				    htonl(LSD(ha->eft_dma));
				ha->fw_dump->eft_addr_h =
				    htonl(MSD(ha->eft_dma));

				ha->fw_dump->header_size =
					htonl(offsetof
					    (struct qla2xxx_fw_dump, isp));
			}
			mutex_unlock(&ha->optrom_mutex);
		}
	}
}

static int
qla81xx_mpi_sync(scsi_qla_host_t *vha)
{
#define MPS_MASK	0xe0
	int rval;
	uint16_t dc;
	uint32_t dw;

	if (!IS_QLA81XX(vha->hw))
		return QLA_SUCCESS;

	rval = qla2x00_write_ram_word(vha, 0x7c00, 1);
	if (rval != QLA_SUCCESS) {
		ql_log(ql_log_warn, vha, 0x0105,
		    "Unable to acquire semaphore.\n");
		goto done;
	}

	pci_read_config_word(vha->hw->pdev, 0x54, &dc);
	rval = qla2x00_read_ram_word(vha, 0x7a15, &dw);
	if (rval != QLA_SUCCESS) {
		ql_log(ql_log_warn, vha, 0x0067, "Unable to read sync.\n");
		goto done_release;
	}

	dc &= MPS_MASK;
	if (dc == (dw & MPS_MASK))
		goto done_release;

	dw &= ~MPS_MASK;
	dw |= dc;
	rval = qla2x00_write_ram_word(vha, 0x7a15, dw);
	if (rval != QLA_SUCCESS) {
		ql_log(ql_log_warn, vha, 0x0114, "Unable to gain sync.\n");
	}

done_release:
	rval = qla2x00_write_ram_word(vha, 0x7c00, 0);
	if (rval != QLA_SUCCESS) {
		ql_log(ql_log_warn, vha, 0x006d,
		    "Unable to release semaphore.\n");
	}

done:
	return rval;
}

int
qla2x00_alloc_outstanding_cmds(struct qla_hw_data *ha, struct req_que *req)
{
	/* Don't try to reallocate the array */
	if (req->outstanding_cmds)
		return QLA_SUCCESS;

	if (!IS_FWI2_CAPABLE(ha))
		req->num_outstanding_cmds = DEFAULT_OUTSTANDING_COMMANDS;
	else {
		if (ha->cur_fw_xcb_count <= ha->cur_fw_iocb_count)
			req->num_outstanding_cmds = ha->cur_fw_xcb_count;
		else
			req->num_outstanding_cmds = ha->cur_fw_iocb_count;
	}

	req->outstanding_cmds = kcalloc(req->num_outstanding_cmds,
					sizeof(srb_t *),
					GFP_KERNEL);

	if (!req->outstanding_cmds) {
		/*
		 * Try to allocate a minimal size just so we can get through
		 * initialization.
		 */
		req->num_outstanding_cmds = MIN_OUTSTANDING_COMMANDS;
		req->outstanding_cmds = kcalloc(req->num_outstanding_cmds,
						sizeof(srb_t *),
						GFP_KERNEL);

		if (!req->outstanding_cmds) {
			ql_log(ql_log_fatal, NULL, 0x0126,
			    "Failed to allocate memory for "
			    "outstanding_cmds for req_que %p.\n", req);
			req->num_outstanding_cmds = 0;
			return QLA_FUNCTION_FAILED;
		}
	}

	return QLA_SUCCESS;
}

#define PRINT_FIELD(_field, _flag, _str) {		\
	if (a0->_field & _flag) {\
		if (p) {\
			strcat(ptr, "|");\
			ptr++;\
			leftover--;\
		} \
		len = snprintf(ptr, leftover, "%s", _str);	\
		p = 1;\
		leftover -= len;\
		ptr += len; \
	} \
}

static void qla2xxx_print_sfp_info(struct scsi_qla_host *vha)
{
#define STR_LEN 64
	struct sff_8247_a0 *a0 = (struct sff_8247_a0 *)vha->hw->sfp_data;
	u8 str[STR_LEN], *ptr, p;
	int leftover, len;

	memset(str, 0, STR_LEN);
	snprintf(str, SFF_VEN_NAME_LEN+1, a0->vendor_name);
	ql_dbg(ql_dbg_init, vha, 0x015a,
	    "SFP MFG Name: %s\n", str);

	memset(str, 0, STR_LEN);
	snprintf(str, SFF_PART_NAME_LEN+1, a0->vendor_pn);
	ql_dbg(ql_dbg_init, vha, 0x015c,
	    "SFP Part Name: %s\n", str);

	/* media */
	memset(str, 0, STR_LEN);
	ptr = str;
	leftover = STR_LEN;
	p = len = 0;
	PRINT_FIELD(fc_med_cc9, FC_MED_TW, "Twin AX");
	PRINT_FIELD(fc_med_cc9, FC_MED_TP, "Twisted Pair");
	PRINT_FIELD(fc_med_cc9, FC_MED_MI, "Min Coax");
	PRINT_FIELD(fc_med_cc9, FC_MED_TV, "Video Coax");
	PRINT_FIELD(fc_med_cc9, FC_MED_M6, "MultiMode 62.5um");
	PRINT_FIELD(fc_med_cc9, FC_MED_M5, "MultiMode 50um");
	PRINT_FIELD(fc_med_cc9, FC_MED_SM, "SingleMode");
	ql_dbg(ql_dbg_init, vha, 0x0160,
	    "SFP Media: %s\n", str);

	/* link length */
	memset(str, 0, STR_LEN);
	ptr = str;
	leftover = STR_LEN;
	p = len = 0;
	PRINT_FIELD(fc_ll_cc7, FC_LL_VL, "Very Long");
	PRINT_FIELD(fc_ll_cc7, FC_LL_S, "Short");
	PRINT_FIELD(fc_ll_cc7, FC_LL_I, "Intermediate");
	PRINT_FIELD(fc_ll_cc7, FC_LL_L, "Long");
	PRINT_FIELD(fc_ll_cc7, FC_LL_M, "Medium");
	ql_dbg(ql_dbg_init, vha, 0x0196,
	    "SFP Link Length: %s\n", str);

	memset(str, 0, STR_LEN);
	ptr = str;
	leftover = STR_LEN;
	p = len = 0;
	PRINT_FIELD(fc_ll_cc7, FC_LL_SA, "Short Wave (SA)");
	PRINT_FIELD(fc_ll_cc7, FC_LL_LC, "Long Wave(LC)");
	PRINT_FIELD(fc_tec_cc8, FC_TEC_SN, "Short Wave (SN)");
	PRINT_FIELD(fc_tec_cc8, FC_TEC_SL, "Short Wave (SL)");
	PRINT_FIELD(fc_tec_cc8, FC_TEC_LL, "Long Wave (LL)");
	ql_dbg(ql_dbg_init, vha, 0x016e,
	    "SFP FC Link Tech: %s\n", str);

	if (a0->length_km)
		ql_dbg(ql_dbg_init, vha, 0x016f,
		    "SFP Distant: %d km\n", a0->length_km);
	if (a0->length_100m)
		ql_dbg(ql_dbg_init, vha, 0x0170,
		    "SFP Distant: %d m\n", a0->length_100m*100);
	if (a0->length_50um_10m)
		ql_dbg(ql_dbg_init, vha, 0x0189,
		    "SFP Distant (WL=50um): %d m\n", a0->length_50um_10m * 10);
	if (a0->length_62um_10m)
		ql_dbg(ql_dbg_init, vha, 0x018a,
		  "SFP Distant (WL=62.5um): %d m\n", a0->length_62um_10m * 10);
	if (a0->length_om4_10m)
		ql_dbg(ql_dbg_init, vha, 0x0194,
		    "SFP Distant (OM4): %d m\n", a0->length_om4_10m * 10);
	if (a0->length_om3_10m)
		ql_dbg(ql_dbg_init, vha, 0x0195,
		    "SFP Distant (OM3): %d m\n", a0->length_om3_10m * 10);
}


/*
 * Return Code:
 *   QLA_SUCCESS: no action
 *   QLA_INTERFACE_ERROR: SFP is not there.
 *   QLA_FUNCTION_FAILED: detected New SFP
 */
int
qla24xx_detect_sfp(scsi_qla_host_t *vha)
{
	int rc = QLA_SUCCESS;
	struct sff_8247_a0 *a;
	struct qla_hw_data *ha = vha->hw;

	if (!AUTO_DETECT_SFP_SUPPORT(vha))
		goto out;

	rc = qla2x00_read_sfp_dev(vha, NULL, 0);
	if (rc)
		goto out;

	a = (struct sff_8247_a0 *)vha->hw->sfp_data;
	qla2xxx_print_sfp_info(vha);

	if (a->fc_ll_cc7 & FC_LL_VL || a->fc_ll_cc7 & FC_LL_L) {
		/* long range */
		ha->flags.detected_lr_sfp = 1;

		if (a->length_km > 5 || a->length_100m > 50)
			ha->long_range_distance = LR_DISTANCE_10K;
		else
			ha->long_range_distance = LR_DISTANCE_5K;

		if (ha->flags.detected_lr_sfp != ha->flags.using_lr_setting)
			ql_dbg(ql_dbg_async, vha, 0x507b,
			    "Detected Long Range SFP.\n");
	} else {
		/* short range */
		ha->flags.detected_lr_sfp = 0;
		if (ha->flags.using_lr_setting)
			ql_dbg(ql_dbg_async, vha, 0x5084,
			    "Detected Short Range SFP.\n");
	}

	if (!vha->flags.init_done)
		rc = QLA_SUCCESS;
out:
	return rc;
}

/**
 * qla2x00_setup_chip() - Load and start RISC firmware.
 * @vha: HA context
 *
 * Returns 0 on success.
 */
static int
qla2x00_setup_chip(scsi_qla_host_t *vha)
{
	int rval;
	uint32_t srisc_address = 0;
	struct qla_hw_data *ha = vha->hw;
	struct device_reg_2xxx __iomem *reg = &ha->iobase->isp;
	unsigned long flags;
	uint16_t fw_major_version;

	if (IS_P3P_TYPE(ha)) {
		rval = ha->isp_ops->load_risc(vha, &srisc_address);
		if (rval == QLA_SUCCESS) {
			qla2x00_stop_firmware(vha);
			goto enable_82xx_npiv;
		} else
			goto failed;
	}

	if (!IS_FWI2_CAPABLE(ha) && !IS_QLA2100(ha) && !IS_QLA2200(ha)) {
		/* Disable SRAM, Instruction RAM and GP RAM parity.  */
		spin_lock_irqsave(&ha->hardware_lock, flags);
		WRT_REG_WORD(&reg->hccr, (HCCR_ENABLE_PARITY + 0x0));
		RD_REG_WORD(&reg->hccr);
		spin_unlock_irqrestore(&ha->hardware_lock, flags);
	}

	qla81xx_mpi_sync(vha);

	/* Load firmware sequences */
	rval = ha->isp_ops->load_risc(vha, &srisc_address);
	if (rval == QLA_SUCCESS) {
		ql_dbg(ql_dbg_init, vha, 0x00c9,
		    "Verifying Checksum of loaded RISC code.\n");

		rval = qla2x00_verify_checksum(vha, srisc_address);
		if (rval == QLA_SUCCESS) {
			/* Start firmware execution. */
			ql_dbg(ql_dbg_init, vha, 0x00ca,
			    "Starting firmware.\n");

			if (ql2xexlogins)
				ha->flags.exlogins_enabled = 1;

			if (qla_is_exch_offld_enabled(vha))
				ha->flags.exchoffld_enabled = 1;

			rval = qla2x00_execute_fw(vha, srisc_address);
			/* Retrieve firmware information. */
			if (rval == QLA_SUCCESS) {
				qla24xx_detect_sfp(vha);

				if ((IS_QLA83XX(ha) || IS_QLA27XX(ha) ||
				    IS_QLA28XX(ha)) &&
				    (ha->zio_mode == QLA_ZIO_MODE_6))
					qla27xx_set_zio_threshold(vha,
					    ha->last_zio_threshold);

				rval = qla2x00_set_exlogins_buffer(vha);
				if (rval != QLA_SUCCESS)
					goto failed;

				rval = qla2x00_set_exchoffld_buffer(vha);
				if (rval != QLA_SUCCESS)
					goto failed;

enable_82xx_npiv:
				fw_major_version = ha->fw_major_version;
				if (IS_P3P_TYPE(ha))
					qla82xx_check_md_needed(vha);
				else
					rval = qla2x00_get_fw_version(vha);
				if (rval != QLA_SUCCESS)
					goto failed;
				ha->flags.npiv_supported = 0;
				if (IS_QLA2XXX_MIDTYPE(ha) &&
					 (ha->fw_attributes & BIT_2)) {
					ha->flags.npiv_supported = 1;
					if ((!ha->max_npiv_vports) ||
					    ((ha->max_npiv_vports + 1) %
					    MIN_MULTI_ID_FABRIC))
						ha->max_npiv_vports =
						    MIN_MULTI_ID_FABRIC - 1;
				}
				qla2x00_get_resource_cnts(vha);

				/*
				 * Allocate the array of outstanding commands
				 * now that we know the firmware resources.
				 */
				rval = qla2x00_alloc_outstanding_cmds(ha,
				    vha->req);
				if (rval != QLA_SUCCESS)
					goto failed;

				if (!fw_major_version && !(IS_P3P_TYPE(ha)))
					qla2x00_alloc_offload_mem(vha);

				if (ql2xallocfwdump && !(IS_P3P_TYPE(ha)))
					qla2x00_alloc_fw_dump(vha);

			} else {
				goto failed;
			}
		} else {
			ql_log(ql_log_fatal, vha, 0x00cd,
			    "ISP Firmware failed checksum.\n");
			goto failed;
		}
	} else
		goto failed;

	if (!IS_FWI2_CAPABLE(ha) && !IS_QLA2100(ha) && !IS_QLA2200(ha)) {
		/* Enable proper parity. */
		spin_lock_irqsave(&ha->hardware_lock, flags);
		if (IS_QLA2300(ha))
			/* SRAM parity */
			WRT_REG_WORD(&reg->hccr, HCCR_ENABLE_PARITY + 0x1);
		else
			/* SRAM, Instruction RAM and GP RAM parity */
			WRT_REG_WORD(&reg->hccr, HCCR_ENABLE_PARITY + 0x7);
		RD_REG_WORD(&reg->hccr);
		spin_unlock_irqrestore(&ha->hardware_lock, flags);
	}

	if (IS_QLA27XX(ha) || IS_QLA28XX(ha))
		ha->flags.fac_supported = 1;
	else if (rval == QLA_SUCCESS && IS_FAC_REQUIRED(ha)) {
		uint32_t size;

		rval = qla81xx_fac_get_sector_size(vha, &size);
		if (rval == QLA_SUCCESS) {
			ha->flags.fac_supported = 1;
			ha->fdt_block_size = size << 2;
		} else {
			ql_log(ql_log_warn, vha, 0x00ce,
			    "Unsupported FAC firmware (%d.%02d.%02d).\n",
			    ha->fw_major_version, ha->fw_minor_version,
			    ha->fw_subminor_version);

			if (IS_QLA83XX(ha) || IS_QLA27XX(ha) ||
			    IS_QLA28XX(ha)) {
				ha->flags.fac_supported = 0;
				rval = QLA_SUCCESS;
			}
		}
	}
failed:
	if (rval) {
		ql_log(ql_log_fatal, vha, 0x00cf,
		    "Setup chip ****FAILED****.\n");
	}

	return (rval);
}

/**
 * qla2x00_init_response_q_entries() - Initializes response queue entries.
 * @rsp: response queue
 *
 * Beginning of request ring has initialization control block already built
 * by nvram config routine.
 *
 * Returns 0 on success.
 */
void
qla2x00_init_response_q_entries(struct rsp_que *rsp)
{
	uint16_t cnt;
	response_t *pkt;

	rsp->ring_ptr = rsp->ring;
	rsp->ring_index    = 0;
	rsp->status_srb = NULL;
	pkt = rsp->ring_ptr;
	for (cnt = 0; cnt < rsp->length; cnt++) {
		pkt->signature = RESPONSE_PROCESSED;
		pkt++;
	}
}

/**
 * qla2x00_update_fw_options() - Read and process firmware options.
 * @vha: HA context
 *
 * Returns 0 on success.
 */
void
qla2x00_update_fw_options(scsi_qla_host_t *vha)
{
	uint16_t swing, emphasis, tx_sens, rx_sens;
	struct qla_hw_data *ha = vha->hw;

	memset(ha->fw_options, 0, sizeof(ha->fw_options));
	qla2x00_get_fw_options(vha, ha->fw_options);

	if (IS_QLA2100(ha) || IS_QLA2200(ha))
		return;

	/* Serial Link options. */
	ql_dbg(ql_dbg_init + ql_dbg_buffer, vha, 0x0115,
	    "Serial link options.\n");
	ql_dump_buffer(ql_dbg_init + ql_dbg_buffer, vha, 0x0109,
	    ha->fw_seriallink_options, sizeof(ha->fw_seriallink_options));

	ha->fw_options[1] &= ~FO1_SET_EMPHASIS_SWING;
	if (ha->fw_seriallink_options[3] & BIT_2) {
		ha->fw_options[1] |= FO1_SET_EMPHASIS_SWING;

		/*  1G settings */
		swing = ha->fw_seriallink_options[2] & (BIT_2 | BIT_1 | BIT_0);
		emphasis = (ha->fw_seriallink_options[2] &
		    (BIT_4 | BIT_3)) >> 3;
		tx_sens = ha->fw_seriallink_options[0] &
		    (BIT_3 | BIT_2 | BIT_1 | BIT_0);
		rx_sens = (ha->fw_seriallink_options[0] &
		    (BIT_7 | BIT_6 | BIT_5 | BIT_4)) >> 4;
		ha->fw_options[10] = (emphasis << 14) | (swing << 8);
		if (IS_QLA2300(ha) || IS_QLA2312(ha) || IS_QLA6312(ha)) {
			if (rx_sens == 0x0)
				rx_sens = 0x3;
			ha->fw_options[10] |= (tx_sens << 4) | rx_sens;
		} else if (IS_QLA2322(ha) || IS_QLA6322(ha))
			ha->fw_options[10] |= BIT_5 |
			    ((rx_sens & (BIT_1 | BIT_0)) << 2) |
			    (tx_sens & (BIT_1 | BIT_0));

		/*  2G settings */
		swing = (ha->fw_seriallink_options[2] &
		    (BIT_7 | BIT_6 | BIT_5)) >> 5;
		emphasis = ha->fw_seriallink_options[3] & (BIT_1 | BIT_0);
		tx_sens = ha->fw_seriallink_options[1] &
		    (BIT_3 | BIT_2 | BIT_1 | BIT_0);
		rx_sens = (ha->fw_seriallink_options[1] &
		    (BIT_7 | BIT_6 | BIT_5 | BIT_4)) >> 4;
		ha->fw_options[11] = (emphasis << 14) | (swing << 8);
		if (IS_QLA2300(ha) || IS_QLA2312(ha) || IS_QLA6312(ha)) {
			if (rx_sens == 0x0)
				rx_sens = 0x3;
			ha->fw_options[11] |= (tx_sens << 4) | rx_sens;
		} else if (IS_QLA2322(ha) || IS_QLA6322(ha))
			ha->fw_options[11] |= BIT_5 |
			    ((rx_sens & (BIT_1 | BIT_0)) << 2) |
			    (tx_sens & (BIT_1 | BIT_0));
	}

	/* FCP2 options. */
	/*  Return command IOCBs without waiting for an ABTS to complete. */
	ha->fw_options[3] |= BIT_13;

	/* LED scheme. */
	if (ha->flags.enable_led_scheme)
		ha->fw_options[2] |= BIT_12;

	/* Detect ISP6312. */
	if (IS_QLA6312(ha))
		ha->fw_options[2] |= BIT_13;

	/* Set Retry FLOGI in case of P2P connection */
	if (ha->operating_mode == P2P) {
		ha->fw_options[2] |= BIT_3;
		ql_dbg(ql_dbg_disc, vha, 0x2100,
		    "(%s): Setting FLOGI retry BIT in fw_options[2]: 0x%x\n",
			__func__, ha->fw_options[2]);
	}

	/* Update firmware options. */
	qla2x00_set_fw_options(vha, ha->fw_options);
}

void
qla24xx_update_fw_options(scsi_qla_host_t *vha)
{
	int rval;
	struct qla_hw_data *ha = vha->hw;

	if (IS_P3P_TYPE(ha))
		return;

	/*  Hold status IOCBs until ABTS response received. */
	if (ql2xfwholdabts)
		ha->fw_options[3] |= BIT_12;

	/* Set Retry FLOGI in case of P2P connection */
	if (ha->operating_mode == P2P) {
		ha->fw_options[2] |= BIT_3;
		ql_dbg(ql_dbg_disc, vha, 0x2101,
		    "(%s): Setting FLOGI retry BIT in fw_options[2]: 0x%x\n",
			__func__, ha->fw_options[2]);
	}

	/* Move PUREX, ABTS RX & RIDA to ATIOQ */
	if (ql2xmvasynctoatio &&
	    (IS_QLA83XX(ha) || IS_QLA27XX(ha) || IS_QLA28XX(ha))) {
		if (qla_tgt_mode_enabled(vha) ||
		    qla_dual_mode_enabled(vha))
			ha->fw_options[2] |= BIT_11;
		else
			ha->fw_options[2] &= ~BIT_11;
	}

	if (IS_QLA25XX(ha) || IS_QLA83XX(ha) || IS_QLA27XX(ha) ||
	    IS_QLA28XX(ha)) {
		/*
		 * Tell FW to track each exchange to prevent
		 * driver from using stale exchange.
		 */
		if (qla_tgt_mode_enabled(vha) ||
		    qla_dual_mode_enabled(vha))
			ha->fw_options[2] |= BIT_4;
		else
			ha->fw_options[2] &= ~BIT_4;

		/* Reserve 1/2 of emergency exchanges for ELS.*/
		if (qla2xuseresexchforels)
			ha->fw_options[2] |= BIT_8;
		else
			ha->fw_options[2] &= ~BIT_8;
	}

	ql_dbg(ql_dbg_init, vha, 0x00e8,
	    "%s, add FW options 1-3 = 0x%04x 0x%04x 0x%04x mode %x\n",
	    __func__, ha->fw_options[1], ha->fw_options[2],
	    ha->fw_options[3], vha->host->active_mode);

	if (ha->fw_options[1] || ha->fw_options[2] || ha->fw_options[3])
		qla2x00_set_fw_options(vha, ha->fw_options);

	/* Update Serial Link options. */
	if ((le16_to_cpu(ha->fw_seriallink_options24[0]) & BIT_0) == 0)
		return;

	rval = qla2x00_set_serdes_params(vha,
	    le16_to_cpu(ha->fw_seriallink_options24[1]),
	    le16_to_cpu(ha->fw_seriallink_options24[2]),
	    le16_to_cpu(ha->fw_seriallink_options24[3]));
	if (rval != QLA_SUCCESS) {
		ql_log(ql_log_warn, vha, 0x0104,
		    "Unable to update Serial Link options (%x).\n", rval);
	}
}

void
qla2x00_config_rings(struct scsi_qla_host *vha)
{
	struct qla_hw_data *ha = vha->hw;
	struct device_reg_2xxx __iomem *reg = &ha->iobase->isp;
	struct req_que *req = ha->req_q_map[0];
	struct rsp_que *rsp = ha->rsp_q_map[0];

	/* Setup ring parameters in initialization control block. */
	ha->init_cb->request_q_outpointer = cpu_to_le16(0);
	ha->init_cb->response_q_inpointer = cpu_to_le16(0);
	ha->init_cb->request_q_length = cpu_to_le16(req->length);
	ha->init_cb->response_q_length = cpu_to_le16(rsp->length);
	put_unaligned_le64(req->dma, &ha->init_cb->request_q_address);
	put_unaligned_le64(rsp->dma, &ha->init_cb->response_q_address);

	WRT_REG_WORD(ISP_REQ_Q_IN(ha, reg), 0);
	WRT_REG_WORD(ISP_REQ_Q_OUT(ha, reg), 0);
	WRT_REG_WORD(ISP_RSP_Q_IN(ha, reg), 0);
	WRT_REG_WORD(ISP_RSP_Q_OUT(ha, reg), 0);
	RD_REG_WORD(ISP_RSP_Q_OUT(ha, reg));		/* PCI Posting. */
}

void
qla24xx_config_rings(struct scsi_qla_host *vha)
{
	struct qla_hw_data *ha = vha->hw;
	device_reg_t *reg = ISP_QUE_REG(ha, 0);
	struct device_reg_2xxx __iomem *ioreg = &ha->iobase->isp;
	struct qla_msix_entry *msix;
	struct init_cb_24xx *icb;
	uint16_t rid = 0;
	struct req_que *req = ha->req_q_map[0];
	struct rsp_que *rsp = ha->rsp_q_map[0];

	/* Setup ring parameters in initialization control block. */
	icb = (struct init_cb_24xx *)ha->init_cb;
	icb->request_q_outpointer = cpu_to_le16(0);
	icb->response_q_inpointer = cpu_to_le16(0);
	icb->request_q_length = cpu_to_le16(req->length);
	icb->response_q_length = cpu_to_le16(rsp->length);
	put_unaligned_le64(req->dma, &icb->request_q_address);
	put_unaligned_le64(rsp->dma, &icb->response_q_address);

	/* Setup ATIO queue dma pointers for target mode */
	icb->atio_q_inpointer = cpu_to_le16(0);
	icb->atio_q_length = cpu_to_le16(ha->tgt.atio_q_length);
	put_unaligned_le64(ha->tgt.atio_dma, &icb->atio_q_address);

	if (IS_SHADOW_REG_CAPABLE(ha))
		icb->firmware_options_2 |= cpu_to_le32(BIT_30|BIT_29);

	if (ha->mqenable || IS_QLA83XX(ha) || IS_QLA27XX(ha) ||
	    IS_QLA28XX(ha)) {
		icb->qos = cpu_to_le16(QLA_DEFAULT_QUE_QOS);
		icb->rid = cpu_to_le16(rid);
		if (ha->flags.msix_enabled) {
			msix = &ha->msix_entries[1];
			ql_dbg(ql_dbg_init, vha, 0x0019,
			    "Registering vector 0x%x for base que.\n",
			    msix->entry);
			icb->msix = cpu_to_le16(msix->entry);
		}
		/* Use alternate PCI bus number */
		if (MSB(rid))
			icb->firmware_options_2 |= cpu_to_le32(BIT_19);
		/* Use alternate PCI devfn */
		if (LSB(rid))
			icb->firmware_options_2 |= cpu_to_le32(BIT_18);

		/* Use Disable MSIX Handshake mode for capable adapters */
		if ((ha->fw_attributes & BIT_6) && (IS_MSIX_NACK_CAPABLE(ha)) &&
		    (ha->flags.msix_enabled)) {
			icb->firmware_options_2 &= cpu_to_le32(~BIT_22);
			ha->flags.disable_msix_handshake = 1;
			ql_dbg(ql_dbg_init, vha, 0x00fe,
			    "MSIX Handshake Disable Mode turned on.\n");
		} else {
			icb->firmware_options_2 |= cpu_to_le32(BIT_22);
		}
		icb->firmware_options_2 |= cpu_to_le32(BIT_23);

		WRT_REG_DWORD(&reg->isp25mq.req_q_in, 0);
		WRT_REG_DWORD(&reg->isp25mq.req_q_out, 0);
		WRT_REG_DWORD(&reg->isp25mq.rsp_q_in, 0);
		WRT_REG_DWORD(&reg->isp25mq.rsp_q_out, 0);
	} else {
		WRT_REG_DWORD(&reg->isp24.req_q_in, 0);
		WRT_REG_DWORD(&reg->isp24.req_q_out, 0);
		WRT_REG_DWORD(&reg->isp24.rsp_q_in, 0);
		WRT_REG_DWORD(&reg->isp24.rsp_q_out, 0);
	}

	qlt_24xx_config_rings(vha);

	/* If the user has configured the speed, set it here */
	if (ha->set_data_rate) {
		ql_dbg(ql_dbg_init, vha, 0x00fd,
		    "Speed set by user : %s Gbps \n",
		    qla2x00_get_link_speed_str(ha, ha->set_data_rate));
		icb->firmware_options_3 = (ha->set_data_rate << 13);
	}

	/* PCI posting */
	RD_REG_DWORD(&ioreg->hccr);
}

/**
 * qla2x00_init_rings() - Initializes firmware.
 * @vha: HA context
 *
 * Beginning of request ring has initialization control block already built
 * by nvram config routine.
 *
 * Returns 0 on success.
 */
int
qla2x00_init_rings(scsi_qla_host_t *vha)
{
	int	rval;
	unsigned long flags = 0;
	int cnt, que;
	struct qla_hw_data *ha = vha->hw;
	struct req_que *req;
	struct rsp_que *rsp;
	struct mid_init_cb_24xx *mid_init_cb =
	    (struct mid_init_cb_24xx *) ha->init_cb;

	spin_lock_irqsave(&ha->hardware_lock, flags);

	/* Clear outstanding commands array. */
	for (que = 0; que < ha->max_req_queues; que++) {
		req = ha->req_q_map[que];
		if (!req || !test_bit(que, ha->req_qid_map))
			continue;
		req->out_ptr = (void *)(req->ring + req->length);
		*req->out_ptr = 0;
		for (cnt = 1; cnt < req->num_outstanding_cmds; cnt++)
			req->outstanding_cmds[cnt] = NULL;

		req->current_outstanding_cmd = 1;

		/* Initialize firmware. */
		req->ring_ptr  = req->ring;
		req->ring_index    = 0;
		req->cnt      = req->length;
	}

	for (que = 0; que < ha->max_rsp_queues; que++) {
		rsp = ha->rsp_q_map[que];
		if (!rsp || !test_bit(que, ha->rsp_qid_map))
			continue;
		rsp->in_ptr = (void *)(rsp->ring + rsp->length);
		*rsp->in_ptr = 0;
		/* Initialize response queue entries */
		if (IS_QLAFX00(ha))
			qlafx00_init_response_q_entries(rsp);
		else
			qla2x00_init_response_q_entries(rsp);
	}

	ha->tgt.atio_ring_ptr = ha->tgt.atio_ring;
	ha->tgt.atio_ring_index = 0;
	/* Initialize ATIO queue entries */
	qlt_init_atio_q_entries(vha);

	ha->isp_ops->config_rings(vha);

	spin_unlock_irqrestore(&ha->hardware_lock, flags);

	ql_dbg(ql_dbg_init, vha, 0x00d1, "Issue init firmware.\n");

	if (IS_QLAFX00(ha)) {
		rval = qlafx00_init_firmware(vha, ha->init_cb_size);
		goto next_check;
	}

	/* Update any ISP specific firmware options before initialization. */
	ha->isp_ops->update_fw_options(vha);

	if (ha->flags.npiv_supported) {
		if (ha->operating_mode == LOOP && !IS_CNA_CAPABLE(ha))
			ha->max_npiv_vports = MIN_MULTI_ID_FABRIC - 1;
		mid_init_cb->count = cpu_to_le16(ha->max_npiv_vports);
	}

	if (IS_FWI2_CAPABLE(ha)) {
		mid_init_cb->options = cpu_to_le16(BIT_1);
		mid_init_cb->init_cb.execution_throttle =
		    cpu_to_le16(ha->cur_fw_xcb_count);
		ha->flags.dport_enabled =
		    (mid_init_cb->init_cb.firmware_options_1 & BIT_7) != 0;
		ql_dbg(ql_dbg_init, vha, 0x0191, "DPORT Support: %s.\n",
		    (ha->flags.dport_enabled) ? "enabled" : "disabled");
		/* FA-WWPN Status */
		ha->flags.fawwpn_enabled =
		    (mid_init_cb->init_cb.firmware_options_1 & BIT_6) != 0;
		ql_dbg(ql_dbg_init, vha, 0x00bc, "FA-WWPN Support: %s.\n",
		    (ha->flags.fawwpn_enabled) ? "enabled" : "disabled");
	}

	rval = qla2x00_init_firmware(vha, ha->init_cb_size);
next_check:
	if (rval) {
		ql_log(ql_log_fatal, vha, 0x00d2,
		    "Init Firmware **** FAILED ****.\n");
	} else {
		ql_dbg(ql_dbg_init, vha, 0x00d3,
		    "Init Firmware -- success.\n");
		QLA_FW_STARTED(ha);
		vha->u_ql2xexchoffld = vha->u_ql2xiniexchg = 0;
	}

	return (rval);
}

/**
 * qla2x00_fw_ready() - Waits for firmware ready.
 * @vha: HA context
 *
 * Returns 0 on success.
 */
static int
qla2x00_fw_ready(scsi_qla_host_t *vha)
{
	int		rval;
	unsigned long	wtime, mtime, cs84xx_time;
	uint16_t	min_wait;	/* Minimum wait time if loop is down */
	uint16_t	wait_time;	/* Wait time if loop is coming ready */
	uint16_t	state[6];
	struct qla_hw_data *ha = vha->hw;

	if (IS_QLAFX00(vha->hw))
		return qlafx00_fw_ready(vha);

	rval = QLA_SUCCESS;

	/* Time to wait for loop down */
	if (IS_P3P_TYPE(ha))
		min_wait = 30;
	else
		min_wait = 20;

	/*
	 * Firmware should take at most one RATOV to login, plus 5 seconds for
	 * our own processing.
	 */
	if ((wait_time = (ha->retry_count*ha->login_timeout) + 5) < min_wait) {
		wait_time = min_wait;
	}

	/* Min wait time if loop down */
	mtime = jiffies + (min_wait * HZ);

	/* wait time before firmware ready */
	wtime = jiffies + (wait_time * HZ);

	/* Wait for ISP to finish LIP */
	if (!vha->flags.init_done)
		ql_log(ql_log_info, vha, 0x801e,
		    "Waiting for LIP to complete.\n");

	do {
		memset(state, -1, sizeof(state));
		rval = qla2x00_get_firmware_state(vha, state);
		if (rval == QLA_SUCCESS) {
			if (state[0] < FSTATE_LOSS_OF_SYNC) {
				vha->device_flags &= ~DFLG_NO_CABLE;
			}
			if (IS_QLA84XX(ha) && state[0] != FSTATE_READY) {
				ql_dbg(ql_dbg_taskm, vha, 0x801f,
				    "fw_state=%x 84xx=%x.\n", state[0],
				    state[2]);
				if ((state[2] & FSTATE_LOGGED_IN) &&
				     (state[2] & FSTATE_WAITING_FOR_VERIFY)) {
					ql_dbg(ql_dbg_taskm, vha, 0x8028,
					    "Sending verify iocb.\n");

					cs84xx_time = jiffies;
					rval = qla84xx_init_chip(vha);
					if (rval != QLA_SUCCESS) {
						ql_log(ql_log_warn,
						    vha, 0x8007,
						    "Init chip failed.\n");
						break;
					}

					/* Add time taken to initialize. */
					cs84xx_time = jiffies - cs84xx_time;
					wtime += cs84xx_time;
					mtime += cs84xx_time;
					ql_dbg(ql_dbg_taskm, vha, 0x8008,
					    "Increasing wait time by %ld. "
					    "New time %ld.\n", cs84xx_time,
					    wtime);
				}
			} else if (state[0] == FSTATE_READY) {
				ql_dbg(ql_dbg_taskm, vha, 0x8037,
				    "F/W Ready - OK.\n");

				qla2x00_get_retry_cnt(vha, &ha->retry_count,
				    &ha->login_timeout, &ha->r_a_tov);

				rval = QLA_SUCCESS;
				break;
			}

			rval = QLA_FUNCTION_FAILED;

			if (atomic_read(&vha->loop_down_timer) &&
			    state[0] != FSTATE_READY) {
				/* Loop down. Timeout on min_wait for states
				 * other than Wait for Login.
				 */
				if (time_after_eq(jiffies, mtime)) {
					ql_log(ql_log_info, vha, 0x8038,
					    "Cable is unplugged...\n");

					vha->device_flags |= DFLG_NO_CABLE;
					break;
				}
			}
		} else {
			/* Mailbox cmd failed. Timeout on min_wait. */
			if (time_after_eq(jiffies, mtime) ||
				ha->flags.isp82xx_fw_hung)
				break;
		}

		if (time_after_eq(jiffies, wtime))
			break;

		/* Delay for a while */
		msleep(500);
	} while (1);

	ql_dbg(ql_dbg_taskm, vha, 0x803a,
	    "fw_state=%x (%x, %x, %x, %x %x) curr time=%lx.\n", state[0],
	    state[1], state[2], state[3], state[4], state[5], jiffies);

	if (rval && !(vha->device_flags & DFLG_NO_CABLE)) {
		ql_log(ql_log_warn, vha, 0x803b,
		    "Firmware ready **** FAILED ****.\n");
	}

	return (rval);
}

/*
*  qla2x00_configure_hba
*      Setup adapter context.
*
* Input:
*      ha = adapter state pointer.
*
* Returns:
*      0 = success
*
* Context:
*      Kernel context.
*/
static int
qla2x00_configure_hba(scsi_qla_host_t *vha)
{
	int       rval;
	uint16_t      loop_id;
	uint16_t      topo;
	uint16_t      sw_cap;
	uint8_t       al_pa;
	uint8_t       area;
	uint8_t       domain;
	char		connect_type[22];
	struct qla_hw_data *ha = vha->hw;
	scsi_qla_host_t *base_vha = pci_get_drvdata(ha->pdev);
	port_id_t id;
	unsigned long flags;

	/* Get host addresses. */
	rval = qla2x00_get_adapter_id(vha,
	    &loop_id, &al_pa, &area, &domain, &topo, &sw_cap);
	if (rval != QLA_SUCCESS) {
		if (LOOP_TRANSITION(vha) || atomic_read(&ha->loop_down_timer) ||
		    IS_CNA_CAPABLE(ha) ||
		    (rval == QLA_COMMAND_ERROR && loop_id == 0x7)) {
			ql_dbg(ql_dbg_disc, vha, 0x2008,
			    "Loop is in a transition state.\n");
		} else {
			ql_log(ql_log_warn, vha, 0x2009,
			    "Unable to get host loop ID.\n");
			if (IS_FWI2_CAPABLE(ha) && (vha == base_vha) &&
			    (rval == QLA_COMMAND_ERROR && loop_id == 0x1b)) {
				ql_log(ql_log_warn, vha, 0x1151,
				    "Doing link init.\n");
				if (qla24xx_link_initialize(vha) == QLA_SUCCESS)
					return rval;
			}
			set_bit(ISP_ABORT_NEEDED, &vha->dpc_flags);
		}
		return (rval);
	}

	if (topo == 4) {
		ql_log(ql_log_info, vha, 0x200a,
		    "Cannot get topology - retrying.\n");
		return (QLA_FUNCTION_FAILED);
	}

	vha->loop_id = loop_id;

	/* initialize */
	ha->min_external_loopid = SNS_FIRST_LOOP_ID;
	ha->operating_mode = LOOP;
	ha->switch_cap = 0;

	switch (topo) {
	case 0:
		ql_dbg(ql_dbg_disc, vha, 0x200b, "HBA in NL topology.\n");
		ha->current_topology = ISP_CFG_NL;
		strcpy(connect_type, "(Loop)");
		break;

	case 1:
		ql_dbg(ql_dbg_disc, vha, 0x200c, "HBA in FL topology.\n");
		ha->switch_cap = sw_cap;
		ha->current_topology = ISP_CFG_FL;
		strcpy(connect_type, "(FL_Port)");
		break;

	case 2:
		ql_dbg(ql_dbg_disc, vha, 0x200d, "HBA in N P2P topology.\n");
		ha->operating_mode = P2P;
		ha->current_topology = ISP_CFG_N;
		strcpy(connect_type, "(N_Port-to-N_Port)");
		break;

	case 3:
		ql_dbg(ql_dbg_disc, vha, 0x200e, "HBA in F P2P topology.\n");
		ha->switch_cap = sw_cap;
		ha->operating_mode = P2P;
		ha->current_topology = ISP_CFG_F;
		strcpy(connect_type, "(F_Port)");
		break;

	default:
		ql_dbg(ql_dbg_disc, vha, 0x200f,
		    "HBA in unknown topology %x, using NL.\n", topo);
		ha->current_topology = ISP_CFG_NL;
		strcpy(connect_type, "(Loop)");
		break;
	}

	/* Save Host port and loop ID. */
	/* byte order - Big Endian */
	id.b.domain = domain;
	id.b.area = area;
	id.b.al_pa = al_pa;
	id.b.rsvd_1 = 0;
	spin_lock_irqsave(&ha->hardware_lock, flags);
	if (!(topo == 2 && ha->flags.n2n_bigger))
		qlt_update_host_map(vha, id);
	spin_unlock_irqrestore(&ha->hardware_lock, flags);

	if (!vha->flags.init_done)
		ql_log(ql_log_info, vha, 0x2010,
		    "Topology - %s, Host Loop address 0x%x.\n",
		    connect_type, vha->loop_id);

	return(rval);
}

inline void
qla2x00_set_model_info(scsi_qla_host_t *vha, uint8_t *model, size_t len,
		       const char *def)
{
	char *st, *en;
	uint16_t index;
	uint64_t zero[2] = { 0 };
	struct qla_hw_data *ha = vha->hw;
	int use_tbl = !IS_QLA24XX_TYPE(ha) && !IS_QLA25XX(ha) &&
	    !IS_CNA_CAPABLE(ha) && !IS_QLA2031(ha);

	if (len > sizeof(zero))
		len = sizeof(zero);
	if (memcmp(model, &zero, len) != 0) {
		memcpy(ha->model_number, model, len);
		st = en = ha->model_number;
		en += len - 1;
		while (en > st) {
			if (*en != 0x20 && *en != 0x00)
				break;
			*en-- = '\0';
		}

		index = (ha->pdev->subsystem_device & 0xff);
		if (use_tbl &&
		    ha->pdev->subsystem_vendor == PCI_VENDOR_ID_QLOGIC &&
		    index < QLA_MODEL_NAMES)
			strlcpy(ha->model_desc,
			    qla2x00_model_name[index * 2 + 1],
			    sizeof(ha->model_desc));
	} else {
		index = (ha->pdev->subsystem_device & 0xff);
		if (use_tbl &&
		    ha->pdev->subsystem_vendor == PCI_VENDOR_ID_QLOGIC &&
		    index < QLA_MODEL_NAMES) {
			strlcpy(ha->model_number,
				qla2x00_model_name[index * 2],
				sizeof(ha->model_number));
			strlcpy(ha->model_desc,
			    qla2x00_model_name[index * 2 + 1],
			    sizeof(ha->model_desc));
		} else {
			strlcpy(ha->model_number, def,
				sizeof(ha->model_number));
		}
	}
	if (IS_FWI2_CAPABLE(ha))
		qla2xxx_get_vpd_field(vha, "\x82", ha->model_desc,
		    sizeof(ha->model_desc));
}

/* On sparc systems, obtain port and node WWN from firmware
 * properties.
 */
static void qla2xxx_nvram_wwn_from_ofw(scsi_qla_host_t *vha, nvram_t *nv)
{
#ifdef CONFIG_SPARC
	struct qla_hw_data *ha = vha->hw;
	struct pci_dev *pdev = ha->pdev;
	struct device_node *dp = pci_device_to_OF_node(pdev);
	const u8 *val;
	int len;

	val = of_get_property(dp, "port-wwn", &len);
	if (val && len >= WWN_SIZE)
		memcpy(nv->port_name, val, WWN_SIZE);

	val = of_get_property(dp, "node-wwn", &len);
	if (val && len >= WWN_SIZE)
		memcpy(nv->node_name, val, WWN_SIZE);
#endif
}

/*
* NVRAM configuration for ISP 2xxx
*
* Input:
*      ha                = adapter block pointer.
*
* Output:
*      initialization control block in response_ring
*      host adapters parameters in host adapter block
*
* Returns:
*      0 = success.
*/
int
qla2x00_nvram_config(scsi_qla_host_t *vha)
{
	int             rval;
	uint8_t         chksum = 0;
	uint16_t        cnt;
	uint8_t         *dptr1, *dptr2;
	struct qla_hw_data *ha = vha->hw;
	init_cb_t       *icb = ha->init_cb;
	nvram_t         *nv = ha->nvram;
	uint8_t         *ptr = ha->nvram;
	struct device_reg_2xxx __iomem *reg = &ha->iobase->isp;

	rval = QLA_SUCCESS;

	/* Determine NVRAM starting address. */
	ha->nvram_size = sizeof(*nv);
	ha->nvram_base = 0;
	if (!IS_QLA2100(ha) && !IS_QLA2200(ha) && !IS_QLA2300(ha))
		if ((RD_REG_WORD(&reg->ctrl_status) >> 14) == 1)
			ha->nvram_base = 0x80;

	/* Get NVRAM data and calculate checksum. */
	ha->isp_ops->read_nvram(vha, ptr, ha->nvram_base, ha->nvram_size);
	for (cnt = 0, chksum = 0; cnt < ha->nvram_size; cnt++)
		chksum += *ptr++;

	ql_dbg(ql_dbg_init + ql_dbg_buffer, vha, 0x010f,
	    "Contents of NVRAM.\n");
	ql_dump_buffer(ql_dbg_init + ql_dbg_buffer, vha, 0x0110,
	    nv, ha->nvram_size);

	/* Bad NVRAM data, set defaults parameters. */
	if (chksum || memcmp("ISP ", nv->id, sizeof(nv->id)) ||
	    nv->nvram_version < 1) {
		/* Reset NVRAM data. */
		ql_log(ql_log_warn, vha, 0x0064,
		    "Inconsistent NVRAM detected: checksum=%#x id=%.4s version=%#x.\n",
		    chksum, nv->id, nv->nvram_version);
		ql_log(ql_log_warn, vha, 0x0065,
		    "Falling back to "
		    "functioning (yet invalid -- WWPN) defaults.\n");

		/*
		 * Set default initialization control block.
		 */
		memset(nv, 0, ha->nvram_size);
		nv->parameter_block_version = ICB_VERSION;

		if (IS_QLA23XX(ha)) {
			nv->firmware_options[0] = BIT_2 | BIT_1;
			nv->firmware_options[1] = BIT_7 | BIT_5;
			nv->add_firmware_options[0] = BIT_5;
			nv->add_firmware_options[1] = BIT_5 | BIT_4;
			nv->frame_payload_size = 2048;
			nv->special_options[1] = BIT_7;
		} else if (IS_QLA2200(ha)) {
			nv->firmware_options[0] = BIT_2 | BIT_1;
			nv->firmware_options[1] = BIT_7 | BIT_5;
			nv->add_firmware_options[0] = BIT_5;
			nv->add_firmware_options[1] = BIT_5 | BIT_4;
			nv->frame_payload_size = 1024;
		} else if (IS_QLA2100(ha)) {
			nv->firmware_options[0] = BIT_3 | BIT_1;
			nv->firmware_options[1] = BIT_5;
			nv->frame_payload_size = 1024;
		}

		nv->max_iocb_allocation = cpu_to_le16(256);
		nv->execution_throttle = cpu_to_le16(16);
		nv->retry_count = 8;
		nv->retry_delay = 1;

		nv->port_name[0] = 33;
		nv->port_name[3] = 224;
		nv->port_name[4] = 139;

		qla2xxx_nvram_wwn_from_ofw(vha, nv);

		nv->login_timeout = 4;

		/*
		 * Set default host adapter parameters
		 */
		nv->host_p[1] = BIT_2;
		nv->reset_delay = 5;
		nv->port_down_retry_count = 8;
		nv->max_luns_per_target = cpu_to_le16(8);
		nv->link_down_timeout = 60;

		rval = 1;
	}

	/* Reset Initialization control block */
	memset(icb, 0, ha->init_cb_size);

	/*
	 * Setup driver NVRAM options.
	 */
	nv->firmware_options[0] |= (BIT_6 | BIT_1);
	nv->firmware_options[0] &= ~(BIT_5 | BIT_4);
	nv->firmware_options[1] |= (BIT_5 | BIT_0);
	nv->firmware_options[1] &= ~BIT_4;

	if (IS_QLA23XX(ha)) {
		nv->firmware_options[0] |= BIT_2;
		nv->firmware_options[0] &= ~BIT_3;
		nv->special_options[0] &= ~BIT_6;
		nv->add_firmware_options[1] |= BIT_5 | BIT_4;

		if (IS_QLA2300(ha)) {
			if (ha->fb_rev == FPM_2310) {
				strcpy(ha->model_number, "QLA2310");
			} else {
				strcpy(ha->model_number, "QLA2300");
			}
		} else {
			qla2x00_set_model_info(vha, nv->model_number,
			    sizeof(nv->model_number), "QLA23xx");
		}
	} else if (IS_QLA2200(ha)) {
		nv->firmware_options[0] |= BIT_2;
		/*
		 * 'Point-to-point preferred, else loop' is not a safe
		 * connection mode setting.
		 */
		if ((nv->add_firmware_options[0] & (BIT_6 | BIT_5 | BIT_4)) ==
		    (BIT_5 | BIT_4)) {
			/* Force 'loop preferred, else point-to-point'. */
			nv->add_firmware_options[0] &= ~(BIT_6 | BIT_5 | BIT_4);
			nv->add_firmware_options[0] |= BIT_5;
		}
		strcpy(ha->model_number, "QLA22xx");
	} else /*if (IS_QLA2100(ha))*/ {
		strcpy(ha->model_number, "QLA2100");
	}

	/*
	 * Copy over NVRAM RISC parameter block to initialization control block.
	 */
	dptr1 = (uint8_t *)icb;
	dptr2 = (uint8_t *)&nv->parameter_block_version;
	cnt = (uint8_t *)&icb->request_q_outpointer - (uint8_t *)&icb->version;
	while (cnt--)
		*dptr1++ = *dptr2++;

	/* Copy 2nd half. */
	dptr1 = (uint8_t *)icb->add_firmware_options;
	cnt = (uint8_t *)icb->reserved_3 - (uint8_t *)icb->add_firmware_options;
	while (cnt--)
		*dptr1++ = *dptr2++;
	ha->frame_payload_size = le16_to_cpu(icb->frame_payload_size);
	/* Use alternate WWN? */
	if (nv->host_p[1] & BIT_7) {
		memcpy(icb->node_name, nv->alternate_node_name, WWN_SIZE);
		memcpy(icb->port_name, nv->alternate_port_name, WWN_SIZE);
	}

	/* Prepare nodename */
	if ((icb->firmware_options[1] & BIT_6) == 0) {
		/*
		 * Firmware will apply the following mask if the nodename was
		 * not provided.
		 */
		memcpy(icb->node_name, icb->port_name, WWN_SIZE);
		icb->node_name[0] &= 0xF0;
	}

	/*
	 * Set host adapter parameters.
	 */

	/*
	 * BIT_7 in the host-parameters section allows for modification to
	 * internal driver logging.
	 */
	if (nv->host_p[0] & BIT_7)
		ql2xextended_error_logging = QL_DBG_DEFAULT1_MASK;
	ha->flags.disable_risc_code_load = ((nv->host_p[0] & BIT_4) ? 1 : 0);
	/* Always load RISC code on non ISP2[12]00 chips. */
	if (!IS_QLA2100(ha) && !IS_QLA2200(ha))
		ha->flags.disable_risc_code_load = 0;
	ha->flags.enable_lip_reset = ((nv->host_p[1] & BIT_1) ? 1 : 0);
	ha->flags.enable_lip_full_login = ((nv->host_p[1] & BIT_2) ? 1 : 0);
	ha->flags.enable_target_reset = ((nv->host_p[1] & BIT_3) ? 1 : 0);
	ha->flags.enable_led_scheme = (nv->special_options[1] & BIT_4) ? 1 : 0;
	ha->flags.disable_serdes = 0;

	ha->operating_mode =
	    (icb->add_firmware_options[0] & (BIT_6 | BIT_5 | BIT_4)) >> 4;

	memcpy(ha->fw_seriallink_options, nv->seriallink_options,
	    sizeof(ha->fw_seriallink_options));

	/* save HBA serial number */
	ha->serial0 = icb->port_name[5];
	ha->serial1 = icb->port_name[6];
	ha->serial2 = icb->port_name[7];
	memcpy(vha->node_name, icb->node_name, WWN_SIZE);
	memcpy(vha->port_name, icb->port_name, WWN_SIZE);

	icb->execution_throttle = cpu_to_le16(0xFFFF);

	ha->retry_count = nv->retry_count;

	/* Set minimum login_timeout to 4 seconds. */
	if (nv->login_timeout != ql2xlogintimeout)
		nv->login_timeout = ql2xlogintimeout;
	if (nv->login_timeout < 4)
		nv->login_timeout = 4;
	ha->login_timeout = nv->login_timeout;

	/* Set minimum RATOV to 100 tenths of a second. */
	ha->r_a_tov = 100;

	ha->loop_reset_delay = nv->reset_delay;

	/* Link Down Timeout = 0:
	 *
	 * 	When Port Down timer expires we will start returning
	 *	I/O's to OS with "DID_NO_CONNECT".
	 *
	 * Link Down Timeout != 0:
	 *
	 *	 The driver waits for the link to come up after link down
	 *	 before returning I/Os to OS with "DID_NO_CONNECT".
	 */
	if (nv->link_down_timeout == 0) {
		ha->loop_down_abort_time =
		    (LOOP_DOWN_TIME - LOOP_DOWN_TIMEOUT);
	} else {
		ha->link_down_timeout =	 nv->link_down_timeout;
		ha->loop_down_abort_time =
		    (LOOP_DOWN_TIME - ha->link_down_timeout);
	}

	/*
	 * Need enough time to try and get the port back.
	 */
	ha->port_down_retry_count = nv->port_down_retry_count;
	if (qlport_down_retry)
		ha->port_down_retry_count = qlport_down_retry;
	/* Set login_retry_count */
	ha->login_retry_count  = nv->retry_count;
	if (ha->port_down_retry_count == nv->port_down_retry_count &&
	    ha->port_down_retry_count > 3)
		ha->login_retry_count = ha->port_down_retry_count;
	else if (ha->port_down_retry_count > (int)ha->login_retry_count)
		ha->login_retry_count = ha->port_down_retry_count;
	if (ql2xloginretrycount)
		ha->login_retry_count = ql2xloginretrycount;

	icb->lun_enables = cpu_to_le16(0);
	icb->command_resource_count = 0;
	icb->immediate_notify_resource_count = 0;
	icb->timeout = cpu_to_le16(0);

	if (IS_QLA2100(ha) || IS_QLA2200(ha)) {
		/* Enable RIO */
		icb->firmware_options[0] &= ~BIT_3;
		icb->add_firmware_options[0] &=
		    ~(BIT_3 | BIT_2 | BIT_1 | BIT_0);
		icb->add_firmware_options[0] |= BIT_2;
		icb->response_accumulation_timer = 3;
		icb->interrupt_delay_timer = 5;

		vha->flags.process_response_queue = 1;
	} else {
		/* Enable ZIO. */
		if (!vha->flags.init_done) {
			ha->zio_mode = icb->add_firmware_options[0] &
			    (BIT_3 | BIT_2 | BIT_1 | BIT_0);
			ha->zio_timer = icb->interrupt_delay_timer ?
			    icb->interrupt_delay_timer : 2;
		}
		icb->add_firmware_options[0] &=
		    ~(BIT_3 | BIT_2 | BIT_1 | BIT_0);
		vha->flags.process_response_queue = 0;
		if (ha->zio_mode != QLA_ZIO_DISABLED) {
			ha->zio_mode = QLA_ZIO_MODE_6;

			ql_log(ql_log_info, vha, 0x0068,
			    "ZIO mode %d enabled; timer delay (%d us).\n",
			    ha->zio_mode, ha->zio_timer * 100);

			icb->add_firmware_options[0] |= (uint8_t)ha->zio_mode;
			icb->interrupt_delay_timer = (uint8_t)ha->zio_timer;
			vha->flags.process_response_queue = 1;
		}
	}

	if (rval) {
		ql_log(ql_log_warn, vha, 0x0069,
		    "NVRAM configuration failed.\n");
	}
	return (rval);
}

static void
qla2x00_rport_del(void *data)
{
	fc_port_t *fcport = data;
	struct fc_rport *rport;
	unsigned long flags;

	spin_lock_irqsave(fcport->vha->host->host_lock, flags);
	rport = fcport->drport ? fcport->drport : fcport->rport;
	fcport->drport = NULL;
	spin_unlock_irqrestore(fcport->vha->host->host_lock, flags);
	if (rport) {
		ql_dbg(ql_dbg_disc, fcport->vha, 0x210b,
		    "%s %8phN. rport %p roles %x\n",
		    __func__, fcport->port_name, rport,
		    rport->roles);

		fc_remote_port_delete(rport);
	}
}

void qla2x00_set_fcport_state(fc_port_t *fcport, int state)
{
	int old_state;

	old_state = atomic_read(&fcport->state);
	atomic_set(&fcport->state, state);

	/* Don't print state transitions during initial allocation of fcport */
	if (old_state && old_state != state) {
		ql_dbg(ql_dbg_disc, fcport->vha, 0x207d,
		       "FCPort %8phC state transitioned from %s to %s - portid=%02x%02x%02x.\n",
		       fcport->port_name, port_state_str[old_state],
		       port_state_str[state], fcport->d_id.b.domain,
		       fcport->d_id.b.area, fcport->d_id.b.al_pa);
	}
}

/**
 * qla2x00_alloc_fcport() - Allocate a generic fcport.
 * @vha: HA context
 * @flags: allocation flags
 *
 * Returns a pointer to the allocated fcport, or NULL, if none available.
 */
fc_port_t *
qla2x00_alloc_fcport(scsi_qla_host_t *vha, gfp_t flags)
{
	fc_port_t *fcport;

	fcport = kzalloc(sizeof(fc_port_t), flags);
	if (!fcport)
		return NULL;

	fcport->ct_desc.ct_sns = dma_alloc_coherent(&vha->hw->pdev->dev,
		sizeof(struct ct_sns_pkt), &fcport->ct_desc.ct_sns_dma,
		flags);
	if (!fcport->ct_desc.ct_sns) {
		ql_log(ql_log_warn, vha, 0xd049,
		    "Failed to allocate ct_sns request.\n");
		kfree(fcport);
		return NULL;
	}

	/* Setup fcport template structure. */
	fcport->vha = vha;
	fcport->port_type = FCT_UNKNOWN;
	fcport->loop_id = FC_NO_LOOP_ID;
	qla2x00_set_fcport_state(fcport, FCS_UNCONFIGURED);
	fcport->supported_classes = FC_COS_UNSPECIFIED;
	fcport->fp_speed = PORT_SPEED_UNKNOWN;

	fcport->disc_state = DSC_DELETED;
	fcport->fw_login_state = DSC_LS_PORT_UNAVAIL;
	fcport->deleted = QLA_SESS_DELETED;
	fcport->login_retry = vha->hw->login_retry_count;
	fcport->chip_reset = vha->hw->base_qpair->chip_reset;
	fcport->logout_on_delete = 1;

	if (!fcport->ct_desc.ct_sns) {
		ql_log(ql_log_warn, vha, 0xd049,
		    "Failed to allocate ct_sns request.\n");
		kfree(fcport);
		return NULL;
	}

	INIT_WORK(&fcport->del_work, qla24xx_delete_sess_fn);
	INIT_WORK(&fcport->reg_work, qla_register_fcport_fn);
	INIT_LIST_HEAD(&fcport->gnl_entry);
	INIT_LIST_HEAD(&fcport->list);

	return fcport;
}

void
qla2x00_free_fcport(fc_port_t *fcport)
{
	if (fcport->ct_desc.ct_sns) {
		dma_free_coherent(&fcport->vha->hw->pdev->dev,
			sizeof(struct ct_sns_pkt), fcport->ct_desc.ct_sns,
			fcport->ct_desc.ct_sns_dma);

		fcport->ct_desc.ct_sns = NULL;
	}
	list_del(&fcport->list);
	qla2x00_clear_loop_id(fcport);
	kfree(fcport);
}

/*
 * qla2x00_configure_loop
 *      Updates Fibre Channel Device Database with what is actually on loop.
 *
 * Input:
 *      ha                = adapter block pointer.
 *
 * Returns:
 *      0 = success.
 *      1 = error.
 *      2 = database was full and device was not configured.
 */
static int
qla2x00_configure_loop(scsi_qla_host_t *vha)
{
	int  rval;
	unsigned long flags, save_flags;
	struct qla_hw_data *ha = vha->hw;

	rval = QLA_SUCCESS;

	/* Get Initiator ID */
	if (test_bit(LOCAL_LOOP_UPDATE, &vha->dpc_flags)) {
		rval = qla2x00_configure_hba(vha);
		if (rval != QLA_SUCCESS) {
			ql_dbg(ql_dbg_disc, vha, 0x2013,
			    "Unable to configure HBA.\n");
			return (rval);
		}
	}

	save_flags = flags = vha->dpc_flags;
	ql_dbg(ql_dbg_disc, vha, 0x2014,
	    "Configure loop -- dpc flags = 0x%lx.\n", flags);

	/*
	 * If we have both an RSCN and PORT UPDATE pending then handle them
	 * both at the same time.
	 */
	clear_bit(LOCAL_LOOP_UPDATE, &vha->dpc_flags);
	clear_bit(RSCN_UPDATE, &vha->dpc_flags);

	qla2x00_get_data_rate(vha);

	/* Determine what we need to do */
	if (ha->current_topology == ISP_CFG_FL &&
	    (test_bit(LOCAL_LOOP_UPDATE, &flags))) {

		set_bit(RSCN_UPDATE, &flags);

	} else if (ha->current_topology == ISP_CFG_F &&
	    (test_bit(LOCAL_LOOP_UPDATE, &flags))) {

		set_bit(RSCN_UPDATE, &flags);
		clear_bit(LOCAL_LOOP_UPDATE, &flags);

	} else if (ha->current_topology == ISP_CFG_N) {
		clear_bit(RSCN_UPDATE, &flags);
		if (qla_tgt_mode_enabled(vha)) {
			/* allow the other side to start the login */
			clear_bit(LOCAL_LOOP_UPDATE, &flags);
			set_bit(RELOGIN_NEEDED, &vha->dpc_flags);
		}
	} else if (ha->current_topology == ISP_CFG_NL) {
		clear_bit(RSCN_UPDATE, &flags);
		set_bit(LOCAL_LOOP_UPDATE, &flags);
	} else if (!vha->flags.online ||
	    (test_bit(ABORT_ISP_ACTIVE, &flags))) {
		set_bit(RSCN_UPDATE, &flags);
		set_bit(LOCAL_LOOP_UPDATE, &flags);
	}

	if (test_bit(LOCAL_LOOP_UPDATE, &flags)) {
		if (test_bit(LOOP_RESYNC_NEEDED, &vha->dpc_flags)) {
			ql_dbg(ql_dbg_disc, vha, 0x2015,
			    "Loop resync needed, failing.\n");
			rval = QLA_FUNCTION_FAILED;
		} else
			rval = qla2x00_configure_local_loop(vha);
	}

	if (rval == QLA_SUCCESS && test_bit(RSCN_UPDATE, &flags)) {
		if (LOOP_TRANSITION(vha)) {
			ql_dbg(ql_dbg_disc, vha, 0x2099,
			    "Needs RSCN update and loop transition.\n");
			rval = QLA_FUNCTION_FAILED;
		}
		else
			rval = qla2x00_configure_fabric(vha);
	}

	if (rval == QLA_SUCCESS) {
		if (atomic_read(&vha->loop_down_timer) ||
		    test_bit(LOOP_RESYNC_NEEDED, &vha->dpc_flags)) {
			rval = QLA_FUNCTION_FAILED;
		} else {
			atomic_set(&vha->loop_state, LOOP_READY);
			ql_dbg(ql_dbg_disc, vha, 0x2069,
			    "LOOP READY.\n");
			ha->flags.fw_init_done = 1;

			/*
			 * Process any ATIO queue entries that came in
			 * while we weren't online.
			 */
			if (qla_tgt_mode_enabled(vha) ||
			    qla_dual_mode_enabled(vha)) {
				spin_lock_irqsave(&ha->tgt.atio_lock, flags);
				qlt_24xx_process_atio_queue(vha, 0);
				spin_unlock_irqrestore(&ha->tgt.atio_lock,
				    flags);
			}
		}
	}

	if (rval) {
		ql_dbg(ql_dbg_disc, vha, 0x206a,
		    "%s *** FAILED ***.\n", __func__);
	} else {
		ql_dbg(ql_dbg_disc, vha, 0x206b,
		    "%s: exiting normally.\n", __func__);
	}

	/* Restore state if a resync event occurred during processing */
	if (test_bit(LOOP_RESYNC_NEEDED, &vha->dpc_flags)) {
		if (test_bit(LOCAL_LOOP_UPDATE, &save_flags))
			set_bit(LOCAL_LOOP_UPDATE, &vha->dpc_flags);
		if (test_bit(RSCN_UPDATE, &save_flags)) {
			set_bit(RSCN_UPDATE, &vha->dpc_flags);
		}
	}

	return (rval);
}

/*
 * qla2x00_configure_local_loop
 *	Updates Fibre Channel Device Database with local loop devices.
 *
 * Input:
 *	ha = adapter block pointer.
 *
 * Returns:
 *	0 = success.
 */
static int
qla2x00_configure_local_loop(scsi_qla_host_t *vha)
{
	int		rval, rval2;
	int		found_devs;
	int		found;
	fc_port_t	*fcport, *new_fcport;

	uint16_t	index;
	uint16_t	entries;
	struct gid_list_info *gid;
	uint16_t	loop_id;
	uint8_t		domain, area, al_pa;
	struct qla_hw_data *ha = vha->hw;
	unsigned long flags;

	/* Inititae N2N login. */
	if (N2N_TOPO(ha)) {
		if (test_and_clear_bit(N2N_LOGIN_NEEDED, &vha->dpc_flags)) {
			/* borrowing */
			u32 *bp, i, sz;

			memset(ha->init_cb, 0, ha->init_cb_size);
			sz = min_t(int, sizeof(struct els_plogi_payload),
			    ha->init_cb_size);
			rval = qla24xx_get_port_login_templ(vha,
			    ha->init_cb_dma, (void *)ha->init_cb, sz);
			if (rval == QLA_SUCCESS) {
				bp = (uint32_t *)ha->init_cb;
				for (i = 0; i < sz/4 ; i++, bp++)
					*bp = cpu_to_be32(*bp);

				memcpy(&ha->plogi_els_payld.data,
				    (void *)ha->init_cb,
				    sizeof(ha->plogi_els_payld.data));
				set_bit(RELOGIN_NEEDED, &vha->dpc_flags);
			} else {
				ql_dbg(ql_dbg_init, vha, 0x00d1,
				    "PLOGI ELS param read fail.\n");
				goto skip_login;
			}
		}

		list_for_each_entry(fcport, &vha->vp_fcports, list) {
			if (fcport->n2n_flag) {
				qla24xx_fcport_handle_login(vha, fcport);
				return QLA_SUCCESS;
			}
		}
skip_login:
		spin_lock_irqsave(&vha->work_lock, flags);
		vha->scan.scan_retry++;
		spin_unlock_irqrestore(&vha->work_lock, flags);

		if (vha->scan.scan_retry < MAX_SCAN_RETRIES) {
			set_bit(LOCAL_LOOP_UPDATE, &vha->dpc_flags);
			set_bit(LOOP_RESYNC_NEEDED, &vha->dpc_flags);
		}
	}

	found_devs = 0;
	new_fcport = NULL;
	entries = MAX_FIBRE_DEVICES_LOOP;

	/* Get list of logged in devices. */
	memset(ha->gid_list, 0, qla2x00_gid_list_size(ha));
	rval = qla2x00_get_id_list(vha, ha->gid_list, ha->gid_list_dma,
	    &entries);
	if (rval != QLA_SUCCESS)
		goto cleanup_allocation;

	ql_dbg(ql_dbg_disc, vha, 0x2011,
	    "Entries in ID list (%d).\n", entries);
	ql_dump_buffer(ql_dbg_disc + ql_dbg_buffer, vha, 0x2075,
	    ha->gid_list, entries * sizeof(*ha->gid_list));

	if (entries == 0) {
		spin_lock_irqsave(&vha->work_lock, flags);
		vha->scan.scan_retry++;
		spin_unlock_irqrestore(&vha->work_lock, flags);

		if (vha->scan.scan_retry < MAX_SCAN_RETRIES) {
			set_bit(LOCAL_LOOP_UPDATE, &vha->dpc_flags);
			set_bit(LOOP_RESYNC_NEEDED, &vha->dpc_flags);
		}
	} else {
		vha->scan.scan_retry = 0;
	}

	list_for_each_entry(fcport, &vha->vp_fcports, list) {
		fcport->scan_state = QLA_FCPORT_SCAN;
	}

	/* Allocate temporary fcport for any new fcports discovered. */
	new_fcport = qla2x00_alloc_fcport(vha, GFP_KERNEL);
	if (new_fcport == NULL) {
		ql_log(ql_log_warn, vha, 0x2012,
		    "Memory allocation failed for fcport.\n");
		rval = QLA_MEMORY_ALLOC_FAILED;
		goto cleanup_allocation;
	}
	new_fcport->flags &= ~FCF_FABRIC_DEVICE;

	/* Add devices to port list. */
	gid = ha->gid_list;
	for (index = 0; index < entries; index++) {
		domain = gid->domain;
		area = gid->area;
		al_pa = gid->al_pa;
		if (IS_QLA2100(ha) || IS_QLA2200(ha))
			loop_id = gid->loop_id_2100;
		else
			loop_id = le16_to_cpu(gid->loop_id);
		gid = (void *)gid + ha->gid_list_info_size;

		/* Bypass reserved domain fields. */
		if ((domain & 0xf0) == 0xf0)
			continue;

		/* Bypass if not same domain and area of adapter. */
		if (area && domain && ((area != vha->d_id.b.area) ||
		    (domain != vha->d_id.b.domain)) &&
		    (ha->current_topology == ISP_CFG_NL))
			continue;


		/* Bypass invalid local loop ID. */
		if (loop_id > LAST_LOCAL_LOOP_ID)
			continue;

		memset(new_fcport->port_name, 0, WWN_SIZE);

		/* Fill in member data. */
		new_fcport->d_id.b.domain = domain;
		new_fcport->d_id.b.area = area;
		new_fcport->d_id.b.al_pa = al_pa;
		new_fcport->loop_id = loop_id;
		new_fcport->scan_state = QLA_FCPORT_FOUND;

		rval2 = qla2x00_get_port_database(vha, new_fcport, 0);
		if (rval2 != QLA_SUCCESS) {
			ql_dbg(ql_dbg_disc, vha, 0x2097,
			    "Failed to retrieve fcport information "
			    "-- get_port_database=%x, loop_id=0x%04x.\n",
			    rval2, new_fcport->loop_id);
			/* Skip retry if N2N */
			if (ha->current_topology != ISP_CFG_N) {
				ql_dbg(ql_dbg_disc, vha, 0x2105,
				    "Scheduling resync.\n");
				set_bit(LOOP_RESYNC_NEEDED, &vha->dpc_flags);
				continue;
			}
		}

		spin_lock_irqsave(&vha->hw->tgt.sess_lock, flags);
		/* Check for matching device in port list. */
		found = 0;
		fcport = NULL;
		list_for_each_entry(fcport, &vha->vp_fcports, list) {
			if (memcmp(new_fcport->port_name, fcport->port_name,
			    WWN_SIZE))
				continue;

			fcport->flags &= ~FCF_FABRIC_DEVICE;
			fcport->loop_id = new_fcport->loop_id;
			fcport->port_type = new_fcport->port_type;
			fcport->d_id.b24 = new_fcport->d_id.b24;
			memcpy(fcport->node_name, new_fcport->node_name,
			    WWN_SIZE);
			fcport->scan_state = QLA_FCPORT_FOUND;
			found++;
			break;
		}

		if (!found) {
			/* New device, add to fcports list. */
			list_add_tail(&new_fcport->list, &vha->vp_fcports);

			/* Allocate a new replacement fcport. */
			fcport = new_fcport;

			spin_unlock_irqrestore(&vha->hw->tgt.sess_lock, flags);

			new_fcport = qla2x00_alloc_fcport(vha, GFP_KERNEL);

			if (new_fcport == NULL) {
				ql_log(ql_log_warn, vha, 0xd031,
				    "Failed to allocate memory for fcport.\n");
				rval = QLA_MEMORY_ALLOC_FAILED;
				goto cleanup_allocation;
			}
			spin_lock_irqsave(&vha->hw->tgt.sess_lock, flags);
			new_fcport->flags &= ~FCF_FABRIC_DEVICE;
		}

		spin_unlock_irqrestore(&vha->hw->tgt.sess_lock, flags);

		/* Base iIDMA settings on HBA port speed. */
		fcport->fp_speed = ha->link_data_rate;

		found_devs++;
	}

	list_for_each_entry(fcport, &vha->vp_fcports, list) {
		if (test_bit(LOOP_RESYNC_NEEDED, &vha->dpc_flags))
			break;

		if (fcport->scan_state == QLA_FCPORT_SCAN) {
			if ((qla_dual_mode_enabled(vha) ||
			    qla_ini_mode_enabled(vha)) &&
			    atomic_read(&fcport->state) == FCS_ONLINE) {
				qla2x00_mark_device_lost(vha, fcport,
					ql2xplogiabsentdevice, 0);
				if (fcport->loop_id != FC_NO_LOOP_ID &&
				    (fcport->flags & FCF_FCP2_DEVICE) == 0 &&
				    fcport->port_type != FCT_INITIATOR &&
				    fcport->port_type != FCT_BROADCAST) {
					ql_dbg(ql_dbg_disc, vha, 0x20f0,
					    "%s %d %8phC post del sess\n",
					    __func__, __LINE__,
					    fcport->port_name);

					qlt_schedule_sess_for_deletion(fcport);
					continue;
				}
			}
		}

		if (fcport->scan_state == QLA_FCPORT_FOUND)
			qla24xx_fcport_handle_login(vha, fcport);
	}

cleanup_allocation:
	kfree(new_fcport);

	if (rval != QLA_SUCCESS) {
		ql_dbg(ql_dbg_disc, vha, 0x2098,
		    "Configure local loop error exit: rval=%x.\n", rval);
	}

	return (rval);
}

static void
qla2x00_iidma_fcport(scsi_qla_host_t *vha, fc_port_t *fcport)
{
	int rval;
	uint16_t mb[MAILBOX_REGISTER_COUNT];
	struct qla_hw_data *ha = vha->hw;

	if (!IS_IIDMA_CAPABLE(ha))
		return;

	if (atomic_read(&fcport->state) != FCS_ONLINE)
		return;

	if (fcport->fp_speed == PORT_SPEED_UNKNOWN ||
	    fcport->fp_speed > ha->link_data_rate ||
	    !ha->flags.gpsc_supported)
		return;

	rval = qla2x00_set_idma_speed(vha, fcport->loop_id, fcport->fp_speed,
	    mb);
	if (rval != QLA_SUCCESS) {
		ql_dbg(ql_dbg_disc, vha, 0x2004,
		    "Unable to adjust iIDMA %8phN -- %04x %x %04x %04x.\n",
		    fcport->port_name, rval, fcport->fp_speed, mb[0], mb[1]);
	} else {
		ql_dbg(ql_dbg_disc, vha, 0x2005,
		    "iIDMA adjusted to %s GB/s (%X) on %8phN.\n",
		    qla2x00_get_link_speed_str(ha, fcport->fp_speed),
		    fcport->fp_speed, fcport->port_name);
	}
}

void qla_do_iidma_work(struct scsi_qla_host *vha, fc_port_t *fcport)
{
	qla2x00_iidma_fcport(vha, fcport);
	qla24xx_update_fcport_fcp_prio(vha, fcport);
}

int qla_post_iidma_work(struct scsi_qla_host *vha, fc_port_t *fcport)
{
	struct qla_work_evt *e;

	e = qla2x00_alloc_work(vha, QLA_EVT_IIDMA);
	if (!e)
		return QLA_FUNCTION_FAILED;

	e->u.fcport.fcport = fcport;
	return qla2x00_post_work(vha, e);
}

/* qla2x00_reg_remote_port is reserved for Initiator Mode only.*/
static void
qla2x00_reg_remote_port(scsi_qla_host_t *vha, fc_port_t *fcport)
{
	struct fc_rport_identifiers rport_ids;
	struct fc_rport *rport;
	unsigned long flags;

	if (atomic_read(&fcport->state) == FCS_ONLINE)
		return;

	rport_ids.node_name = wwn_to_u64(fcport->node_name);
	rport_ids.port_name = wwn_to_u64(fcport->port_name);
	rport_ids.port_id = fcport->d_id.b.domain << 16 |
	    fcport->d_id.b.area << 8 | fcport->d_id.b.al_pa;
	rport_ids.roles = FC_RPORT_ROLE_UNKNOWN;
	fcport->rport = rport = fc_remote_port_add(vha->host, 0, &rport_ids);
	if (!rport) {
		ql_log(ql_log_warn, vha, 0x2006,
		    "Unable to allocate fc remote port.\n");
		return;
	}

	spin_lock_irqsave(fcport->vha->host->host_lock, flags);
	*((fc_port_t **)rport->dd_data) = fcport;
	spin_unlock_irqrestore(fcport->vha->host->host_lock, flags);

	rport->supported_classes = fcport->supported_classes;

	rport_ids.roles = FC_PORT_ROLE_UNKNOWN;
	if (fcport->port_type == FCT_INITIATOR)
		rport_ids.roles |= FC_PORT_ROLE_FCP_INITIATOR;
	if (fcport->port_type == FCT_TARGET)
		rport_ids.roles |= FC_PORT_ROLE_FCP_TARGET;
	if (fcport->port_type & FCT_NVME_INITIATOR)
		rport_ids.roles |= FC_PORT_ROLE_NVME_INITIATOR;
	if (fcport->port_type & FCT_NVME_TARGET)
		rport_ids.roles |= FC_PORT_ROLE_NVME_TARGET;
	if (fcport->port_type & FCT_NVME_DISCOVERY)
		rport_ids.roles |= FC_PORT_ROLE_NVME_DISCOVERY;

	ql_dbg(ql_dbg_disc, vha, 0x20ee,
	    "%s %8phN. rport %p is %s mode\n",
	    __func__, fcport->port_name, rport,
	    (fcport->port_type == FCT_TARGET) ? "tgt" :
	    ((fcport->port_type & FCT_NVME) ? "nvme" : "ini"));

	fc_remote_port_rolechg(rport, rport_ids.roles);
}

/*
 * qla2x00_update_fcport
 *	Updates device on list.
 *
 * Input:
 *	ha = adapter block pointer.
 *	fcport = port structure pointer.
 *
 * Return:
 *	0  - Success
 *  BIT_0 - error
 *
 * Context:
 *	Kernel context.
 */
void
qla2x00_update_fcport(scsi_qla_host_t *vha, fc_port_t *fcport)
{
	if (IS_SW_RESV_ADDR(fcport->d_id))
		return;

	ql_dbg(ql_dbg_disc, vha, 0x20ef, "%s %8phC\n",
	    __func__, fcport->port_name);

	fcport->disc_state = DSC_UPD_FCPORT;
	fcport->login_retry = vha->hw->login_retry_count;
	fcport->flags &= ~(FCF_LOGIN_NEEDED | FCF_ASYNC_SENT);
	fcport->deleted = 0;
	fcport->logout_on_delete = 1;
	fcport->n2n_chip_reset = fcport->n2n_link_reset_cnt = 0;

	switch (vha->hw->current_topology) {
	case ISP_CFG_N:
	case ISP_CFG_NL:
		fcport->keep_nport_handle = 1;
		break;
	default:
		break;
	}

	qla2x00_iidma_fcport(vha, fcport);

	if (NVME_TARGET(vha->hw, fcport)) {
		qla_nvme_register_remote(vha, fcport);
		fcport->disc_state = DSC_LOGIN_COMPLETE;
		qla2x00_set_fcport_state(fcport, FCS_ONLINE);
		return;
	}

	qla24xx_update_fcport_fcp_prio(vha, fcport);

	switch (vha->host->active_mode) {
	case MODE_INITIATOR:
		qla2x00_reg_remote_port(vha, fcport);
		break;
	case MODE_TARGET:
		if (!vha->vha_tgt.qla_tgt->tgt_stop &&
			!vha->vha_tgt.qla_tgt->tgt_stopped)
			qlt_fc_port_added(vha, fcport);
		break;
	case MODE_DUAL:
		qla2x00_reg_remote_port(vha, fcport);
		if (!vha->vha_tgt.qla_tgt->tgt_stop &&
			!vha->vha_tgt.qla_tgt->tgt_stopped)
			qlt_fc_port_added(vha, fcport);
		break;
	default:
		break;
	}

	qla2x00_set_fcport_state(fcport, FCS_ONLINE);

	if (IS_IIDMA_CAPABLE(vha->hw) && vha->hw->flags.gpsc_supported) {
		if (fcport->id_changed) {
			fcport->id_changed = 0;
			ql_dbg(ql_dbg_disc, vha, 0x20d7,
			    "%s %d %8phC post gfpnid fcp_cnt %d\n",
			    __func__, __LINE__, fcport->port_name,
			    vha->fcport_count);
			qla24xx_post_gfpnid_work(vha, fcport);
		} else {
			ql_dbg(ql_dbg_disc, vha, 0x20d7,
			    "%s %d %8phC post gpsc fcp_cnt %d\n",
			    __func__, __LINE__, fcport->port_name,
			    vha->fcport_count);
			qla24xx_post_gpsc_work(vha, fcport);
		}
	}

	fcport->disc_state = DSC_LOGIN_COMPLETE;
}

void qla_register_fcport_fn(struct work_struct *work)
{
	fc_port_t *fcport = container_of(work, struct fc_port, reg_work);
	u32 rscn_gen = fcport->rscn_gen;
	u16 data[2];

	if (IS_SW_RESV_ADDR(fcport->d_id))
		return;

	qla2x00_update_fcport(fcport->vha, fcport);

	if (rscn_gen != fcport->rscn_gen) {
		/* RSCN(s) came in while registration */
		switch (fcport->next_disc_state) {
		case DSC_DELETE_PEND:
			qlt_schedule_sess_for_deletion(fcport);
			break;
		case DSC_ADISC:
			data[0] = data[1] = 0;
			qla2x00_post_async_adisc_work(fcport->vha, fcport,
			    data);
			break;
		default:
			break;
		}
	}
}

/*
 * qla2x00_configure_fabric
 *      Setup SNS devices with loop ID's.
 *
 * Input:
 *      ha = adapter block pointer.
 *
 * Returns:
 *      0 = success.
 *      BIT_0 = error
 */
static int
qla2x00_configure_fabric(scsi_qla_host_t *vha)
{
	int	rval;
	fc_port_t	*fcport;
	uint16_t	mb[MAILBOX_REGISTER_COUNT];
	uint16_t	loop_id;
	LIST_HEAD(new_fcports);
	struct qla_hw_data *ha = vha->hw;
	int		discovery_gen;

	/* If FL port exists, then SNS is present */
	if (IS_FWI2_CAPABLE(ha))
		loop_id = NPH_F_PORT;
	else
		loop_id = SNS_FL_PORT;
	rval = qla2x00_get_port_name(vha, loop_id, vha->fabric_node_name, 1);
	if (rval != QLA_SUCCESS) {
		ql_dbg(ql_dbg_disc, vha, 0x20a0,
		    "MBX_GET_PORT_NAME failed, No FL Port.\n");

		vha->device_flags &= ~SWITCH_FOUND;
		return (QLA_SUCCESS);
	}
	vha->device_flags |= SWITCH_FOUND;


	if (qla_tgt_mode_enabled(vha) || qla_dual_mode_enabled(vha)) {
		rval = qla2x00_send_change_request(vha, 0x3, 0);
		if (rval != QLA_SUCCESS)
			ql_log(ql_log_warn, vha, 0x121,
				"Failed to enable receiving of RSCN requests: 0x%x.\n",
				rval);
	}


	do {
		qla2x00_mgmt_svr_login(vha);

		/* FDMI support. */
		if (ql2xfdmienable &&
		    test_and_clear_bit(REGISTER_FDMI_NEEDED, &vha->dpc_flags))
			qla2x00_fdmi_register(vha);

		/* Ensure we are logged into the SNS. */
		loop_id = NPH_SNS_LID(ha);
		rval = ha->isp_ops->fabric_login(vha, loop_id, 0xff, 0xff,
		    0xfc, mb, BIT_1|BIT_0);
		if (rval != QLA_SUCCESS || mb[0] != MBS_COMMAND_COMPLETE) {
			ql_dbg(ql_dbg_disc, vha, 0x20a1,
			    "Failed SNS login: loop_id=%x mb[0]=%x mb[1]=%x mb[2]=%x mb[6]=%x mb[7]=%x (%x).\n",
			    loop_id, mb[0], mb[1], mb[2], mb[6], mb[7], rval);
			set_bit(LOOP_RESYNC_NEEDED, &vha->dpc_flags);
			return rval;
		}
		if (test_and_clear_bit(REGISTER_FC4_NEEDED, &vha->dpc_flags)) {
			if (qla2x00_rft_id(vha)) {
				/* EMPTY */
				ql_dbg(ql_dbg_disc, vha, 0x20a2,
				    "Register FC-4 TYPE failed.\n");
				if (test_bit(LOOP_RESYNC_NEEDED,
				    &vha->dpc_flags))
					break;
			}
			if (qla2x00_rff_id(vha, FC4_TYPE_FCP_SCSI)) {
				/* EMPTY */
				ql_dbg(ql_dbg_disc, vha, 0x209a,
				    "Register FC-4 Features failed.\n");
				if (test_bit(LOOP_RESYNC_NEEDED,
				    &vha->dpc_flags))
					break;
			}
			if (vha->flags.nvme_enabled) {
				if (qla2x00_rff_id(vha, FC_TYPE_NVME)) {
					ql_dbg(ql_dbg_disc, vha, 0x2049,
					    "Register NVME FC Type Features failed.\n");
				}
			}
			if (qla2x00_rnn_id(vha)) {
				/* EMPTY */
				ql_dbg(ql_dbg_disc, vha, 0x2104,
				    "Register Node Name failed.\n");
				if (test_bit(LOOP_RESYNC_NEEDED,
				    &vha->dpc_flags))
					break;
			} else if (qla2x00_rsnn_nn(vha)) {
				/* EMPTY */
				ql_dbg(ql_dbg_disc, vha, 0x209b,
				    "Register Symbolic Node Name failed.\n");
				if (test_bit(LOOP_RESYNC_NEEDED, &vha->dpc_flags))
					break;
			}
		}


		/* Mark the time right before querying FW for connected ports.
		 * This process is long, asynchronous and by the time it's done,
		 * collected information might not be accurate anymore. E.g.
		 * disconnected port might have re-connected and a brand new
		 * session has been created. In this case session's generation
		 * will be newer than discovery_gen. */
		qlt_do_generation_tick(vha, &discovery_gen);

		if (USE_ASYNC_SCAN(ha)) {
			rval = qla24xx_async_gpnft(vha, FC4_TYPE_FCP_SCSI,
			    NULL);
			if (rval)
				set_bit(LOOP_RESYNC_NEEDED, &vha->dpc_flags);
		} else  {
			list_for_each_entry(fcport, &vha->vp_fcports, list)
				fcport->scan_state = QLA_FCPORT_SCAN;

			rval = qla2x00_find_all_fabric_devs(vha);
		}
		if (rval != QLA_SUCCESS)
			break;
	} while (0);

	if (!vha->nvme_local_port && vha->flags.nvme_enabled)
		qla_nvme_register_hba(vha);

	if (rval)
		ql_dbg(ql_dbg_disc, vha, 0x2068,
		    "Configure fabric error exit rval=%d.\n", rval);

	return (rval);
}

/*
 * qla2x00_find_all_fabric_devs
 *
 * Input:
 *	ha = adapter block pointer.
 *	dev = database device entry pointer.
 *
 * Returns:
 *	0 = success.
 *
 * Context:
 *	Kernel context.
 */
static int
qla2x00_find_all_fabric_devs(scsi_qla_host_t *vha)
{
	int		rval;
	uint16_t	loop_id;
	fc_port_t	*fcport, *new_fcport;
	int		found;

	sw_info_t	*swl;
	int		swl_idx;
	int		first_dev, last_dev;
	port_id_t	wrap = {}, nxt_d_id;
	struct qla_hw_data *ha = vha->hw;
	struct scsi_qla_host *base_vha = pci_get_drvdata(ha->pdev);
	unsigned long flags;

	rval = QLA_SUCCESS;

	/* Try GID_PT to get device list, else GAN. */
	if (!ha->swl)
		ha->swl = kcalloc(ha->max_fibre_devices, sizeof(sw_info_t),
		    GFP_KERNEL);
	swl = ha->swl;
	if (!swl) {
		/*EMPTY*/
		ql_dbg(ql_dbg_disc, vha, 0x209c,
		    "GID_PT allocations failed, fallback on GA_NXT.\n");
	} else {
		memset(swl, 0, ha->max_fibre_devices * sizeof(sw_info_t));
		if (qla2x00_gid_pt(vha, swl) != QLA_SUCCESS) {
			swl = NULL;
			if (test_bit(LOOP_RESYNC_NEEDED, &vha->dpc_flags))
				return rval;
		} else if (qla2x00_gpn_id(vha, swl) != QLA_SUCCESS) {
			swl = NULL;
			if (test_bit(LOOP_RESYNC_NEEDED, &vha->dpc_flags))
				return rval;
		} else if (qla2x00_gnn_id(vha, swl) != QLA_SUCCESS) {
			swl = NULL;
			if (test_bit(LOOP_RESYNC_NEEDED, &vha->dpc_flags))
				return rval;
		} else if (qla2x00_gfpn_id(vha, swl) != QLA_SUCCESS) {
			swl = NULL;
			if (test_bit(LOOP_RESYNC_NEEDED, &vha->dpc_flags))
				return rval;
		}

		/* If other queries succeeded probe for FC-4 type */
		if (swl) {
			qla2x00_gff_id(vha, swl);
			if (test_bit(LOOP_RESYNC_NEEDED, &vha->dpc_flags))
				return rval;
		}
	}
	swl_idx = 0;

	/* Allocate temporary fcport for any new fcports discovered. */
	new_fcport = qla2x00_alloc_fcport(vha, GFP_KERNEL);
	if (new_fcport == NULL) {
		ql_log(ql_log_warn, vha, 0x209d,
		    "Failed to allocate memory for fcport.\n");
		return (QLA_MEMORY_ALLOC_FAILED);
	}
	new_fcport->flags |= (FCF_FABRIC_DEVICE | FCF_LOGIN_NEEDED);
	/* Set start port ID scan at adapter ID. */
	first_dev = 1;
	last_dev = 0;

	/* Starting free loop ID. */
	loop_id = ha->min_external_loopid;
	for (; loop_id <= ha->max_loop_id; loop_id++) {
		if (qla2x00_is_reserved_id(vha, loop_id))
			continue;

		if (ha->current_topology == ISP_CFG_FL &&
		    (atomic_read(&vha->loop_down_timer) ||
		     LOOP_TRANSITION(vha))) {
			atomic_set(&vha->loop_down_timer, 0);
			set_bit(LOOP_RESYNC_NEEDED, &vha->dpc_flags);
			set_bit(LOCAL_LOOP_UPDATE, &vha->dpc_flags);
			break;
		}

		if (swl != NULL) {
			if (last_dev) {
				wrap.b24 = new_fcport->d_id.b24;
			} else {
				new_fcport->d_id.b24 = swl[swl_idx].d_id.b24;
				memcpy(new_fcport->node_name,
				    swl[swl_idx].node_name, WWN_SIZE);
				memcpy(new_fcport->port_name,
				    swl[swl_idx].port_name, WWN_SIZE);
				memcpy(new_fcport->fabric_port_name,
				    swl[swl_idx].fabric_port_name, WWN_SIZE);
				new_fcport->fp_speed = swl[swl_idx].fp_speed;
				new_fcport->fc4_type = swl[swl_idx].fc4_type;

				new_fcport->nvme_flag = 0;
				if (vha->flags.nvme_enabled &&
				    swl[swl_idx].fc4_type & FS_FC4TYPE_NVME) {
					ql_log(ql_log_info, vha, 0x2131,
					    "FOUND: NVME port %8phC as FC Type 28h\n",
					    new_fcport->port_name);
				}

				if (swl[swl_idx].d_id.b.rsvd_1 != 0) {
					last_dev = 1;
				}
				swl_idx++;
			}
		} else {
			/* Send GA_NXT to the switch */
			rval = qla2x00_ga_nxt(vha, new_fcport);
			if (rval != QLA_SUCCESS) {
				ql_log(ql_log_warn, vha, 0x209e,
				    "SNS scan failed -- assuming "
				    "zero-entry result.\n");
				rval = QLA_SUCCESS;
				break;
			}
		}

		/* If wrap on switch device list, exit. */
		if (first_dev) {
			wrap.b24 = new_fcport->d_id.b24;
			first_dev = 0;
		} else if (new_fcport->d_id.b24 == wrap.b24) {
			ql_dbg(ql_dbg_disc, vha, 0x209f,
			    "Device wrap (%02x%02x%02x).\n",
			    new_fcport->d_id.b.domain,
			    new_fcport->d_id.b.area,
			    new_fcport->d_id.b.al_pa);
			break;
		}

		/* Bypass if same physical adapter. */
		if (new_fcport->d_id.b24 == base_vha->d_id.b24)
			continue;

		/* Bypass virtual ports of the same host. */
		if (qla2x00_is_a_vp_did(vha, new_fcport->d_id.b24))
			continue;

		/* Bypass if same domain and area of adapter. */
		if (((new_fcport->d_id.b24 & 0xffff00) ==
		    (vha->d_id.b24 & 0xffff00)) && ha->current_topology ==
			ISP_CFG_FL)
			    continue;

		/* Bypass reserved domain fields. */
		if ((new_fcport->d_id.b.domain & 0xf0) == 0xf0)
			continue;

		/* Bypass ports whose FCP-4 type is not FCP_SCSI */
		if (ql2xgffidenable &&
		    (!(new_fcport->fc4_type & FS_FC4TYPE_FCP) &&
		    new_fcport->fc4_type != FC4_TYPE_UNKNOWN))
			continue;

		spin_lock_irqsave(&vha->hw->tgt.sess_lock, flags);

		/* Locate matching device in database. */
		found = 0;
		list_for_each_entry(fcport, &vha->vp_fcports, list) {
			if (memcmp(new_fcport->port_name, fcport->port_name,
			    WWN_SIZE))
				continue;

			fcport->scan_state = QLA_FCPORT_FOUND;

			found++;

			/* Update port state. */
			memcpy(fcport->fabric_port_name,
			    new_fcport->fabric_port_name, WWN_SIZE);
			fcport->fp_speed = new_fcport->fp_speed;

			/*
			 * If address the same and state FCS_ONLINE
			 * (or in target mode), nothing changed.
			 */
			if (fcport->d_id.b24 == new_fcport->d_id.b24 &&
			    (atomic_read(&fcport->state) == FCS_ONLINE ||
			     (vha->host->active_mode == MODE_TARGET))) {
				break;
			}

			/*
			 * If device was not a fabric device before.
			 */
			if ((fcport->flags & FCF_FABRIC_DEVICE) == 0) {
				fcport->d_id.b24 = new_fcport->d_id.b24;
				qla2x00_clear_loop_id(fcport);
				fcport->flags |= (FCF_FABRIC_DEVICE |
				    FCF_LOGIN_NEEDED);
				break;
			}

			/*
			 * Port ID changed or device was marked to be updated;
			 * Log it out if still logged in and mark it for
			 * relogin later.
			 */
			if (qla_tgt_mode_enabled(base_vha)) {
				ql_dbg(ql_dbg_tgt_mgt, vha, 0xf080,
					 "port changed FC ID, %8phC"
					 " old %x:%x:%x (loop_id 0x%04x)-> new %x:%x:%x\n",
					 fcport->port_name,
					 fcport->d_id.b.domain,
					 fcport->d_id.b.area,
					 fcport->d_id.b.al_pa,
					 fcport->loop_id,
					 new_fcport->d_id.b.domain,
					 new_fcport->d_id.b.area,
					 new_fcport->d_id.b.al_pa);
				fcport->d_id.b24 = new_fcport->d_id.b24;
				break;
			}

			fcport->d_id.b24 = new_fcport->d_id.b24;
			fcport->flags |= FCF_LOGIN_NEEDED;
			break;
		}

		if (NVME_TARGET(vha->hw, fcport)) {
			if (fcport->disc_state == DSC_DELETE_PEND) {
				fcport->disc_state = DSC_GNL;
				vha->fcport_count--;
				fcport->login_succ = 0;
			}
		}

		if (found) {
			spin_unlock_irqrestore(&vha->hw->tgt.sess_lock, flags);
			continue;
		}
		/* If device was not in our fcports list, then add it. */
		new_fcport->scan_state = QLA_FCPORT_FOUND;
		list_add_tail(&new_fcport->list, &vha->vp_fcports);

		spin_unlock_irqrestore(&vha->hw->tgt.sess_lock, flags);


		/* Allocate a new replacement fcport. */
		nxt_d_id.b24 = new_fcport->d_id.b24;
		new_fcport = qla2x00_alloc_fcport(vha, GFP_KERNEL);
		if (new_fcport == NULL) {
			ql_log(ql_log_warn, vha, 0xd032,
			    "Memory allocation failed for fcport.\n");
			return (QLA_MEMORY_ALLOC_FAILED);
		}
		new_fcport->flags |= (FCF_FABRIC_DEVICE | FCF_LOGIN_NEEDED);
		new_fcport->d_id.b24 = nxt_d_id.b24;
	}

	qla2x00_free_fcport(new_fcport);

	/*
	 * Logout all previous fabric dev marked lost, except FCP2 devices.
	 */
	list_for_each_entry(fcport, &vha->vp_fcports, list) {
		if (test_bit(LOOP_RESYNC_NEEDED, &vha->dpc_flags))
			break;

		if ((fcport->flags & FCF_FABRIC_DEVICE) == 0 ||
		    (fcport->flags & FCF_LOGIN_NEEDED) == 0)
			continue;

		if (fcport->scan_state == QLA_FCPORT_SCAN) {
			if ((qla_dual_mode_enabled(vha) ||
			    qla_ini_mode_enabled(vha)) &&
			    atomic_read(&fcport->state) == FCS_ONLINE) {
				qla2x00_mark_device_lost(vha, fcport,
					ql2xplogiabsentdevice, 0);
				if (fcport->loop_id != FC_NO_LOOP_ID &&
				    (fcport->flags & FCF_FCP2_DEVICE) == 0 &&
				    fcport->port_type != FCT_INITIATOR &&
				    fcport->port_type != FCT_BROADCAST) {
					ql_dbg(ql_dbg_disc, vha, 0x20f0,
					    "%s %d %8phC post del sess\n",
					    __func__, __LINE__,
					    fcport->port_name);
					qlt_schedule_sess_for_deletion(fcport);
					continue;
				}
			}
		}

		if (fcport->scan_state == QLA_FCPORT_FOUND)
			qla24xx_fcport_handle_login(vha, fcport);
	}
	return (rval);
}

/* FW does not set aside Loop id for MGMT Server/FFFFFAh */
int
qla2x00_reserve_mgmt_server_loop_id(scsi_qla_host_t *vha)
{
	int loop_id = FC_NO_LOOP_ID;
	int lid = NPH_MGMT_SERVER - vha->vp_idx;
	unsigned long flags;
	struct qla_hw_data *ha = vha->hw;

	if (vha->vp_idx == 0) {
		set_bit(NPH_MGMT_SERVER, ha->loop_id_map);
		return NPH_MGMT_SERVER;
	}

	/* pick id from high and work down to low */
	spin_lock_irqsave(&ha->vport_slock, flags);
	for (; lid > 0; lid--) {
		if (!test_bit(lid, vha->hw->loop_id_map)) {
			set_bit(lid, vha->hw->loop_id_map);
			loop_id = lid;
			break;
		}
	}
	spin_unlock_irqrestore(&ha->vport_slock, flags);

	return loop_id;
}

/*
 * qla2x00_fabric_login
 *	Issue fabric login command.
 *
 * Input:
 *	ha = adapter block pointer.
 *	device = pointer to FC device type structure.
 *
 * Returns:
 *      0 - Login successfully
 *      1 - Login failed
 *      2 - Initiator device
 *      3 - Fatal error
 */
int
qla2x00_fabric_login(scsi_qla_host_t *vha, fc_port_t *fcport,
    uint16_t *next_loopid)
{
	int	rval;
	int	retry;
	uint16_t tmp_loopid;
	uint16_t mb[MAILBOX_REGISTER_COUNT];
	struct qla_hw_data *ha = vha->hw;

	retry = 0;
	tmp_loopid = 0;

	for (;;) {
		ql_dbg(ql_dbg_disc, vha, 0x2000,
		    "Trying Fabric Login w/loop id 0x%04x for port "
		    "%02x%02x%02x.\n",
		    fcport->loop_id, fcport->d_id.b.domain,
		    fcport->d_id.b.area, fcport->d_id.b.al_pa);

		/* Login fcport on switch. */
		rval = ha->isp_ops->fabric_login(vha, fcport->loop_id,
		    fcport->d_id.b.domain, fcport->d_id.b.area,
		    fcport->d_id.b.al_pa, mb, BIT_0);
		if (rval != QLA_SUCCESS) {
			return rval;
		}
		if (mb[0] == MBS_PORT_ID_USED) {
			/*
			 * Device has another loop ID.  The firmware team
			 * recommends the driver perform an implicit login with
			 * the specified ID again. The ID we just used is save
			 * here so we return with an ID that can be tried by
			 * the next login.
			 */
			retry++;
			tmp_loopid = fcport->loop_id;
			fcport->loop_id = mb[1];

			ql_dbg(ql_dbg_disc, vha, 0x2001,
			    "Fabric Login: port in use - next loop "
			    "id=0x%04x, port id= %02x%02x%02x.\n",
			    fcport->loop_id, fcport->d_id.b.domain,
			    fcport->d_id.b.area, fcport->d_id.b.al_pa);

		} else if (mb[0] == MBS_COMMAND_COMPLETE) {
			/*
			 * Login succeeded.
			 */
			if (retry) {
				/* A retry occurred before. */
				*next_loopid = tmp_loopid;
			} else {
				/*
				 * No retry occurred before. Just increment the
				 * ID value for next login.
				 */
				*next_loopid = (fcport->loop_id + 1);
			}

			if (mb[1] & BIT_0) {
				fcport->port_type = FCT_INITIATOR;
			} else {
				fcport->port_type = FCT_TARGET;
				if (mb[1] & BIT_1) {
					fcport->flags |= FCF_FCP2_DEVICE;
				}
			}

			if (mb[10] & BIT_0)
				fcport->supported_classes |= FC_COS_CLASS2;
			if (mb[10] & BIT_1)
				fcport->supported_classes |= FC_COS_CLASS3;

			if (IS_FWI2_CAPABLE(ha)) {
				if (mb[10] & BIT_7)
					fcport->flags |=
					    FCF_CONF_COMP_SUPPORTED;
			}

			rval = QLA_SUCCESS;
			break;
		} else if (mb[0] == MBS_LOOP_ID_USED) {
			/*
			 * Loop ID already used, try next loop ID.
			 */
			fcport->loop_id++;
			rval = qla2x00_find_new_loop_id(vha, fcport);
			if (rval != QLA_SUCCESS) {
				/* Ran out of loop IDs to use */
				break;
			}
		} else if (mb[0] == MBS_COMMAND_ERROR) {
			/*
			 * Firmware possibly timed out during login. If NO
			 * retries are left to do then the device is declared
			 * dead.
			 */
			*next_loopid = fcport->loop_id;
			ha->isp_ops->fabric_logout(vha, fcport->loop_id,
			    fcport->d_id.b.domain, fcport->d_id.b.area,
			    fcport->d_id.b.al_pa);
			qla2x00_mark_device_lost(vha, fcport, 1, 0);

			rval = 1;
			break;
		} else {
			/*
			 * unrecoverable / not handled error
			 */
			ql_dbg(ql_dbg_disc, vha, 0x2002,
			    "Failed=%x port_id=%02x%02x%02x loop_id=%x "
			    "jiffies=%lx.\n", mb[0], fcport->d_id.b.domain,
			    fcport->d_id.b.area, fcport->d_id.b.al_pa,
			    fcport->loop_id, jiffies);

			*next_loopid = fcport->loop_id;
			ha->isp_ops->fabric_logout(vha, fcport->loop_id,
			    fcport->d_id.b.domain, fcport->d_id.b.area,
			    fcport->d_id.b.al_pa);
			qla2x00_clear_loop_id(fcport);
			fcport->login_retry = 0;

			rval = 3;
			break;
		}
	}

	return (rval);
}

/*
 * qla2x00_local_device_login
 *	Issue local device login command.
 *
 * Input:
 *	ha = adapter block pointer.
 *	loop_id = loop id of device to login to.
 *
 * Returns (Where's the #define!!!!):
 *      0 - Login successfully
 *      1 - Login failed
 *      3 - Fatal error
 */
int
qla2x00_local_device_login(scsi_qla_host_t *vha, fc_port_t *fcport)
{
	int		rval;
	uint16_t	mb[MAILBOX_REGISTER_COUNT];

	memset(mb, 0, sizeof(mb));
	rval = qla2x00_login_local_device(vha, fcport, mb, BIT_0);
	if (rval == QLA_SUCCESS) {
		/* Interrogate mailbox registers for any errors */
		if (mb[0] == MBS_COMMAND_ERROR)
			rval = 1;
		else if (mb[0] == MBS_COMMAND_PARAMETER_ERROR)
			/* device not in PCB table */
			rval = 3;
	}

	return (rval);
}

/*
 *  qla2x00_loop_resync
 *      Resync with fibre channel devices.
 *
 * Input:
 *      ha = adapter block pointer.
 *
 * Returns:
 *      0 = success
 */
int
qla2x00_loop_resync(scsi_qla_host_t *vha)
{
	int rval = QLA_SUCCESS;
	uint32_t wait_time;

	clear_bit(ISP_ABORT_RETRY, &vha->dpc_flags);
	if (vha->flags.online) {
		if (!(rval = qla2x00_fw_ready(vha))) {
			/* Wait at most MAX_TARGET RSCNs for a stable link. */
			wait_time = 256;
			do {
				if (!IS_QLAFX00(vha->hw)) {
					/*
					 * Issue a marker after FW becomes
					 * ready.
					 */
					qla2x00_marker(vha, vha->hw->base_qpair,
					    0, 0, MK_SYNC_ALL);
					vha->marker_needed = 0;
				}

				/* Remap devices on Loop. */
				clear_bit(LOOP_RESYNC_NEEDED, &vha->dpc_flags);

				if (IS_QLAFX00(vha->hw))
					qlafx00_configure_devices(vha);
				else
					qla2x00_configure_loop(vha);

				wait_time--;
			} while (!atomic_read(&vha->loop_down_timer) &&
				!(test_bit(ISP_ABORT_NEEDED, &vha->dpc_flags))
				&& wait_time && (test_bit(LOOP_RESYNC_NEEDED,
				&vha->dpc_flags)));
		}
	}

	if (test_bit(ISP_ABORT_NEEDED, &vha->dpc_flags))
		return (QLA_FUNCTION_FAILED);

	if (rval)
		ql_dbg(ql_dbg_disc, vha, 0x206c,
		    "%s *** FAILED ***.\n", __func__);

	return (rval);
}

/*
* qla2x00_perform_loop_resync
* Description: This function will set the appropriate flags and call
*              qla2x00_loop_resync. If successful loop will be resynced
* Arguments : scsi_qla_host_t pointer
* returm    : Success or Failure
*/

int qla2x00_perform_loop_resync(scsi_qla_host_t *ha)
{
	int32_t rval = 0;

	if (!test_and_set_bit(LOOP_RESYNC_ACTIVE, &ha->dpc_flags)) {
		/*Configure the flags so that resync happens properly*/
		atomic_set(&ha->loop_down_timer, 0);
		if (!(ha->device_flags & DFLG_NO_CABLE)) {
			atomic_set(&ha->loop_state, LOOP_UP);
			set_bit(LOCAL_LOOP_UPDATE, &ha->dpc_flags);
			set_bit(REGISTER_FC4_NEEDED, &ha->dpc_flags);
			set_bit(LOOP_RESYNC_NEEDED, &ha->dpc_flags);

			rval = qla2x00_loop_resync(ha);
		} else
			atomic_set(&ha->loop_state, LOOP_DEAD);

		clear_bit(LOOP_RESYNC_ACTIVE, &ha->dpc_flags);
	}

	return rval;
}

void
qla2x00_update_fcports(scsi_qla_host_t *base_vha)
{
	fc_port_t *fcport;
	struct scsi_qla_host *vha;
	struct qla_hw_data *ha = base_vha->hw;
	unsigned long flags;

	spin_lock_irqsave(&ha->vport_slock, flags);
	/* Go with deferred removal of rport references. */
	list_for_each_entry(vha, &base_vha->hw->vp_list, list) {
		atomic_inc(&vha->vref_count);
		list_for_each_entry(fcport, &vha->vp_fcports, list) {
			if (fcport->drport &&
			    atomic_read(&fcport->state) != FCS_UNCONFIGURED) {
				spin_unlock_irqrestore(&ha->vport_slock, flags);
				qla2x00_rport_del(fcport);

				spin_lock_irqsave(&ha->vport_slock, flags);
			}
		}
		atomic_dec(&vha->vref_count);
		wake_up(&vha->vref_waitq);
	}
	spin_unlock_irqrestore(&ha->vport_slock, flags);
}

/* Assumes idc_lock always held on entry */
void
qla83xx_reset_ownership(scsi_qla_host_t *vha)
{
	struct qla_hw_data *ha = vha->hw;
	uint32_t drv_presence, drv_presence_mask;
	uint32_t dev_part_info1, dev_part_info2, class_type;
	uint32_t class_type_mask = 0x3;
	uint16_t fcoe_other_function = 0xffff, i;

	if (IS_QLA8044(ha)) {
		drv_presence = qla8044_rd_direct(vha,
		    QLA8044_CRB_DRV_ACTIVE_INDEX);
		dev_part_info1 = qla8044_rd_direct(vha,
		    QLA8044_CRB_DEV_PART_INFO_INDEX);
		dev_part_info2 = qla8044_rd_direct(vha,
		    QLA8044_CRB_DEV_PART_INFO2);
	} else {
		qla83xx_rd_reg(vha, QLA83XX_IDC_DRV_PRESENCE, &drv_presence);
		qla83xx_rd_reg(vha, QLA83XX_DEV_PARTINFO1, &dev_part_info1);
		qla83xx_rd_reg(vha, QLA83XX_DEV_PARTINFO2, &dev_part_info2);
	}
	for (i = 0; i < 8; i++) {
		class_type = ((dev_part_info1 >> (i * 4)) & class_type_mask);
		if ((class_type == QLA83XX_CLASS_TYPE_FCOE) &&
		    (i != ha->portnum)) {
			fcoe_other_function = i;
			break;
		}
	}
	if (fcoe_other_function == 0xffff) {
		for (i = 0; i < 8; i++) {
			class_type = ((dev_part_info2 >> (i * 4)) &
			    class_type_mask);
			if ((class_type == QLA83XX_CLASS_TYPE_FCOE) &&
			    ((i + 8) != ha->portnum)) {
				fcoe_other_function = i + 8;
				break;
			}
		}
	}
	/*
	 * Prepare drv-presence mask based on fcoe functions present.
	 * However consider only valid physical fcoe function numbers (0-15).
	 */
	drv_presence_mask = ~((1 << (ha->portnum)) |
			((fcoe_other_function == 0xffff) ?
			 0 : (1 << (fcoe_other_function))));

	/* We are the reset owner iff:
	 *    - No other protocol drivers present.
	 *    - This is the lowest among fcoe functions. */
	if (!(drv_presence & drv_presence_mask) &&
			(ha->portnum < fcoe_other_function)) {
		ql_dbg(ql_dbg_p3p, vha, 0xb07f,
		    "This host is Reset owner.\n");
		ha->flags.nic_core_reset_owner = 1;
	}
}

static int
__qla83xx_set_drv_ack(scsi_qla_host_t *vha)
{
	int rval = QLA_SUCCESS;
	struct qla_hw_data *ha = vha->hw;
	uint32_t drv_ack;

	rval = qla83xx_rd_reg(vha, QLA83XX_IDC_DRIVER_ACK, &drv_ack);
	if (rval == QLA_SUCCESS) {
		drv_ack |= (1 << ha->portnum);
		rval = qla83xx_wr_reg(vha, QLA83XX_IDC_DRIVER_ACK, drv_ack);
	}

	return rval;
}

static int
__qla83xx_clear_drv_ack(scsi_qla_host_t *vha)
{
	int rval = QLA_SUCCESS;
	struct qla_hw_data *ha = vha->hw;
	uint32_t drv_ack;

	rval = qla83xx_rd_reg(vha, QLA83XX_IDC_DRIVER_ACK, &drv_ack);
	if (rval == QLA_SUCCESS) {
		drv_ack &= ~(1 << ha->portnum);
		rval = qla83xx_wr_reg(vha, QLA83XX_IDC_DRIVER_ACK, drv_ack);
	}

	return rval;
}

static const char *
qla83xx_dev_state_to_string(uint32_t dev_state)
{
	switch (dev_state) {
	case QLA8XXX_DEV_COLD:
		return "COLD/RE-INIT";
	case QLA8XXX_DEV_INITIALIZING:
		return "INITIALIZING";
	case QLA8XXX_DEV_READY:
		return "READY";
	case QLA8XXX_DEV_NEED_RESET:
		return "NEED RESET";
	case QLA8XXX_DEV_NEED_QUIESCENT:
		return "NEED QUIESCENT";
	case QLA8XXX_DEV_FAILED:
		return "FAILED";
	case QLA8XXX_DEV_QUIESCENT:
		return "QUIESCENT";
	default:
		return "Unknown";
	}
}

/* Assumes idc-lock always held on entry */
void
qla83xx_idc_audit(scsi_qla_host_t *vha, int audit_type)
{
	struct qla_hw_data *ha = vha->hw;
	uint32_t idc_audit_reg = 0, duration_secs = 0;

	switch (audit_type) {
	case IDC_AUDIT_TIMESTAMP:
		ha->idc_audit_ts = (jiffies_to_msecs(jiffies) / 1000);
		idc_audit_reg = (ha->portnum) |
		    (IDC_AUDIT_TIMESTAMP << 7) | (ha->idc_audit_ts << 8);
		qla83xx_wr_reg(vha, QLA83XX_IDC_AUDIT, idc_audit_reg);
		break;

	case IDC_AUDIT_COMPLETION:
		duration_secs = ((jiffies_to_msecs(jiffies) -
		    jiffies_to_msecs(ha->idc_audit_ts)) / 1000);
		idc_audit_reg = (ha->portnum) |
		    (IDC_AUDIT_COMPLETION << 7) | (duration_secs << 8);
		qla83xx_wr_reg(vha, QLA83XX_IDC_AUDIT, idc_audit_reg);
		break;

	default:
		ql_log(ql_log_warn, vha, 0xb078,
		    "Invalid audit type specified.\n");
		break;
	}
}

/* Assumes idc_lock always held on entry */
static int
qla83xx_initiating_reset(scsi_qla_host_t *vha)
{
	struct qla_hw_data *ha = vha->hw;
	uint32_t  idc_control, dev_state;

	__qla83xx_get_idc_control(vha, &idc_control);
	if ((idc_control & QLA83XX_IDC_RESET_DISABLED)) {
		ql_log(ql_log_info, vha, 0xb080,
		    "NIC Core reset has been disabled. idc-control=0x%x\n",
		    idc_control);
		return QLA_FUNCTION_FAILED;
	}

	/* Set NEED-RESET iff in READY state and we are the reset-owner */
	qla83xx_rd_reg(vha, QLA83XX_IDC_DEV_STATE, &dev_state);
	if (ha->flags.nic_core_reset_owner && dev_state == QLA8XXX_DEV_READY) {
		qla83xx_wr_reg(vha, QLA83XX_IDC_DEV_STATE,
		    QLA8XXX_DEV_NEED_RESET);
		ql_log(ql_log_info, vha, 0xb056, "HW State: NEED RESET.\n");
		qla83xx_idc_audit(vha, IDC_AUDIT_TIMESTAMP);
	} else {
		const char *state = qla83xx_dev_state_to_string(dev_state);

		ql_log(ql_log_info, vha, 0xb057, "HW State: %s.\n", state);

		/* SV: XXX: Is timeout required here? */
		/* Wait for IDC state change READY -> NEED_RESET */
		while (dev_state == QLA8XXX_DEV_READY) {
			qla83xx_idc_unlock(vha, 0);
			msleep(200);
			qla83xx_idc_lock(vha, 0);
			qla83xx_rd_reg(vha, QLA83XX_IDC_DEV_STATE, &dev_state);
		}
	}

	/* Send IDC ack by writing to drv-ack register */
	__qla83xx_set_drv_ack(vha);

	return QLA_SUCCESS;
}

int
__qla83xx_set_idc_control(scsi_qla_host_t *vha, uint32_t idc_control)
{
	return qla83xx_wr_reg(vha, QLA83XX_IDC_CONTROL, idc_control);
}

int
__qla83xx_get_idc_control(scsi_qla_host_t *vha, uint32_t *idc_control)
{
	return qla83xx_rd_reg(vha, QLA83XX_IDC_CONTROL, idc_control);
}

static int
qla83xx_check_driver_presence(scsi_qla_host_t *vha)
{
	uint32_t drv_presence = 0;
	struct qla_hw_data *ha = vha->hw;

	qla83xx_rd_reg(vha, QLA83XX_IDC_DRV_PRESENCE, &drv_presence);
	if (drv_presence & (1 << ha->portnum))
		return QLA_SUCCESS;
	else
		return QLA_TEST_FAILED;
}

int
qla83xx_nic_core_reset(scsi_qla_host_t *vha)
{
	int rval = QLA_SUCCESS;
	struct qla_hw_data *ha = vha->hw;

	ql_dbg(ql_dbg_p3p, vha, 0xb058,
	    "Entered  %s().\n", __func__);

	if (vha->device_flags & DFLG_DEV_FAILED) {
		ql_log(ql_log_warn, vha, 0xb059,
		    "Device in unrecoverable FAILED state.\n");
		return QLA_FUNCTION_FAILED;
	}

	qla83xx_idc_lock(vha, 0);

	if (qla83xx_check_driver_presence(vha) != QLA_SUCCESS) {
		ql_log(ql_log_warn, vha, 0xb05a,
		    "Function=0x%x has been removed from IDC participation.\n",
		    ha->portnum);
		rval = QLA_FUNCTION_FAILED;
		goto exit;
	}

	qla83xx_reset_ownership(vha);

	rval = qla83xx_initiating_reset(vha);

	/*
	 * Perform reset if we are the reset-owner,
	 * else wait till IDC state changes to READY/FAILED.
	 */
	if (rval == QLA_SUCCESS) {
		rval = qla83xx_idc_state_handler(vha);

		if (rval == QLA_SUCCESS)
			ha->flags.nic_core_hung = 0;
		__qla83xx_clear_drv_ack(vha);
	}

exit:
	qla83xx_idc_unlock(vha, 0);

	ql_dbg(ql_dbg_p3p, vha, 0xb05b, "Exiting %s.\n", __func__);

	return rval;
}

int
qla2xxx_mctp_dump(scsi_qla_host_t *vha)
{
	struct qla_hw_data *ha = vha->hw;
	int rval = QLA_FUNCTION_FAILED;

	if (!IS_MCTP_CAPABLE(ha)) {
		/* This message can be removed from the final version */
		ql_log(ql_log_info, vha, 0x506d,
		    "This board is not MCTP capable\n");
		return rval;
	}

	if (!ha->mctp_dump) {
		ha->mctp_dump = dma_alloc_coherent(&ha->pdev->dev,
		    MCTP_DUMP_SIZE, &ha->mctp_dump_dma, GFP_KERNEL);

		if (!ha->mctp_dump) {
			ql_log(ql_log_warn, vha, 0x506e,
			    "Failed to allocate memory for mctp dump\n");
			return rval;
		}
	}

#define MCTP_DUMP_STR_ADDR	0x00000000
	rval = qla2x00_dump_mctp_data(vha, ha->mctp_dump_dma,
	    MCTP_DUMP_STR_ADDR, MCTP_DUMP_SIZE/4);
	if (rval != QLA_SUCCESS) {
		ql_log(ql_log_warn, vha, 0x506f,
		    "Failed to capture mctp dump\n");
	} else {
		ql_log(ql_log_info, vha, 0x5070,
		    "Mctp dump capture for host (%ld/%p).\n",
		    vha->host_no, ha->mctp_dump);
		ha->mctp_dumped = 1;
	}

	if (!ha->flags.nic_core_reset_hdlr_active && !ha->portnum) {
		ha->flags.nic_core_reset_hdlr_active = 1;
		rval = qla83xx_restart_nic_firmware(vha);
		if (rval)
			/* NIC Core reset failed. */
			ql_log(ql_log_warn, vha, 0x5071,
			    "Failed to restart nic firmware\n");
		else
			ql_dbg(ql_dbg_p3p, vha, 0xb084,
			    "Restarted NIC firmware successfully.\n");
		ha->flags.nic_core_reset_hdlr_active = 0;
	}

	return rval;

}

/*
* qla2x00_quiesce_io
* Description: This function will block the new I/Os
*              Its not aborting any I/Os as context
*              is not destroyed during quiescence
* Arguments: scsi_qla_host_t
* return   : void
*/
void
qla2x00_quiesce_io(scsi_qla_host_t *vha)
{
	struct qla_hw_data *ha = vha->hw;
	struct scsi_qla_host *vp;

	ql_dbg(ql_dbg_dpc, vha, 0x401d,
	    "Quiescing I/O - ha=%p.\n", ha);

	atomic_set(&ha->loop_down_timer, LOOP_DOWN_TIME);
	if (atomic_read(&vha->loop_state) != LOOP_DOWN) {
		atomic_set(&vha->loop_state, LOOP_DOWN);
		qla2x00_mark_all_devices_lost(vha, 0);
		list_for_each_entry(vp, &ha->vp_list, list)
			qla2x00_mark_all_devices_lost(vp, 0);
	} else {
		if (!atomic_read(&vha->loop_down_timer))
			atomic_set(&vha->loop_down_timer,
					LOOP_DOWN_TIME);
	}
	/* Wait for pending cmds to complete */
	WARN_ON_ONCE(qla2x00_eh_wait_for_pending_commands(vha, 0, 0, WAIT_HOST)
		     != QLA_SUCCESS);
}

void
qla2x00_abort_isp_cleanup(scsi_qla_host_t *vha)
{
	struct qla_hw_data *ha = vha->hw;
	struct scsi_qla_host *vp;
	unsigned long flags;
	fc_port_t *fcport;
	u16 i;

	/* For ISP82XX, driver waits for completion of the commands.
	 * online flag should be set.
	 */
	if (!(IS_P3P_TYPE(ha)))
		vha->flags.online = 0;
	ha->flags.chip_reset_done = 0;
	clear_bit(ISP_ABORT_NEEDED, &vha->dpc_flags);
	vha->qla_stats.total_isp_aborts++;

	ql_log(ql_log_info, vha, 0x00af,
	    "Performing ISP error recovery - ha=%p.\n", ha);

	ha->flags.purge_mbox = 1;
	/* For ISP82XX, reset_chip is just disabling interrupts.
	 * Driver waits for the completion of the commands.
	 * the interrupts need to be enabled.
	 */
	if (!(IS_P3P_TYPE(ha)))
		ha->isp_ops->reset_chip(vha);

	ha->link_data_rate = PORT_SPEED_UNKNOWN;
	SAVE_TOPO(ha);
	ha->flags.rida_fmt2 = 0;
	ha->flags.n2n_ae = 0;
	ha->flags.lip_ae = 0;
	ha->current_topology = 0;
	ha->flags.fw_started = 0;
	ha->flags.fw_init_done = 0;
	ha->chip_reset++;
	ha->base_qpair->chip_reset = ha->chip_reset;
	for (i = 0; i < ha->max_qpairs; i++) {
		if (ha->queue_pair_map[i])
			ha->queue_pair_map[i]->chip_reset =
				ha->base_qpair->chip_reset;
	}

	/* purge MBox commands */
	if (atomic_read(&ha->num_pend_mbx_stage3)) {
		clear_bit(MBX_INTR_WAIT, &ha->mbx_cmd_flags);
		complete(&ha->mbx_intr_comp);
	}

	i = 0;
	while (atomic_read(&ha->num_pend_mbx_stage3) ||
	    atomic_read(&ha->num_pend_mbx_stage2) ||
	    atomic_read(&ha->num_pend_mbx_stage1)) {
		msleep(20);
		i++;
		if (i > 50)
			break;
	}
	ha->flags.purge_mbox = 0;

	atomic_set(&vha->loop_down_timer, LOOP_DOWN_TIME);
	if (atomic_read(&vha->loop_state) != LOOP_DOWN) {
		atomic_set(&vha->loop_state, LOOP_DOWN);
		qla2x00_mark_all_devices_lost(vha, 0);

		spin_lock_irqsave(&ha->vport_slock, flags);
		list_for_each_entry(vp, &ha->vp_list, list) {
			atomic_inc(&vp->vref_count);
			spin_unlock_irqrestore(&ha->vport_slock, flags);

			qla2x00_mark_all_devices_lost(vp, 0);

			spin_lock_irqsave(&ha->vport_slock, flags);
			atomic_dec(&vp->vref_count);
		}
		spin_unlock_irqrestore(&ha->vport_slock, flags);
	} else {
		if (!atomic_read(&vha->loop_down_timer))
			atomic_set(&vha->loop_down_timer,
			    LOOP_DOWN_TIME);
	}

	/* Clear all async request states across all VPs. */
	list_for_each_entry(fcport, &vha->vp_fcports, list) {
		fcport->flags &= ~(FCF_LOGIN_NEEDED | FCF_ASYNC_SENT);
		fcport->scan_state = 0;
	}
	spin_lock_irqsave(&ha->vport_slock, flags);
	list_for_each_entry(vp, &ha->vp_list, list) {
		atomic_inc(&vp->vref_count);
		spin_unlock_irqrestore(&ha->vport_slock, flags);

		list_for_each_entry(fcport, &vp->vp_fcports, list)
			fcport->flags &= ~(FCF_LOGIN_NEEDED | FCF_ASYNC_SENT);

		spin_lock_irqsave(&ha->vport_slock, flags);
		atomic_dec(&vp->vref_count);
	}
	spin_unlock_irqrestore(&ha->vport_slock, flags);

	if (!ha->flags.eeh_busy) {
		/* Make sure for ISP 82XX IO DMA is complete */
		if (IS_P3P_TYPE(ha)) {
			qla82xx_chip_reset_cleanup(vha);
			ql_log(ql_log_info, vha, 0x00b4,
			    "Done chip reset cleanup.\n");

			/* Done waiting for pending commands.
			 * Reset the online flag.
			 */
			vha->flags.online = 0;
		}

		/* Requeue all commands in outstanding command list. */
		qla2x00_abort_all_cmds(vha, DID_RESET << 16);
	}
	/* memory barrier */
	wmb();
}

/*
*  qla2x00_abort_isp
*      Resets ISP and aborts all outstanding commands.
*
* Input:
*      ha           = adapter block pointer.
*
* Returns:
*      0 = success
*/
int
qla2x00_abort_isp(scsi_qla_host_t *vha)
{
	int rval;
	uint8_t        status = 0;
	struct qla_hw_data *ha = vha->hw;
	struct scsi_qla_host *vp;
	struct req_que *req = ha->req_q_map[0];
	unsigned long flags;

	if (vha->flags.online) {
		qla2x00_abort_isp_cleanup(vha);

		if (test_and_clear_bit(ISP_ABORT_TO_ROM, &vha->dpc_flags)) {
			ha->flags.chip_reset_done = 1;
			vha->flags.online = 1;
			status = 0;
			clear_bit(ISP_ABORT_RETRY, &vha->dpc_flags);
			return status;
		}

		if (IS_QLA8031(ha)) {
			ql_dbg(ql_dbg_p3p, vha, 0xb05c,
			    "Clearing fcoe driver presence.\n");
			if (qla83xx_clear_drv_presence(vha) != QLA_SUCCESS)
				ql_dbg(ql_dbg_p3p, vha, 0xb073,
				    "Error while clearing DRV-Presence.\n");
		}

		if (unlikely(pci_channel_offline(ha->pdev) &&
		    ha->flags.pci_channel_io_perm_failure)) {
			clear_bit(ISP_ABORT_RETRY, &vha->dpc_flags);
			status = 0;
			return status;
		}

		switch (vha->qlini_mode) {
		case QLA2XXX_INI_MODE_DISABLED:
			if (!qla_tgt_mode_enabled(vha))
				return 0;
			break;
		case QLA2XXX_INI_MODE_DUAL:
			if (!qla_dual_mode_enabled(vha))
				return 0;
			break;
		case QLA2XXX_INI_MODE_ENABLED:
		default:
			break;
		}

		ha->isp_ops->get_flash_version(vha, req->ring);

		ha->isp_ops->nvram_config(vha);

		if (!qla2x00_restart_isp(vha)) {
			clear_bit(RESET_MARKER_NEEDED, &vha->dpc_flags);

			if (!atomic_read(&vha->loop_down_timer)) {
				/*
				 * Issue marker command only when we are going
				 * to start the I/O .
				 */
				vha->marker_needed = 1;
			}

			vha->flags.online = 1;

			ha->isp_ops->enable_intrs(ha);

			ha->isp_abort_cnt = 0;
			clear_bit(ISP_ABORT_RETRY, &vha->dpc_flags);

			if (IS_QLA81XX(ha) || IS_QLA8031(ha))
				qla2x00_get_fw_version(vha);
			if (ha->fce) {
				ha->flags.fce_enabled = 1;
				memset(ha->fce, 0,
				    fce_calc_size(ha->fce_bufs));
				rval = qla2x00_enable_fce_trace(vha,
				    ha->fce_dma, ha->fce_bufs, ha->fce_mb,
				    &ha->fce_bufs);
				if (rval) {
					ql_log(ql_log_warn, vha, 0x8033,
					    "Unable to reinitialize FCE "
					    "(%d).\n", rval);
					ha->flags.fce_enabled = 0;
				}
			}

			if (ha->eft) {
				memset(ha->eft, 0, EFT_SIZE);
				rval = qla2x00_enable_eft_trace(vha,
				    ha->eft_dma, EFT_NUM_BUFFERS);
				if (rval) {
					ql_log(ql_log_warn, vha, 0x8034,
					    "Unable to reinitialize EFT "
					    "(%d).\n", rval);
				}
			}
		} else {	/* failed the ISP abort */
			vha->flags.online = 1;
			if (test_bit(ISP_ABORT_RETRY, &vha->dpc_flags)) {
				if (ha->isp_abort_cnt == 0) {
					ql_log(ql_log_fatal, vha, 0x8035,
					    "ISP error recover failed - "
					    "board disabled.\n");
					/*
					 * The next call disables the board
					 * completely.
					 */
					qla2x00_abort_isp_cleanup(vha);
					vha->flags.online = 0;
					clear_bit(ISP_ABORT_RETRY,
					    &vha->dpc_flags);
					status = 0;
				} else { /* schedule another ISP abort */
					ha->isp_abort_cnt--;
					ql_dbg(ql_dbg_taskm, vha, 0x8020,
					    "ISP abort - retry remaining %d.\n",
					    ha->isp_abort_cnt);
					status = 1;
				}
			} else {
				ha->isp_abort_cnt = MAX_RETRIES_OF_ISP_ABORT;
				ql_dbg(ql_dbg_taskm, vha, 0x8021,
				    "ISP error recovery - retrying (%d) "
				    "more times.\n", ha->isp_abort_cnt);
				set_bit(ISP_ABORT_RETRY, &vha->dpc_flags);
				status = 1;
			}
		}

	}

	if (!status) {
		ql_dbg(ql_dbg_taskm, vha, 0x8022, "%s succeeded.\n", __func__);
		qla2x00_configure_hba(vha);
		spin_lock_irqsave(&ha->vport_slock, flags);
		list_for_each_entry(vp, &ha->vp_list, list) {
			if (vp->vp_idx) {
				atomic_inc(&vp->vref_count);
				spin_unlock_irqrestore(&ha->vport_slock, flags);

				qla2x00_vp_abort_isp(vp);

				spin_lock_irqsave(&ha->vport_slock, flags);
				atomic_dec(&vp->vref_count);
			}
		}
		spin_unlock_irqrestore(&ha->vport_slock, flags);

		if (IS_QLA8031(ha)) {
			ql_dbg(ql_dbg_p3p, vha, 0xb05d,
			    "Setting back fcoe driver presence.\n");
			if (qla83xx_set_drv_presence(vha) != QLA_SUCCESS)
				ql_dbg(ql_dbg_p3p, vha, 0xb074,
				    "Error while setting DRV-Presence.\n");
		}
	} else {
		ql_log(ql_log_warn, vha, 0x8023, "%s **** FAILED ****.\n",
		       __func__);
	}

	return(status);
}

/*
*  qla2x00_restart_isp
*      restarts the ISP after a reset
*
* Input:
*      ha = adapter block pointer.
*
* Returns:
*      0 = success
*/
static int
qla2x00_restart_isp(scsi_qla_host_t *vha)
{
	int status = 0;
	struct qla_hw_data *ha = vha->hw;

	/* If firmware needs to be loaded */
	if (qla2x00_isp_firmware(vha)) {
		vha->flags.online = 0;
		status = ha->isp_ops->chip_diag(vha);
		if (!status)
			status = qla2x00_setup_chip(vha);
	}

	if (!status && !(status = qla2x00_init_rings(vha))) {
		clear_bit(RESET_MARKER_NEEDED, &vha->dpc_flags);
		ha->flags.chip_reset_done = 1;

		/* Initialize the queues in use */
		qla25xx_init_queues(ha);

		status = qla2x00_fw_ready(vha);
		if (!status) {
			/* Issue a marker after FW becomes ready. */
			qla2x00_marker(vha, ha->base_qpair, 0, 0, MK_SYNC_ALL);
			set_bit(LOOP_RESYNC_NEEDED, &vha->dpc_flags);
		}

		/* if no cable then assume it's good */
		if ((vha->device_flags & DFLG_NO_CABLE))
			status = 0;
	}
	return (status);
}

static int
qla25xx_init_queues(struct qla_hw_data *ha)
{
	struct rsp_que *rsp = NULL;
	struct req_que *req = NULL;
	struct scsi_qla_host *base_vha = pci_get_drvdata(ha->pdev);
	int ret = -1;
	int i;

	for (i = 1; i < ha->max_rsp_queues; i++) {
		rsp = ha->rsp_q_map[i];
		if (rsp && test_bit(i, ha->rsp_qid_map)) {
			rsp->options &= ~BIT_0;
			ret = qla25xx_init_rsp_que(base_vha, rsp);
			if (ret != QLA_SUCCESS)
				ql_dbg(ql_dbg_init, base_vha, 0x00ff,
				    "%s Rsp que: %d init failed.\n",
				    __func__, rsp->id);
			else
				ql_dbg(ql_dbg_init, base_vha, 0x0100,
				    "%s Rsp que: %d inited.\n",
				    __func__, rsp->id);
		}
	}
	for (i = 1; i < ha->max_req_queues; i++) {
		req = ha->req_q_map[i];
		if (req && test_bit(i, ha->req_qid_map)) {
			/* Clear outstanding commands array. */
			req->options &= ~BIT_0;
			ret = qla25xx_init_req_que(base_vha, req);
			if (ret != QLA_SUCCESS)
				ql_dbg(ql_dbg_init, base_vha, 0x0101,
				    "%s Req que: %d init failed.\n",
				    __func__, req->id);
			else
				ql_dbg(ql_dbg_init, base_vha, 0x0102,
				    "%s Req que: %d inited.\n",
				    __func__, req->id);
		}
	}
	return ret;
}

/*
* qla2x00_reset_adapter
*      Reset adapter.
*
* Input:
*      ha = adapter block pointer.
*/
int
qla2x00_reset_adapter(scsi_qla_host_t *vha)
{
	unsigned long flags = 0;
	struct qla_hw_data *ha = vha->hw;
	struct device_reg_2xxx __iomem *reg = &ha->iobase->isp;

	vha->flags.online = 0;
	ha->isp_ops->disable_intrs(ha);

	spin_lock_irqsave(&ha->hardware_lock, flags);
	WRT_REG_WORD(&reg->hccr, HCCR_RESET_RISC);
	RD_REG_WORD(&reg->hccr);			/* PCI Posting. */
	WRT_REG_WORD(&reg->hccr, HCCR_RELEASE_RISC);
	RD_REG_WORD(&reg->hccr);			/* PCI Posting. */
	spin_unlock_irqrestore(&ha->hardware_lock, flags);

	return QLA_SUCCESS;
}

int
qla24xx_reset_adapter(scsi_qla_host_t *vha)
{
	unsigned long flags = 0;
	struct qla_hw_data *ha = vha->hw;
	struct device_reg_24xx __iomem *reg = &ha->iobase->isp24;
	int rval = QLA_SUCCESS;

	if (IS_P3P_TYPE(ha))
		return rval;

	vha->flags.online = 0;
	ha->isp_ops->disable_intrs(ha);

	spin_lock_irqsave(&ha->hardware_lock, flags);
	WRT_REG_DWORD(&reg->hccr, HCCRX_SET_RISC_RESET);
	RD_REG_DWORD(&reg->hccr);
	WRT_REG_DWORD(&reg->hccr, HCCRX_REL_RISC_PAUSE);
	RD_REG_DWORD(&reg->hccr);
	spin_unlock_irqrestore(&ha->hardware_lock, flags);

	if (IS_NOPOLLING_TYPE(ha))
		ha->isp_ops->enable_intrs(ha);

	return rval;
}

/* On sparc systems, obtain port and node WWN from firmware
 * properties.
 */
static void qla24xx_nvram_wwn_from_ofw(scsi_qla_host_t *vha,
	struct nvram_24xx *nv)
{
#ifdef CONFIG_SPARC
	struct qla_hw_data *ha = vha->hw;
	struct pci_dev *pdev = ha->pdev;
	struct device_node *dp = pci_device_to_OF_node(pdev);
	const u8 *val;
	int len;

	val = of_get_property(dp, "port-wwn", &len);
	if (val && len >= WWN_SIZE)
		memcpy(nv->port_name, val, WWN_SIZE);

	val = of_get_property(dp, "node-wwn", &len);
	if (val && len >= WWN_SIZE)
		memcpy(nv->node_name, val, WWN_SIZE);
#endif
}

int
qla24xx_nvram_config(scsi_qla_host_t *vha)
{
	int   rval;
	struct init_cb_24xx *icb;
	struct nvram_24xx *nv;
	uint32_t *dptr;
	uint8_t  *dptr1, *dptr2;
	uint32_t chksum;
	uint16_t cnt;
	struct qla_hw_data *ha = vha->hw;

	rval = QLA_SUCCESS;
	icb = (struct init_cb_24xx *)ha->init_cb;
	nv = ha->nvram;

	/* Determine NVRAM starting address. */
	if (ha->port_no == 0) {
		ha->nvram_base = FA_NVRAM_FUNC0_ADDR;
		ha->vpd_base = FA_NVRAM_VPD0_ADDR;
	} else {
		ha->nvram_base = FA_NVRAM_FUNC1_ADDR;
		ha->vpd_base = FA_NVRAM_VPD1_ADDR;
	}

	ha->nvram_size = sizeof(*nv);
	ha->vpd_size = FA_NVRAM_VPD_SIZE;

	/* Get VPD data into cache */
	ha->vpd = ha->nvram + VPD_OFFSET;
	ha->isp_ops->read_nvram(vha, ha->vpd,
	    ha->nvram_base - FA_NVRAM_FUNC0_ADDR, FA_NVRAM_VPD_SIZE * 4);

	/* Get NVRAM data into cache and calculate checksum. */
	dptr = (uint32_t *)nv;
	ha->isp_ops->read_nvram(vha, dptr, ha->nvram_base, ha->nvram_size);
	for (cnt = 0, chksum = 0; cnt < ha->nvram_size >> 2; cnt++, dptr++)
		chksum += le32_to_cpu(*dptr);

	ql_dbg(ql_dbg_init + ql_dbg_buffer, vha, 0x006a,
	    "Contents of NVRAM\n");
	ql_dump_buffer(ql_dbg_init + ql_dbg_buffer, vha, 0x010d,
	    nv, ha->nvram_size);

	/* Bad NVRAM data, set defaults parameters. */
	if (chksum || memcmp("ISP ", nv->id, sizeof(nv->id)) ||
	    le16_to_cpu(nv->nvram_version) < ICB_VERSION) {
		/* Reset NVRAM data. */
		ql_log(ql_log_warn, vha, 0x006b,
		    "Inconsistent NVRAM checksum=%#x id=%.4s version=%#x.\n",
		    chksum, nv->id, nv->nvram_version);
		ql_dump_buffer(ql_dbg_init, vha, 0x006b, nv, sizeof(*nv));
		ql_log(ql_log_warn, vha, 0x006c,
		    "Falling back to functioning (yet invalid -- WWPN) "
		    "defaults.\n");

		/*
		 * Set default initialization control block.
		 */
		memset(nv, 0, ha->nvram_size);
		nv->nvram_version = cpu_to_le16(ICB_VERSION);
		nv->version = cpu_to_le16(ICB_VERSION);
		nv->frame_payload_size = 2048;
		nv->execution_throttle = cpu_to_le16(0xFFFF);
		nv->exchange_count = cpu_to_le16(0);
		nv->hard_address = cpu_to_le16(124);
		nv->port_name[0] = 0x21;
		nv->port_name[1] = 0x00 + ha->port_no + 1;
		nv->port_name[2] = 0x00;
		nv->port_name[3] = 0xe0;
		nv->port_name[4] = 0x8b;
		nv->port_name[5] = 0x1c;
		nv->port_name[6] = 0x55;
		nv->port_name[7] = 0x86;
		nv->node_name[0] = 0x20;
		nv->node_name[1] = 0x00;
		nv->node_name[2] = 0x00;
		nv->node_name[3] = 0xe0;
		nv->node_name[4] = 0x8b;
		nv->node_name[5] = 0x1c;
		nv->node_name[6] = 0x55;
		nv->node_name[7] = 0x86;
		qla24xx_nvram_wwn_from_ofw(vha, nv);
		nv->login_retry_count = cpu_to_le16(8);
		nv->interrupt_delay_timer = cpu_to_le16(0);
		nv->login_timeout = cpu_to_le16(0);
		nv->firmware_options_1 =
		    cpu_to_le32(BIT_14|BIT_13|BIT_2|BIT_1);
		nv->firmware_options_2 = cpu_to_le32(2 << 4);
		nv->firmware_options_2 |= cpu_to_le32(BIT_12);
		nv->firmware_options_3 = cpu_to_le32(2 << 13);
		nv->host_p = cpu_to_le32(BIT_11|BIT_10);
		nv->efi_parameters = cpu_to_le32(0);
		nv->reset_delay = 5;
		nv->max_luns_per_target = cpu_to_le16(128);
		nv->port_down_retry_count = cpu_to_le16(30);
		nv->link_down_timeout = cpu_to_le16(30);

		rval = 1;
	}

	if (qla_tgt_mode_enabled(vha)) {
		/* Don't enable full login after initial LIP */
		nv->firmware_options_1 &= cpu_to_le32(~BIT_13);
		/* Don't enable LIP full login for initiator */
		nv->host_p &= cpu_to_le32(~BIT_10);
	}

	qlt_24xx_config_nvram_stage1(vha, nv);

	/* Reset Initialization control block */
	memset(icb, 0, ha->init_cb_size);

	/* Copy 1st segment. */
	dptr1 = (uint8_t *)icb;
	dptr2 = (uint8_t *)&nv->version;
	cnt = (uint8_t *)&icb->response_q_inpointer - (uint8_t *)&icb->version;
	while (cnt--)
		*dptr1++ = *dptr2++;

	icb->login_retry_count = nv->login_retry_count;
	icb->link_down_on_nos = nv->link_down_on_nos;

	/* Copy 2nd segment. */
	dptr1 = (uint8_t *)&icb->interrupt_delay_timer;
	dptr2 = (uint8_t *)&nv->interrupt_delay_timer;
	cnt = (uint8_t *)&icb->reserved_3 -
	    (uint8_t *)&icb->interrupt_delay_timer;
	while (cnt--)
		*dptr1++ = *dptr2++;
	ha->frame_payload_size = le16_to_cpu(icb->frame_payload_size);
	/*
	 * Setup driver NVRAM options.
	 */
	qla2x00_set_model_info(vha, nv->model_name, sizeof(nv->model_name),
	    "QLA2462");

	qlt_24xx_config_nvram_stage2(vha, icb);

	if (nv->host_p & cpu_to_le32(BIT_15)) {
		/* Use alternate WWN? */
		memcpy(icb->node_name, nv->alternate_node_name, WWN_SIZE);
		memcpy(icb->port_name, nv->alternate_port_name, WWN_SIZE);
	}

	/* Prepare nodename */
	if ((icb->firmware_options_1 & cpu_to_le32(BIT_14)) == 0) {
		/*
		 * Firmware will apply the following mask if the nodename was
		 * not provided.
		 */
		memcpy(icb->node_name, icb->port_name, WWN_SIZE);
		icb->node_name[0] &= 0xF0;
	}

	/* Set host adapter parameters. */
	ha->flags.disable_risc_code_load = 0;
	ha->flags.enable_lip_reset = 0;
	ha->flags.enable_lip_full_login =
	    le32_to_cpu(nv->host_p) & BIT_10 ? 1 : 0;
	ha->flags.enable_target_reset =
	    le32_to_cpu(nv->host_p) & BIT_11 ? 1 : 0;
	ha->flags.enable_led_scheme = 0;
	ha->flags.disable_serdes = le32_to_cpu(nv->host_p) & BIT_5 ? 1 : 0;

	ha->operating_mode = (le32_to_cpu(icb->firmware_options_2) &
	    (BIT_6 | BIT_5 | BIT_4)) >> 4;

	memcpy(ha->fw_seriallink_options24, nv->seriallink_options,
	    sizeof(ha->fw_seriallink_options24));

	/* save HBA serial number */
	ha->serial0 = icb->port_name[5];
	ha->serial1 = icb->port_name[6];
	ha->serial2 = icb->port_name[7];
	memcpy(vha->node_name, icb->node_name, WWN_SIZE);
	memcpy(vha->port_name, icb->port_name, WWN_SIZE);

	icb->execution_throttle = cpu_to_le16(0xFFFF);

	ha->retry_count = le16_to_cpu(nv->login_retry_count);

	/* Set minimum login_timeout to 4 seconds. */
	if (le16_to_cpu(nv->login_timeout) < ql2xlogintimeout)
		nv->login_timeout = cpu_to_le16(ql2xlogintimeout);
	if (le16_to_cpu(nv->login_timeout) < 4)
		nv->login_timeout = cpu_to_le16(4);
	ha->login_timeout = le16_to_cpu(nv->login_timeout);

	/* Set minimum RATOV to 100 tenths of a second. */
	ha->r_a_tov = 100;

	ha->loop_reset_delay = nv->reset_delay;

	/* Link Down Timeout = 0:
	 *
	 * 	When Port Down timer expires we will start returning
	 *	I/O's to OS with "DID_NO_CONNECT".
	 *
	 * Link Down Timeout != 0:
	 *
	 *	 The driver waits for the link to come up after link down
	 *	 before returning I/Os to OS with "DID_NO_CONNECT".
	 */
	if (le16_to_cpu(nv->link_down_timeout) == 0) {
		ha->loop_down_abort_time =
		    (LOOP_DOWN_TIME - LOOP_DOWN_TIMEOUT);
	} else {
		ha->link_down_timeout =	le16_to_cpu(nv->link_down_timeout);
		ha->loop_down_abort_time =
		    (LOOP_DOWN_TIME - ha->link_down_timeout);
	}

	/* Need enough time to try and get the port back. */
	ha->port_down_retry_count = le16_to_cpu(nv->port_down_retry_count);
	if (qlport_down_retry)
		ha->port_down_retry_count = qlport_down_retry;

	/* Set login_retry_count */
	ha->login_retry_count  = le16_to_cpu(nv->login_retry_count);
	if (ha->port_down_retry_count ==
	    le16_to_cpu(nv->port_down_retry_count) &&
	    ha->port_down_retry_count > 3)
		ha->login_retry_count = ha->port_down_retry_count;
	else if (ha->port_down_retry_count > (int)ha->login_retry_count)
		ha->login_retry_count = ha->port_down_retry_count;
	if (ql2xloginretrycount)
		ha->login_retry_count = ql2xloginretrycount;

	/* N2N: driver will initiate Login instead of FW */
	icb->firmware_options_3 |= BIT_8;

	/* Enable ZIO. */
	if (!vha->flags.init_done) {
		ha->zio_mode = le32_to_cpu(icb->firmware_options_2) &
		    (BIT_3 | BIT_2 | BIT_1 | BIT_0);
		ha->zio_timer = le16_to_cpu(icb->interrupt_delay_timer) ?
		    le16_to_cpu(icb->interrupt_delay_timer) : 2;
	}
	icb->firmware_options_2 &= cpu_to_le32(
	    ~(BIT_3 | BIT_2 | BIT_1 | BIT_0));
	if (ha->zio_mode != QLA_ZIO_DISABLED) {
		ha->zio_mode = QLA_ZIO_MODE_6;

		ql_log(ql_log_info, vha, 0x006f,
		    "ZIO mode %d enabled; timer delay (%d us).\n",
		    ha->zio_mode, ha->zio_timer * 100);

		icb->firmware_options_2 |= cpu_to_le32(
		    (uint32_t)ha->zio_mode);
		icb->interrupt_delay_timer = cpu_to_le16(ha->zio_timer);
	}

	if (rval) {
		ql_log(ql_log_warn, vha, 0x0070,
		    "NVRAM configuration failed.\n");
	}
	return (rval);
}

static void
qla27xx_print_image(struct scsi_qla_host *vha, char *name,
    struct qla27xx_image_status *image_status)
{
	ql_dbg(ql_dbg_init, vha, 0x018b,
	    "%s %s: mask=%#02x gen=%#04x ver=%u.%u map=%#01x sum=%#08x sig=%#08x\n",
	    name, "status",
	    image_status->image_status_mask,
	    le16_to_cpu(image_status->generation),
	    image_status->ver_major,
	    image_status->ver_minor,
	    image_status->bitmap,
	    le32_to_cpu(image_status->checksum),
	    le32_to_cpu(image_status->signature));
}

static bool
qla28xx_check_aux_image_status_signature(
    struct qla27xx_image_status *image_status)
{
	ulong signature = le32_to_cpu(image_status->signature);

	return signature != QLA28XX_AUX_IMG_STATUS_SIGN;
}

static bool
qla27xx_check_image_status_signature(struct qla27xx_image_status *image_status)
{
	ulong signature = le32_to_cpu(image_status->signature);

	return
	    signature != QLA27XX_IMG_STATUS_SIGN &&
	    signature != QLA28XX_IMG_STATUS_SIGN;
}

static ulong
qla27xx_image_status_checksum(struct qla27xx_image_status *image_status)
{
	uint32_t *p = (void *)image_status;
	uint n = sizeof(*image_status) / sizeof(*p);
	uint32_t sum = 0;

	for ( ; n--; p++)
		sum += le32_to_cpup(p);

	return sum;
}

static inline uint
qla28xx_component_bitmask(struct qla27xx_image_status *aux, uint bitmask)
{
	return aux->bitmap & bitmask ?
	    QLA27XX_SECONDARY_IMAGE : QLA27XX_PRIMARY_IMAGE;
}

static void
qla28xx_component_status(
    struct active_regions *active_regions, struct qla27xx_image_status *aux)
{
	active_regions->aux.board_config =
	    qla28xx_component_bitmask(aux, QLA28XX_AUX_IMG_BOARD_CONFIG);

	active_regions->aux.vpd_nvram =
	    qla28xx_component_bitmask(aux, QLA28XX_AUX_IMG_VPD_NVRAM);

	active_regions->aux.npiv_config_0_1 =
	    qla28xx_component_bitmask(aux, QLA28XX_AUX_IMG_NPIV_CONFIG_0_1);

	active_regions->aux.npiv_config_2_3 =
	    qla28xx_component_bitmask(aux, QLA28XX_AUX_IMG_NPIV_CONFIG_2_3);
}

static int
qla27xx_compare_image_generation(
    struct qla27xx_image_status *pri_image_status,
    struct qla27xx_image_status *sec_image_status)
{
	/* calculate generation delta as uint16 (this accounts for wrap) */
	int16_t delta =
	    le16_to_cpu(pri_image_status->generation) -
	    le16_to_cpu(sec_image_status->generation);

	ql_dbg(ql_dbg_init, NULL, 0x0180, "generation delta = %d\n", delta);

	return delta;
}

void
qla28xx_get_aux_images(
	struct scsi_qla_host *vha, struct active_regions *active_regions)
{
	struct qla_hw_data *ha = vha->hw;
	struct qla27xx_image_status pri_aux_image_status, sec_aux_image_status;
	bool valid_pri_image = false, valid_sec_image = false;
	bool active_pri_image = false, active_sec_image = false;

	if (!ha->flt_region_aux_img_status_pri) {
		ql_dbg(ql_dbg_init, vha, 0x018a, "Primary aux image not addressed\n");
		goto check_sec_image;
	}

	qla24xx_read_flash_data(vha, (void *)&pri_aux_image_status,
	    ha->flt_region_aux_img_status_pri,
	    sizeof(pri_aux_image_status) >> 2);
	qla27xx_print_image(vha, "Primary aux image", &pri_aux_image_status);

	if (qla28xx_check_aux_image_status_signature(&pri_aux_image_status)) {
		ql_dbg(ql_dbg_init, vha, 0x018b,
		    "Primary aux image signature (%#x) not valid\n",
		    le32_to_cpu(pri_aux_image_status.signature));
		goto check_sec_image;
	}

	if (qla27xx_image_status_checksum(&pri_aux_image_status)) {
		ql_dbg(ql_dbg_init, vha, 0x018c,
		    "Primary aux image checksum failed\n");
		goto check_sec_image;
	}

	valid_pri_image = true;

	if (pri_aux_image_status.image_status_mask & 1) {
		ql_dbg(ql_dbg_init, vha, 0x018d,
		    "Primary aux image is active\n");
		active_pri_image = true;
	}

check_sec_image:
	if (!ha->flt_region_aux_img_status_sec) {
		ql_dbg(ql_dbg_init, vha, 0x018a,
		    "Secondary aux image not addressed\n");
		goto check_valid_image;
	}

	qla24xx_read_flash_data(vha, (void *)&sec_aux_image_status,
	    ha->flt_region_aux_img_status_sec,
	    sizeof(sec_aux_image_status) >> 2);
	qla27xx_print_image(vha, "Secondary aux image", &sec_aux_image_status);

	if (qla28xx_check_aux_image_status_signature(&sec_aux_image_status)) {
		ql_dbg(ql_dbg_init, vha, 0x018b,
		    "Secondary aux image signature (%#x) not valid\n",
		    le32_to_cpu(sec_aux_image_status.signature));
		goto check_valid_image;
	}

	if (qla27xx_image_status_checksum(&sec_aux_image_status)) {
		ql_dbg(ql_dbg_init, vha, 0x018c,
		    "Secondary aux image checksum failed\n");
		goto check_valid_image;
	}

	valid_sec_image = true;

	if (sec_aux_image_status.image_status_mask & 1) {
		ql_dbg(ql_dbg_init, vha, 0x018d,
		    "Secondary aux image is active\n");
		active_sec_image = true;
	}

check_valid_image:
	if (valid_pri_image && active_pri_image &&
	    valid_sec_image && active_sec_image) {
		if (qla27xx_compare_image_generation(&pri_aux_image_status,
		    &sec_aux_image_status) >= 0) {
			qla28xx_component_status(active_regions,
			    &pri_aux_image_status);
		} else {
			qla28xx_component_status(active_regions,
			    &sec_aux_image_status);
		}
	} else if (valid_pri_image && active_pri_image) {
		qla28xx_component_status(active_regions, &pri_aux_image_status);
	} else if (valid_sec_image && active_sec_image) {
		qla28xx_component_status(active_regions, &sec_aux_image_status);
	}

	ql_dbg(ql_dbg_init, vha, 0x018f,
	    "aux images active: BCFG=%u VPD/NVR=%u NPIV0/1=%u NPIV2/3=%u\n",
	    active_regions->aux.board_config,
	    active_regions->aux.vpd_nvram,
	    active_regions->aux.npiv_config_0_1,
	    active_regions->aux.npiv_config_2_3);
}

void
qla27xx_get_active_image(struct scsi_qla_host *vha,
    struct active_regions *active_regions)
{
	struct qla_hw_data *ha = vha->hw;
	struct qla27xx_image_status pri_image_status, sec_image_status;
	bool valid_pri_image = false, valid_sec_image = false;
	bool active_pri_image = false, active_sec_image = false;

	if (!ha->flt_region_img_status_pri) {
		ql_dbg(ql_dbg_init, vha, 0x018a, "Primary image not addressed\n");
		goto check_sec_image;
	}

	if (qla24xx_read_flash_data(vha, (void *)(&pri_image_status),
	    ha->flt_region_img_status_pri, sizeof(pri_image_status) >> 2) !=
	    QLA_SUCCESS) {
		WARN_ON_ONCE(true);
		goto check_sec_image;
	}
	qla27xx_print_image(vha, "Primary image", &pri_image_status);

	if (qla27xx_check_image_status_signature(&pri_image_status)) {
		ql_dbg(ql_dbg_init, vha, 0x018b,
		    "Primary image signature (%#x) not valid\n",
		    le32_to_cpu(pri_image_status.signature));
		goto check_sec_image;
	}

	if (qla27xx_image_status_checksum(&pri_image_status)) {
		ql_dbg(ql_dbg_init, vha, 0x018c,
		    "Primary image checksum failed\n");
		goto check_sec_image;
	}

	valid_pri_image = true;

	if (pri_image_status.image_status_mask & 1) {
		ql_dbg(ql_dbg_init, vha, 0x018d,
		    "Primary image is active\n");
		active_pri_image = true;
	}

check_sec_image:
	if (!ha->flt_region_img_status_sec) {
		ql_dbg(ql_dbg_init, vha, 0x018a, "Secondary image not addressed\n");
		goto check_valid_image;
	}

	qla24xx_read_flash_data(vha, (uint32_t *)(&sec_image_status),
	    ha->flt_region_img_status_sec, sizeof(sec_image_status) >> 2);
	qla27xx_print_image(vha, "Secondary image", &sec_image_status);

	if (qla27xx_check_image_status_signature(&sec_image_status)) {
		ql_dbg(ql_dbg_init, vha, 0x018b,
		    "Secondary image signature (%#x) not valid\n",
		    le32_to_cpu(sec_image_status.signature));
		goto check_valid_image;
	}

	if (qla27xx_image_status_checksum(&sec_image_status)) {
		ql_dbg(ql_dbg_init, vha, 0x018c,
		    "Secondary image checksum failed\n");
		goto check_valid_image;
	}

	valid_sec_image = true;

	if (sec_image_status.image_status_mask & 1) {
		ql_dbg(ql_dbg_init, vha, 0x018d,
		    "Secondary image is active\n");
		active_sec_image = true;
	}

check_valid_image:
	if (valid_pri_image && active_pri_image)
		active_regions->global = QLA27XX_PRIMARY_IMAGE;

	if (valid_sec_image && active_sec_image) {
		if (!active_regions->global ||
		    qla27xx_compare_image_generation(
			&pri_image_status, &sec_image_status) < 0) {
			active_regions->global = QLA27XX_SECONDARY_IMAGE;
		}
	}

	ql_dbg(ql_dbg_init, vha, 0x018f, "active image %s (%u)\n",
	    active_regions->global == QLA27XX_DEFAULT_IMAGE ?
		"default (boot/fw)" :
	    active_regions->global == QLA27XX_PRIMARY_IMAGE ?
		"primary" :
	    active_regions->global == QLA27XX_SECONDARY_IMAGE ?
		"secondary" : "invalid",
	    active_regions->global);
}

bool qla24xx_risc_firmware_invalid(uint32_t *dword)
{
	return
	    !(dword[4] | dword[5] | dword[6] | dword[7]) ||
	    !(~dword[4] | ~dword[5] | ~dword[6] | ~dword[7]);
}

static int
qla24xx_load_risc_flash(scsi_qla_host_t *vha, uint32_t *srisc_addr,
    uint32_t faddr)
{
	int rval;
	uint templates, segments, fragment;
	ulong i;
	uint j;
	ulong dlen;
	uint32_t *dcode;
	uint32_t risc_addr, risc_size, risc_attr = 0;
	struct qla_hw_data *ha = vha->hw;
	struct req_que *req = ha->req_q_map[0];
	struct fwdt *fwdt = ha->fwdt;

	ql_dbg(ql_dbg_init, vha, 0x008b,
	    "FW: Loading firmware from flash (%x).\n", faddr);

	dcode = (void *)req->ring;
	qla24xx_read_flash_data(vha, dcode, faddr, 8);
	if (qla24xx_risc_firmware_invalid(dcode)) {
		ql_log(ql_log_fatal, vha, 0x008c,
		    "Unable to verify the integrity of flash firmware "
		    "image.\n");
		ql_log(ql_log_fatal, vha, 0x008d,
		    "Firmware data: %08x %08x %08x %08x.\n",
		    dcode[0], dcode[1], dcode[2], dcode[3]);

		return QLA_FUNCTION_FAILED;
	}

	dcode = (void *)req->ring;
	*srisc_addr = 0;
	segments = FA_RISC_CODE_SEGMENTS;
	for (j = 0; j < segments; j++) {
		ql_dbg(ql_dbg_init, vha, 0x008d,
		    "-> Loading segment %u...\n", j);
		qla24xx_read_flash_data(vha, dcode, faddr, 10);
		risc_addr = be32_to_cpu(dcode[2]);
		risc_size = be32_to_cpu(dcode[3]);
		if (!*srisc_addr) {
			*srisc_addr = risc_addr;
			risc_attr = be32_to_cpu(dcode[9]);
		}

		dlen = ha->fw_transfer_size >> 2;
		for (fragment = 0; risc_size; fragment++) {
			if (dlen > risc_size)
				dlen = risc_size;

			ql_dbg(ql_dbg_init, vha, 0x008e,
			    "-> Loading fragment %u: %#x <- %#x (%#lx dwords)...\n",
			    fragment, risc_addr, faddr, dlen);
			qla24xx_read_flash_data(vha, dcode, faddr, dlen);
			for (i = 0; i < dlen; i++)
				dcode[i] = swab32(dcode[i]);

			rval = qla2x00_load_ram(vha, req->dma, risc_addr, dlen);
			if (rval) {
				ql_log(ql_log_fatal, vha, 0x008f,
				    "-> Failed load firmware fragment %u.\n",
				    fragment);
				return QLA_FUNCTION_FAILED;
			}

			faddr += dlen;
			risc_addr += dlen;
			risc_size -= dlen;
		}
	}

	if (!IS_QLA27XX(ha) && !IS_QLA28XX(ha))
		return QLA_SUCCESS;

	templates = (risc_attr & BIT_9) ? 2 : 1;
	ql_dbg(ql_dbg_init, vha, 0x0160, "-> templates = %u\n", templates);
	for (j = 0; j < templates; j++, fwdt++) {
		if (fwdt->template)
			vfree(fwdt->template);
		fwdt->template = NULL;
		fwdt->length = 0;

		dcode = (void *)req->ring;
		qla24xx_read_flash_data(vha, dcode, faddr, 7);
		risc_size = be32_to_cpu(dcode[2]);
		ql_dbg(ql_dbg_init, vha, 0x0161,
		    "-> fwdt%u template array at %#x (%#x dwords)\n",
		    j, faddr, risc_size);
		if (!risc_size || !~risc_size) {
			ql_dbg(ql_dbg_init, vha, 0x0162,
			    "-> fwdt%u failed to read array\n", j);
			goto failed;
		}

		/* skip header and ignore checksum */
		faddr += 7;
		risc_size -= 8;

		ql_dbg(ql_dbg_init, vha, 0x0163,
		    "-> fwdt%u template allocate template %#x words...\n",
		    j, risc_size);
		fwdt->template = vmalloc(risc_size * sizeof(*dcode));
		if (!fwdt->template) {
			ql_log(ql_log_warn, vha, 0x0164,
			    "-> fwdt%u failed allocate template.\n", j);
			goto failed;
		}

		dcode = fwdt->template;
		qla24xx_read_flash_data(vha, dcode, faddr, risc_size);

		if (!qla27xx_fwdt_template_valid(dcode)) {
			ql_log(ql_log_warn, vha, 0x0165,
			    "-> fwdt%u failed template validate\n", j);
			goto failed;
		}

		dlen = qla27xx_fwdt_template_size(dcode);
		ql_dbg(ql_dbg_init, vha, 0x0166,
		    "-> fwdt%u template size %#lx bytes (%#lx words)\n",
		    j, dlen, dlen / sizeof(*dcode));
		if (dlen > risc_size * sizeof(*dcode)) {
			ql_log(ql_log_warn, vha, 0x0167,
			    "-> fwdt%u template exceeds array (%-lu bytes)\n",
			    j, dlen - risc_size * sizeof(*dcode));
			goto failed;
		}

		fwdt->length = dlen;
		ql_dbg(ql_dbg_init, vha, 0x0168,
		    "-> fwdt%u loaded template ok\n", j);

		faddr += risc_size + 1;
	}

	return QLA_SUCCESS;

failed:
	if (fwdt->template)
		vfree(fwdt->template);
	fwdt->template = NULL;
	fwdt->length = 0;

	return QLA_SUCCESS;
}

#define QLA_FW_URL "http://ldriver.qlogic.com/firmware/"

int
qla2x00_load_risc(scsi_qla_host_t *vha, uint32_t *srisc_addr)
{
	int	rval;
	int	i, fragment;
	uint16_t *wcode, *fwcode;
	uint32_t risc_addr, risc_size, fwclen, wlen, *seg;
	struct fw_blob *blob;
	struct qla_hw_data *ha = vha->hw;
	struct req_que *req = ha->req_q_map[0];

	/* Load firmware blob. */
	blob = qla2x00_request_firmware(vha);
	if (!blob) {
		ql_log(ql_log_info, vha, 0x0083,
		    "Firmware image unavailable.\n");
		ql_log(ql_log_info, vha, 0x0084,
		    "Firmware images can be retrieved from: "QLA_FW_URL ".\n");
		return QLA_FUNCTION_FAILED;
	}

	rval = QLA_SUCCESS;

	wcode = (uint16_t *)req->ring;
	*srisc_addr = 0;
	fwcode = (uint16_t *)blob->fw->data;
	fwclen = 0;

	/* Validate firmware image by checking version. */
	if (blob->fw->size < 8 * sizeof(uint16_t)) {
		ql_log(ql_log_fatal, vha, 0x0085,
		    "Unable to verify integrity of firmware image (%zd).\n",
		    blob->fw->size);
		goto fail_fw_integrity;
	}
	for (i = 0; i < 4; i++)
		wcode[i] = be16_to_cpu(fwcode[i + 4]);
	if ((wcode[0] == 0xffff && wcode[1] == 0xffff && wcode[2] == 0xffff &&
	    wcode[3] == 0xffff) || (wcode[0] == 0 && wcode[1] == 0 &&
		wcode[2] == 0 && wcode[3] == 0)) {
		ql_log(ql_log_fatal, vha, 0x0086,
		    "Unable to verify integrity of firmware image.\n");
		ql_log(ql_log_fatal, vha, 0x0087,
		    "Firmware data: %04x %04x %04x %04x.\n",
		    wcode[0], wcode[1], wcode[2], wcode[3]);
		goto fail_fw_integrity;
	}

	seg = blob->segs;
	while (*seg && rval == QLA_SUCCESS) {
		risc_addr = *seg;
		*srisc_addr = *srisc_addr == 0 ? *seg : *srisc_addr;
		risc_size = be16_to_cpu(fwcode[3]);

		/* Validate firmware image size. */
		fwclen += risc_size * sizeof(uint16_t);
		if (blob->fw->size < fwclen) {
			ql_log(ql_log_fatal, vha, 0x0088,
			    "Unable to verify integrity of firmware image "
			    "(%zd).\n", blob->fw->size);
			goto fail_fw_integrity;
		}

		fragment = 0;
		while (risc_size > 0 && rval == QLA_SUCCESS) {
			wlen = (uint16_t)(ha->fw_transfer_size >> 1);
			if (wlen > risc_size)
				wlen = risc_size;
			ql_dbg(ql_dbg_init, vha, 0x0089,
			    "Loading risc segment@ risc addr %x number of "
			    "words 0x%x.\n", risc_addr, wlen);

			for (i = 0; i < wlen; i++)
				wcode[i] = swab16(fwcode[i]);

			rval = qla2x00_load_ram(vha, req->dma, risc_addr,
			    wlen);
			if (rval) {
				ql_log(ql_log_fatal, vha, 0x008a,
				    "Failed to load segment %d of firmware.\n",
				    fragment);
				break;
			}

			fwcode += wlen;
			risc_addr += wlen;
			risc_size -= wlen;
			fragment++;
		}

		/* Next segment. */
		seg++;
	}
	return rval;

fail_fw_integrity:
	return QLA_FUNCTION_FAILED;
}

static int
qla24xx_load_risc_blob(scsi_qla_host_t *vha, uint32_t *srisc_addr)
{
	int	rval;
	uint templates, segments, fragment;
	uint32_t *dcode;
	ulong dlen;
	uint32_t risc_addr, risc_size, risc_attr = 0;
	ulong i;
	uint j;
	struct fw_blob *blob;
	uint32_t *fwcode;
	struct qla_hw_data *ha = vha->hw;
	struct req_que *req = ha->req_q_map[0];
	struct fwdt *fwdt = ha->fwdt;

	ql_dbg(ql_dbg_init, vha, 0x0090,
	    "-> FW: Loading via request-firmware.\n");

	blob = qla2x00_request_firmware(vha);
	if (!blob) {
		ql_log(ql_log_warn, vha, 0x0092,
		    "-> Firmware file not found.\n");

		return QLA_FUNCTION_FAILED;
	}

	fwcode = (void *)blob->fw->data;
	dcode = fwcode;
	if (qla24xx_risc_firmware_invalid(dcode)) {
		ql_log(ql_log_fatal, vha, 0x0093,
		    "Unable to verify integrity of firmware image (%zd).\n",
		    blob->fw->size);
		ql_log(ql_log_fatal, vha, 0x0095,
		    "Firmware data: %08x %08x %08x %08x.\n",
		    dcode[0], dcode[1], dcode[2], dcode[3]);
		return QLA_FUNCTION_FAILED;
	}

	dcode = (void *)req->ring;
	*srisc_addr = 0;
	segments = FA_RISC_CODE_SEGMENTS;
	for (j = 0; j < segments; j++) {
		ql_dbg(ql_dbg_init, vha, 0x0096,
		    "-> Loading segment %u...\n", j);
		risc_addr = be32_to_cpu(fwcode[2]);
		risc_size = be32_to_cpu(fwcode[3]);

		if (!*srisc_addr) {
			*srisc_addr = risc_addr;
			risc_attr = be32_to_cpu(fwcode[9]);
		}

		dlen = ha->fw_transfer_size >> 2;
		for (fragment = 0; risc_size; fragment++) {
			if (dlen > risc_size)
				dlen = risc_size;

			ql_dbg(ql_dbg_init, vha, 0x0097,
			    "-> Loading fragment %u: %#x <- %#x (%#lx words)...\n",
			    fragment, risc_addr,
			    (uint32_t)(fwcode - (typeof(fwcode))blob->fw->data),
			    dlen);

			for (i = 0; i < dlen; i++)
				dcode[i] = swab32(fwcode[i]);

			rval = qla2x00_load_ram(vha, req->dma, risc_addr, dlen);
			if (rval) {
				ql_log(ql_log_fatal, vha, 0x0098,
				    "-> Failed load firmware fragment %u.\n",
				    fragment);
				return QLA_FUNCTION_FAILED;
			}

			fwcode += dlen;
			risc_addr += dlen;
			risc_size -= dlen;
		}
	}

	if (!IS_QLA27XX(ha) && !IS_QLA28XX(ha))
		return QLA_SUCCESS;

	templates = (risc_attr & BIT_9) ? 2 : 1;
	ql_dbg(ql_dbg_init, vha, 0x0170, "-> templates = %u\n", templates);
	for (j = 0; j < templates; j++, fwdt++) {
		if (fwdt->template)
			vfree(fwdt->template);
		fwdt->template = NULL;
		fwdt->length = 0;

		risc_size = be32_to_cpu(fwcode[2]);
		ql_dbg(ql_dbg_init, vha, 0x0171,
		    "-> fwdt%u template array at %#x (%#x dwords)\n",
		    j, (uint32_t)((void *)fwcode - (void *)blob->fw->data),
		    risc_size);
		if (!risc_size || !~risc_size) {
			ql_dbg(ql_dbg_init, vha, 0x0172,
			    "-> fwdt%u failed to read array\n", j);
			goto failed;
		}

		/* skip header and ignore checksum */
		fwcode += 7;
		risc_size -= 8;

		ql_dbg(ql_dbg_init, vha, 0x0173,
		    "-> fwdt%u template allocate template %#x words...\n",
		    j, risc_size);
		fwdt->template = vmalloc(risc_size * sizeof(*dcode));
		if (!fwdt->template) {
			ql_log(ql_log_warn, vha, 0x0174,
			    "-> fwdt%u failed allocate template.\n", j);
			goto failed;
		}

		dcode = fwdt->template;
		for (i = 0; i < risc_size; i++)
			dcode[i] = fwcode[i];

		if (!qla27xx_fwdt_template_valid(dcode)) {
			ql_log(ql_log_warn, vha, 0x0175,
			    "-> fwdt%u failed template validate\n", j);
			goto failed;
		}

		dlen = qla27xx_fwdt_template_size(dcode);
		ql_dbg(ql_dbg_init, vha, 0x0176,
		    "-> fwdt%u template size %#lx bytes (%#lx words)\n",
		    j, dlen, dlen / sizeof(*dcode));
		if (dlen > risc_size * sizeof(*dcode)) {
			ql_log(ql_log_warn, vha, 0x0177,
			    "-> fwdt%u template exceeds array (%-lu bytes)\n",
			    j, dlen - risc_size * sizeof(*dcode));
			goto failed;
		}

		fwdt->length = dlen;
		ql_dbg(ql_dbg_init, vha, 0x0178,
		    "-> fwdt%u loaded template ok\n", j);

		fwcode += risc_size + 1;
	}

	return QLA_SUCCESS;

failed:
	if (fwdt->template)
		vfree(fwdt->template);
	fwdt->template = NULL;
	fwdt->length = 0;

	return QLA_SUCCESS;
}

int
qla24xx_load_risc(scsi_qla_host_t *vha, uint32_t *srisc_addr)
{
	int rval;

	if (ql2xfwloadbin == 1)
		return qla81xx_load_risc(vha, srisc_addr);

	/*
	 * FW Load priority:
	 * 1) Firmware via request-firmware interface (.bin file).
	 * 2) Firmware residing in flash.
	 */
	rval = qla24xx_load_risc_blob(vha, srisc_addr);
	if (rval == QLA_SUCCESS)
		return rval;

	return qla24xx_load_risc_flash(vha, srisc_addr,
	    vha->hw->flt_region_fw);
}

int
qla81xx_load_risc(scsi_qla_host_t *vha, uint32_t *srisc_addr)
{
	int rval;
	struct qla_hw_data *ha = vha->hw;
	struct active_regions active_regions = { };

	if (ql2xfwloadbin == 2)
		goto try_blob_fw;

	/* FW Load priority:
	 * 1) Firmware residing in flash.
	 * 2) Firmware via request-firmware interface (.bin file).
	 * 3) Golden-Firmware residing in flash -- (limited operation).
	 */

	if (!IS_QLA27XX(ha) && !IS_QLA28XX(ha))
		goto try_primary_fw;

	qla27xx_get_active_image(vha, &active_regions);

	if (active_regions.global != QLA27XX_SECONDARY_IMAGE)
		goto try_primary_fw;

	ql_dbg(ql_dbg_init, vha, 0x008b,
	    "Loading secondary firmware image.\n");
	rval = qla24xx_load_risc_flash(vha, srisc_addr, ha->flt_region_fw_sec);
	if (!rval)
		return rval;

try_primary_fw:
	ql_dbg(ql_dbg_init, vha, 0x008b,
	    "Loading primary firmware image.\n");
	rval = qla24xx_load_risc_flash(vha, srisc_addr, ha->flt_region_fw);
	if (!rval)
		return rval;

try_blob_fw:
	rval = qla24xx_load_risc_blob(vha, srisc_addr);
	if (!rval || !ha->flt_region_gold_fw)
		return rval;

	ql_log(ql_log_info, vha, 0x0099,
	    "Attempting to fallback to golden firmware.\n");
	rval = qla24xx_load_risc_flash(vha, srisc_addr, ha->flt_region_gold_fw);
	if (rval)
		return rval;

	ql_log(ql_log_info, vha, 0x009a, "Need firmware flash update.\n");
	ha->flags.running_gold_fw = 1;
	return rval;
}

void
qla2x00_try_to_stop_firmware(scsi_qla_host_t *vha)
{
	int ret, retries;
	struct qla_hw_data *ha = vha->hw;

	if (ha->flags.pci_channel_io_perm_failure)
		return;
	if (!IS_FWI2_CAPABLE(ha))
		return;
	if (!ha->fw_major_version)
		return;
	if (!ha->flags.fw_started)
		return;

	ret = qla2x00_stop_firmware(vha);
	for (retries = 5; ret != QLA_SUCCESS && ret != QLA_FUNCTION_TIMEOUT &&
	    ret != QLA_INVALID_COMMAND && retries ; retries--) {
		ha->isp_ops->reset_chip(vha);
		if (ha->isp_ops->chip_diag(vha) != QLA_SUCCESS)
			continue;
		if (qla2x00_setup_chip(vha) != QLA_SUCCESS)
			continue;
		ql_log(ql_log_info, vha, 0x8015,
		    "Attempting retry of stop-firmware command.\n");
		ret = qla2x00_stop_firmware(vha);
	}

	QLA_FW_STOPPED(ha);
	ha->flags.fw_init_done = 0;
}

int
qla24xx_configure_vhba(scsi_qla_host_t *vha)
{
	int rval = QLA_SUCCESS;
	int rval2;
	uint16_t mb[MAILBOX_REGISTER_COUNT];
	struct qla_hw_data *ha = vha->hw;
	struct scsi_qla_host *base_vha = pci_get_drvdata(ha->pdev);

	if (!vha->vp_idx)
		return -EINVAL;

	rval = qla2x00_fw_ready(base_vha);

	if (rval == QLA_SUCCESS) {
		clear_bit(RESET_MARKER_NEEDED, &vha->dpc_flags);
		qla2x00_marker(vha, ha->base_qpair, 0, 0, MK_SYNC_ALL);
	}

	vha->flags.management_server_logged_in = 0;

	/* Login to SNS first */
	rval2 = ha->isp_ops->fabric_login(vha, NPH_SNS, 0xff, 0xff, 0xfc, mb,
	    BIT_1);
	if (rval2 != QLA_SUCCESS || mb[0] != MBS_COMMAND_COMPLETE) {
		if (rval2 == QLA_MEMORY_ALLOC_FAILED)
			ql_dbg(ql_dbg_init, vha, 0x0120,
			    "Failed SNS login: loop_id=%x, rval2=%d\n",
			    NPH_SNS, rval2);
		else
			ql_dbg(ql_dbg_init, vha, 0x0103,
			    "Failed SNS login: loop_id=%x mb[0]=%x mb[1]=%x "
			    "mb[2]=%x mb[6]=%x mb[7]=%x.\n",
			    NPH_SNS, mb[0], mb[1], mb[2], mb[6], mb[7]);
		return (QLA_FUNCTION_FAILED);
	}

	atomic_set(&vha->loop_down_timer, 0);
	atomic_set(&vha->loop_state, LOOP_UP);
	set_bit(LOOP_RESYNC_NEEDED, &vha->dpc_flags);
	set_bit(LOCAL_LOOP_UPDATE, &vha->dpc_flags);
	rval = qla2x00_loop_resync(base_vha);

	return rval;
}

/* 84XX Support **************************************************************/

static LIST_HEAD(qla_cs84xx_list);
static DEFINE_MUTEX(qla_cs84xx_mutex);

static struct qla_chip_state_84xx *
qla84xx_get_chip(struct scsi_qla_host *vha)
{
	struct qla_chip_state_84xx *cs84xx;
	struct qla_hw_data *ha = vha->hw;

	mutex_lock(&qla_cs84xx_mutex);

	/* Find any shared 84xx chip. */
	list_for_each_entry(cs84xx, &qla_cs84xx_list, list) {
		if (cs84xx->bus == ha->pdev->bus) {
			kref_get(&cs84xx->kref);
			goto done;
		}
	}

	cs84xx = kzalloc(sizeof(*cs84xx), GFP_KERNEL);
	if (!cs84xx)
		goto done;

	kref_init(&cs84xx->kref);
	spin_lock_init(&cs84xx->access_lock);
	mutex_init(&cs84xx->fw_update_mutex);
	cs84xx->bus = ha->pdev->bus;

	list_add_tail(&cs84xx->list, &qla_cs84xx_list);
done:
	mutex_unlock(&qla_cs84xx_mutex);
	return cs84xx;
}

static void
__qla84xx_chip_release(struct kref *kref)
{
	struct qla_chip_state_84xx *cs84xx =
	    container_of(kref, struct qla_chip_state_84xx, kref);

	mutex_lock(&qla_cs84xx_mutex);
	list_del(&cs84xx->list);
	mutex_unlock(&qla_cs84xx_mutex);
	kfree(cs84xx);
}

void
qla84xx_put_chip(struct scsi_qla_host *vha)
{
	struct qla_hw_data *ha = vha->hw;

	if (ha->cs84xx)
		kref_put(&ha->cs84xx->kref, __qla84xx_chip_release);
}

static int
qla84xx_init_chip(scsi_qla_host_t *vha)
{
	int rval;
	uint16_t status[2];
	struct qla_hw_data *ha = vha->hw;

	mutex_lock(&ha->cs84xx->fw_update_mutex);

	rval = qla84xx_verify_chip(vha, status);

	mutex_unlock(&ha->cs84xx->fw_update_mutex);

	return rval != QLA_SUCCESS || status[0] ? QLA_FUNCTION_FAILED :
	    QLA_SUCCESS;
}

/* 81XX Support **************************************************************/

int
qla81xx_nvram_config(scsi_qla_host_t *vha)
{
	int   rval;
	struct init_cb_81xx *icb;
	struct nvram_81xx *nv;
	uint32_t *dptr;
	uint8_t  *dptr1, *dptr2;
	uint32_t chksum;
	uint16_t cnt;
	struct qla_hw_data *ha = vha->hw;
	uint32_t faddr;
	struct active_regions active_regions = { };

	rval = QLA_SUCCESS;
	icb = (struct init_cb_81xx *)ha->init_cb;
	nv = ha->nvram;

	/* Determine NVRAM starting address. */
	ha->nvram_size = sizeof(*nv);
	ha->vpd_size = FA_NVRAM_VPD_SIZE;
	if (IS_P3P_TYPE(ha) || IS_QLA8031(ha))
		ha->vpd_size = FA_VPD_SIZE_82XX;

	if (IS_QLA28XX(ha) || IS_QLA27XX(ha))
		qla28xx_get_aux_images(vha, &active_regions);

	/* Get VPD data into cache */
	ha->vpd = ha->nvram + VPD_OFFSET;

	faddr = ha->flt_region_vpd;
	if (IS_QLA28XX(ha)) {
		if (active_regions.aux.vpd_nvram == QLA27XX_SECONDARY_IMAGE)
			faddr = ha->flt_region_vpd_sec;
		ql_dbg(ql_dbg_init, vha, 0x0110,
		    "Loading %s nvram image.\n",
		    active_regions.aux.vpd_nvram == QLA27XX_PRIMARY_IMAGE ?
		    "primary" : "secondary");
	}
	ha->isp_ops->read_optrom(vha, ha->vpd, faddr << 2, ha->vpd_size);

	/* Get NVRAM data into cache and calculate checksum. */
	faddr = ha->flt_region_nvram;
	if (IS_QLA28XX(ha)) {
		if (active_regions.aux.vpd_nvram == QLA27XX_SECONDARY_IMAGE)
			faddr = ha->flt_region_nvram_sec;
	}
	ql_dbg(ql_dbg_init, vha, 0x0110,
	    "Loading %s nvram image.\n",
	    active_regions.aux.vpd_nvram == QLA27XX_PRIMARY_IMAGE ?
	    "primary" : "secondary");
	ha->isp_ops->read_optrom(vha, ha->nvram, faddr << 2, ha->nvram_size);

	dptr = (uint32_t *)nv;
	for (cnt = 0, chksum = 0; cnt < ha->nvram_size >> 2; cnt++, dptr++)
		chksum += le32_to_cpu(*dptr);

	ql_dbg(ql_dbg_init + ql_dbg_buffer, vha, 0x0111,
	    "Contents of NVRAM:\n");
	ql_dump_buffer(ql_dbg_init + ql_dbg_buffer, vha, 0x0112,
	    nv, ha->nvram_size);

	/* Bad NVRAM data, set defaults parameters. */
	if (chksum || memcmp("ISP ", nv->id, sizeof(nv->id)) ||
	    le16_to_cpu(nv->nvram_version) < ICB_VERSION) {
		/* Reset NVRAM data. */
		ql_log(ql_log_info, vha, 0x0073,
		    "Inconsistent NVRAM checksum=%#x id=%.4s version=%#x.\n",
		    chksum, nv->id, le16_to_cpu(nv->nvram_version));
		ql_dump_buffer(ql_dbg_init, vha, 0x0073, nv, sizeof(*nv));
		ql_log(ql_log_info, vha, 0x0074,
		    "Falling back to functioning (yet invalid -- WWPN) "
		    "defaults.\n");

		/*
		 * Set default initialization control block.
		 */
		memset(nv, 0, ha->nvram_size);
		nv->nvram_version = cpu_to_le16(ICB_VERSION);
		nv->version = cpu_to_le16(ICB_VERSION);
		nv->frame_payload_size = 2048;
		nv->execution_throttle = cpu_to_le16(0xFFFF);
		nv->exchange_count = cpu_to_le16(0);
		nv->port_name[0] = 0x21;
		nv->port_name[1] = 0x00 + ha->port_no + 1;
		nv->port_name[2] = 0x00;
		nv->port_name[3] = 0xe0;
		nv->port_name[4] = 0x8b;
		nv->port_name[5] = 0x1c;
		nv->port_name[6] = 0x55;
		nv->port_name[7] = 0x86;
		nv->node_name[0] = 0x20;
		nv->node_name[1] = 0x00;
		nv->node_name[2] = 0x00;
		nv->node_name[3] = 0xe0;
		nv->node_name[4] = 0x8b;
		nv->node_name[5] = 0x1c;
		nv->node_name[6] = 0x55;
		nv->node_name[7] = 0x86;
		nv->login_retry_count = cpu_to_le16(8);
		nv->interrupt_delay_timer = cpu_to_le16(0);
		nv->login_timeout = cpu_to_le16(0);
		nv->firmware_options_1 =
		    cpu_to_le32(BIT_14|BIT_13|BIT_2|BIT_1);
		nv->firmware_options_2 = cpu_to_le32(2 << 4);
		nv->firmware_options_2 |= cpu_to_le32(BIT_12);
		nv->firmware_options_3 = cpu_to_le32(2 << 13);
		nv->host_p = cpu_to_le32(BIT_11|BIT_10);
		nv->efi_parameters = cpu_to_le32(0);
		nv->reset_delay = 5;
		nv->max_luns_per_target = cpu_to_le16(128);
		nv->port_down_retry_count = cpu_to_le16(30);
		nv->link_down_timeout = cpu_to_le16(180);
		nv->enode_mac[0] = 0x00;
		nv->enode_mac[1] = 0xC0;
		nv->enode_mac[2] = 0xDD;
		nv->enode_mac[3] = 0x04;
		nv->enode_mac[4] = 0x05;
		nv->enode_mac[5] = 0x06 + ha->port_no + 1;

		rval = 1;
	}

	if (IS_T10_PI_CAPABLE(ha))
		nv->frame_payload_size &= ~7;

	qlt_81xx_config_nvram_stage1(vha, nv);

	/* Reset Initialization control block */
	memset(icb, 0, ha->init_cb_size);

	/* Copy 1st segment. */
	dptr1 = (uint8_t *)icb;
	dptr2 = (uint8_t *)&nv->version;
	cnt = (uint8_t *)&icb->response_q_inpointer - (uint8_t *)&icb->version;
	while (cnt--)
		*dptr1++ = *dptr2++;

	icb->login_retry_count = nv->login_retry_count;

	/* Copy 2nd segment. */
	dptr1 = (uint8_t *)&icb->interrupt_delay_timer;
	dptr2 = (uint8_t *)&nv->interrupt_delay_timer;
	cnt = (uint8_t *)&icb->reserved_5 -
	    (uint8_t *)&icb->interrupt_delay_timer;
	while (cnt--)
		*dptr1++ = *dptr2++;

	memcpy(icb->enode_mac, nv->enode_mac, sizeof(icb->enode_mac));
	/* Some boards (with valid NVRAMs) still have NULL enode_mac!! */
	if (!memcmp(icb->enode_mac, "\0\0\0\0\0\0", sizeof(icb->enode_mac))) {
		icb->enode_mac[0] = 0x00;
		icb->enode_mac[1] = 0xC0;
		icb->enode_mac[2] = 0xDD;
		icb->enode_mac[3] = 0x04;
		icb->enode_mac[4] = 0x05;
		icb->enode_mac[5] = 0x06 + ha->port_no + 1;
	}

	/* Use extended-initialization control block. */
	memcpy(ha->ex_init_cb, &nv->ex_version, sizeof(*ha->ex_init_cb));
	ha->frame_payload_size = le16_to_cpu(icb->frame_payload_size);
	/*
	 * Setup driver NVRAM options.
	 */
	qla2x00_set_model_info(vha, nv->model_name, sizeof(nv->model_name),
	    "QLE8XXX");

	qlt_81xx_config_nvram_stage2(vha, icb);

	/* Use alternate WWN? */
	if (nv->host_p & cpu_to_le32(BIT_15)) {
		memcpy(icb->node_name, nv->alternate_node_name, WWN_SIZE);
		memcpy(icb->port_name, nv->alternate_port_name, WWN_SIZE);
	}

	/* Prepare nodename */
	if ((icb->firmware_options_1 & cpu_to_le32(BIT_14)) == 0) {
		/*
		 * Firmware will apply the following mask if the nodename was
		 * not provided.
		 */
		memcpy(icb->node_name, icb->port_name, WWN_SIZE);
		icb->node_name[0] &= 0xF0;
	}

	/* Set host adapter parameters. */
	ha->flags.disable_risc_code_load = 0;
	ha->flags.enable_lip_reset = 0;
	ha->flags.enable_lip_full_login =
	    le32_to_cpu(nv->host_p) & BIT_10 ? 1 : 0;
	ha->flags.enable_target_reset =
	    le32_to_cpu(nv->host_p) & BIT_11 ? 1 : 0;
	ha->flags.enable_led_scheme = 0;
	ha->flags.disable_serdes = le32_to_cpu(nv->host_p) & BIT_5 ? 1 : 0;

	ha->operating_mode = (le32_to_cpu(icb->firmware_options_2) &
	    (BIT_6 | BIT_5 | BIT_4)) >> 4;

	/* save HBA serial number */
	ha->serial0 = icb->port_name[5];
	ha->serial1 = icb->port_name[6];
	ha->serial2 = icb->port_name[7];
	memcpy(vha->node_name, icb->node_name, WWN_SIZE);
	memcpy(vha->port_name, icb->port_name, WWN_SIZE);

	icb->execution_throttle = cpu_to_le16(0xFFFF);

	ha->retry_count = le16_to_cpu(nv->login_retry_count);

	/* Set minimum login_timeout to 4 seconds. */
	if (le16_to_cpu(nv->login_timeout) < ql2xlogintimeout)
		nv->login_timeout = cpu_to_le16(ql2xlogintimeout);
	if (le16_to_cpu(nv->login_timeout) < 4)
		nv->login_timeout = cpu_to_le16(4);
	ha->login_timeout = le16_to_cpu(nv->login_timeout);

	/* Set minimum RATOV to 100 tenths of a second. */
	ha->r_a_tov = 100;

	ha->loop_reset_delay = nv->reset_delay;

	/* Link Down Timeout = 0:
	 *
	 *	When Port Down timer expires we will start returning
	 *	I/O's to OS with "DID_NO_CONNECT".
	 *
	 * Link Down Timeout != 0:
	 *
	 *	 The driver waits for the link to come up after link down
	 *	 before returning I/Os to OS with "DID_NO_CONNECT".
	 */
	if (le16_to_cpu(nv->link_down_timeout) == 0) {
		ha->loop_down_abort_time =
		    (LOOP_DOWN_TIME - LOOP_DOWN_TIMEOUT);
	} else {
		ha->link_down_timeout =	le16_to_cpu(nv->link_down_timeout);
		ha->loop_down_abort_time =
		    (LOOP_DOWN_TIME - ha->link_down_timeout);
	}

	/* Need enough time to try and get the port back. */
	ha->port_down_retry_count = le16_to_cpu(nv->port_down_retry_count);
	if (qlport_down_retry)
		ha->port_down_retry_count = qlport_down_retry;

	/* Set login_retry_count */
	ha->login_retry_count  = le16_to_cpu(nv->login_retry_count);
	if (ha->port_down_retry_count ==
	    le16_to_cpu(nv->port_down_retry_count) &&
	    ha->port_down_retry_count > 3)
		ha->login_retry_count = ha->port_down_retry_count;
	else if (ha->port_down_retry_count > (int)ha->login_retry_count)
		ha->login_retry_count = ha->port_down_retry_count;
	if (ql2xloginretrycount)
		ha->login_retry_count = ql2xloginretrycount;

	/* if not running MSI-X we need handshaking on interrupts */
	if (!vha->hw->flags.msix_enabled &&
	    (IS_QLA83XX(ha) || IS_QLA27XX(ha) || IS_QLA28XX(ha)))
		icb->firmware_options_2 |= cpu_to_le32(BIT_22);

	/* Enable ZIO. */
	if (!vha->flags.init_done) {
		ha->zio_mode = le32_to_cpu(icb->firmware_options_2) &
		    (BIT_3 | BIT_2 | BIT_1 | BIT_0);
		ha->zio_timer = le16_to_cpu(icb->interrupt_delay_timer) ?
		    le16_to_cpu(icb->interrupt_delay_timer) : 2;
	}
	icb->firmware_options_2 &= cpu_to_le32(
	    ~(BIT_3 | BIT_2 | BIT_1 | BIT_0));
	vha->flags.process_response_queue = 0;
	if (ha->zio_mode != QLA_ZIO_DISABLED) {
		ha->zio_mode = QLA_ZIO_MODE_6;

		ql_log(ql_log_info, vha, 0x0075,
		    "ZIO mode %d enabled; timer delay (%d us).\n",
		    ha->zio_mode,
		    ha->zio_timer * 100);

		icb->firmware_options_2 |= cpu_to_le32(
		    (uint32_t)ha->zio_mode);
		icb->interrupt_delay_timer = cpu_to_le16(ha->zio_timer);
		vha->flags.process_response_queue = 1;
	}

	 /* enable RIDA Format2 */
	icb->firmware_options_3 |= BIT_0;

	/* N2N: driver will initiate Login instead of FW */
	icb->firmware_options_3 |= BIT_8;

	/* Determine NVMe/FCP priority for target ports */
	ha->fc4_type_priority = qla2xxx_get_fc4_priority(vha);

	if (rval) {
		ql_log(ql_log_warn, vha, 0x0076,
		    "NVRAM configuration failed.\n");
	}
	return (rval);
}

int
qla82xx_restart_isp(scsi_qla_host_t *vha)
{
	int status, rval;
	struct qla_hw_data *ha = vha->hw;
	struct scsi_qla_host *vp;
	unsigned long flags;

	status = qla2x00_init_rings(vha);
	if (!status) {
		clear_bit(RESET_MARKER_NEEDED, &vha->dpc_flags);
		ha->flags.chip_reset_done = 1;

		status = qla2x00_fw_ready(vha);
		if (!status) {
			/* Issue a marker after FW becomes ready. */
			qla2x00_marker(vha, ha->base_qpair, 0, 0, MK_SYNC_ALL);
			vha->flags.online = 1;
			set_bit(LOOP_RESYNC_NEEDED, &vha->dpc_flags);
		}

		/* if no cable then assume it's good */
		if ((vha->device_flags & DFLG_NO_CABLE))
			status = 0;
	}

	if (!status) {
		clear_bit(RESET_MARKER_NEEDED, &vha->dpc_flags);

		if (!atomic_read(&vha->loop_down_timer)) {
			/*
			 * Issue marker command only when we are going
			 * to start the I/O .
			 */
			vha->marker_needed = 1;
		}

		ha->isp_ops->enable_intrs(ha);

		ha->isp_abort_cnt = 0;
		clear_bit(ISP_ABORT_RETRY, &vha->dpc_flags);

		/* Update the firmware version */
		status = qla82xx_check_md_needed(vha);

		if (ha->fce) {
			ha->flags.fce_enabled = 1;
			memset(ha->fce, 0,
			    fce_calc_size(ha->fce_bufs));
			rval = qla2x00_enable_fce_trace(vha,
			    ha->fce_dma, ha->fce_bufs, ha->fce_mb,
			    &ha->fce_bufs);
			if (rval) {
				ql_log(ql_log_warn, vha, 0x8001,
				    "Unable to reinitialize FCE (%d).\n",
				    rval);
				ha->flags.fce_enabled = 0;
			}
		}

		if (ha->eft) {
			memset(ha->eft, 0, EFT_SIZE);
			rval = qla2x00_enable_eft_trace(vha,
			    ha->eft_dma, EFT_NUM_BUFFERS);
			if (rval) {
				ql_log(ql_log_warn, vha, 0x8010,
				    "Unable to reinitialize EFT (%d).\n",
				    rval);
			}
		}
	}

	if (!status) {
		ql_dbg(ql_dbg_taskm, vha, 0x8011,
		    "qla82xx_restart_isp succeeded.\n");

		spin_lock_irqsave(&ha->vport_slock, flags);
		list_for_each_entry(vp, &ha->vp_list, list) {
			if (vp->vp_idx) {
				atomic_inc(&vp->vref_count);
				spin_unlock_irqrestore(&ha->vport_slock, flags);

				qla2x00_vp_abort_isp(vp);

				spin_lock_irqsave(&ha->vport_slock, flags);
				atomic_dec(&vp->vref_count);
			}
		}
		spin_unlock_irqrestore(&ha->vport_slock, flags);

	} else {
		ql_log(ql_log_warn, vha, 0x8016,
		    "qla82xx_restart_isp **** FAILED ****.\n");
	}

	return status;
}

void
qla81xx_update_fw_options(scsi_qla_host_t *vha)
{
	struct qla_hw_data *ha = vha->hw;

	/*  Hold status IOCBs until ABTS response received. */
	if (ql2xfwholdabts)
		ha->fw_options[3] |= BIT_12;

	/* Set Retry FLOGI in case of P2P connection */
	if (ha->operating_mode == P2P) {
		ha->fw_options[2] |= BIT_3;
		ql_dbg(ql_dbg_disc, vha, 0x2103,
		    "(%s): Setting FLOGI retry BIT in fw_options[2]: 0x%x\n",
			__func__, ha->fw_options[2]);
	}

	/* Move PUREX, ABTS RX & RIDA to ATIOQ */
	if (ql2xmvasynctoatio) {
		if (qla_tgt_mode_enabled(vha) ||
		    qla_dual_mode_enabled(vha))
			ha->fw_options[2] |= BIT_11;
		else
			ha->fw_options[2] &= ~BIT_11;
	}

	if (qla_tgt_mode_enabled(vha) ||
	    qla_dual_mode_enabled(vha)) {
		/* FW auto send SCSI status during */
		ha->fw_options[1] |= BIT_8;
		ha->fw_options[10] |= (u16)SAM_STAT_BUSY << 8;

		/* FW perform Exchange validation */
		ha->fw_options[2] |= BIT_4;
	} else {
		ha->fw_options[1]  &= ~BIT_8;
		ha->fw_options[10] &= 0x00ff;

		ha->fw_options[2] &= ~BIT_4;
	}

	if (ql2xetsenable) {
		/* Enable ETS Burst. */
		memset(ha->fw_options, 0, sizeof(ha->fw_options));
		ha->fw_options[2] |= BIT_9;
	}

	ql_dbg(ql_dbg_init, vha, 0x00e9,
	    "%s, add FW options 1-3 = 0x%04x 0x%04x 0x%04x mode %x\n",
	    __func__, ha->fw_options[1], ha->fw_options[2],
	    ha->fw_options[3], vha->host->active_mode);

	qla2x00_set_fw_options(vha, ha->fw_options);
}

/*
 * qla24xx_get_fcp_prio
 *	Gets the fcp cmd priority value for the logged in port.
 *	Looks for a match of the port descriptors within
 *	each of the fcp prio config entries. If a match is found,
 *	the tag (priority) value is returned.
 *
 * Input:
 *	vha = scsi host structure pointer.
 *	fcport = port structure pointer.
 *
 * Return:
 *	non-zero (if found)
 *	-1 (if not found)
 *
 * Context:
 * 	Kernel context
 */
static int
qla24xx_get_fcp_prio(scsi_qla_host_t *vha, fc_port_t *fcport)
{
	int i, entries;
	uint8_t pid_match, wwn_match;
	int priority;
	uint32_t pid1, pid2;
	uint64_t wwn1, wwn2;
	struct qla_fcp_prio_entry *pri_entry;
	struct qla_hw_data *ha = vha->hw;

	if (!ha->fcp_prio_cfg || !ha->flags.fcp_prio_enabled)
		return -1;

	priority = -1;
	entries = ha->fcp_prio_cfg->num_entries;
	pri_entry = &ha->fcp_prio_cfg->entry[0];

	for (i = 0; i < entries; i++) {
		pid_match = wwn_match = 0;

		if (!(pri_entry->flags & FCP_PRIO_ENTRY_VALID)) {
			pri_entry++;
			continue;
		}

		/* check source pid for a match */
		if (pri_entry->flags & FCP_PRIO_ENTRY_SPID_VALID) {
			pid1 = pri_entry->src_pid & INVALID_PORT_ID;
			pid2 = vha->d_id.b24 & INVALID_PORT_ID;
			if (pid1 == INVALID_PORT_ID)
				pid_match++;
			else if (pid1 == pid2)
				pid_match++;
		}

		/* check destination pid for a match */
		if (pri_entry->flags & FCP_PRIO_ENTRY_DPID_VALID) {
			pid1 = pri_entry->dst_pid & INVALID_PORT_ID;
			pid2 = fcport->d_id.b24 & INVALID_PORT_ID;
			if (pid1 == INVALID_PORT_ID)
				pid_match++;
			else if (pid1 == pid2)
				pid_match++;
		}

		/* check source WWN for a match */
		if (pri_entry->flags & FCP_PRIO_ENTRY_SWWN_VALID) {
			wwn1 = wwn_to_u64(vha->port_name);
			wwn2 = wwn_to_u64(pri_entry->src_wwpn);
			if (wwn2 == (uint64_t)-1)
				wwn_match++;
			else if (wwn1 == wwn2)
				wwn_match++;
		}

		/* check destination WWN for a match */
		if (pri_entry->flags & FCP_PRIO_ENTRY_DWWN_VALID) {
			wwn1 = wwn_to_u64(fcport->port_name);
			wwn2 = wwn_to_u64(pri_entry->dst_wwpn);
			if (wwn2 == (uint64_t)-1)
				wwn_match++;
			else if (wwn1 == wwn2)
				wwn_match++;
		}

		if (pid_match == 2 || wwn_match == 2) {
			/* Found a matching entry */
			if (pri_entry->flags & FCP_PRIO_ENTRY_TAG_VALID)
				priority = pri_entry->tag;
			break;
		}

		pri_entry++;
	}

	return priority;
}

/*
 * qla24xx_update_fcport_fcp_prio
 *	Activates fcp priority for the logged in fc port
 *
 * Input:
 *	vha = scsi host structure pointer.
 *	fcp = port structure pointer.
 *
 * Return:
 *	QLA_SUCCESS or QLA_FUNCTION_FAILED
 *
 * Context:
 *	Kernel context.
 */
int
qla24xx_update_fcport_fcp_prio(scsi_qla_host_t *vha, fc_port_t *fcport)
{
	int ret;
	int priority;
	uint16_t mb[5];

	if (fcport->port_type != FCT_TARGET ||
	    fcport->loop_id == FC_NO_LOOP_ID)
		return QLA_FUNCTION_FAILED;

	priority = qla24xx_get_fcp_prio(vha, fcport);
	if (priority < 0)
		return QLA_FUNCTION_FAILED;

	if (IS_P3P_TYPE(vha->hw)) {
		fcport->fcp_prio = priority & 0xf;
		return QLA_SUCCESS;
	}

	ret = qla24xx_set_fcp_prio(vha, fcport->loop_id, priority, mb);
	if (ret == QLA_SUCCESS) {
		if (fcport->fcp_prio != priority)
			ql_dbg(ql_dbg_user, vha, 0x709e,
			    "Updated FCP_CMND priority - value=%d loop_id=%d "
			    "port_id=%02x%02x%02x.\n", priority,
			    fcport->loop_id, fcport->d_id.b.domain,
			    fcport->d_id.b.area, fcport->d_id.b.al_pa);
		fcport->fcp_prio = priority & 0xf;
	} else
		ql_dbg(ql_dbg_user, vha, 0x704f,
		    "Unable to update FCP_CMND priority - ret=0x%x for "
		    "loop_id=%d port_id=%02x%02x%02x.\n", ret, fcport->loop_id,
		    fcport->d_id.b.domain, fcport->d_id.b.area,
		    fcport->d_id.b.al_pa);
	return  ret;
}

/*
 * qla24xx_update_all_fcp_prio
 *	Activates fcp priority for all the logged in ports
 *
 * Input:
 *	ha = adapter block pointer.
 *
 * Return:
 *	QLA_SUCCESS or QLA_FUNCTION_FAILED
 *
 * Context:
 *	Kernel context.
 */
int
qla24xx_update_all_fcp_prio(scsi_qla_host_t *vha)
{
	int ret;
	fc_port_t *fcport;

	ret = QLA_FUNCTION_FAILED;
	/* We need to set priority for all logged in ports */
	list_for_each_entry(fcport, &vha->vp_fcports, list)
		ret = qla24xx_update_fcport_fcp_prio(vha, fcport);

	return ret;
}

struct qla_qpair *qla2xxx_create_qpair(struct scsi_qla_host *vha, int qos,
	int vp_idx, bool startqp)
{
	int rsp_id = 0;
	int  req_id = 0;
	int i;
	struct qla_hw_data *ha = vha->hw;
	uint16_t qpair_id = 0;
	struct qla_qpair *qpair = NULL;
	struct qla_msix_entry *msix;

	if (!(ha->fw_attributes & BIT_6) || !ha->flags.msix_enabled) {
		ql_log(ql_log_warn, vha, 0x00181,
		    "FW/Driver is not multi-queue capable.\n");
		return NULL;
	}

	if (ql2xmqsupport || ql2xnvmeenable) {
		qpair = kzalloc(sizeof(struct qla_qpair), GFP_KERNEL);
		if (qpair == NULL) {
			ql_log(ql_log_warn, vha, 0x0182,
			    "Failed to allocate memory for queue pair.\n");
			return NULL;
		}

		qpair->hw = vha->hw;
		qpair->vha = vha;
		qpair->qp_lock_ptr = &qpair->qp_lock;
		spin_lock_init(&qpair->qp_lock);
		qpair->use_shadow_reg = IS_SHADOW_REG_CAPABLE(ha) ? 1 : 0;

		/* Assign available que pair id */
		mutex_lock(&ha->mq_lock);
		qpair_id = find_first_zero_bit(ha->qpair_qid_map, ha->max_qpairs);
		if (ha->num_qpairs >= ha->max_qpairs) {
			mutex_unlock(&ha->mq_lock);
			ql_log(ql_log_warn, vha, 0x0183,
			    "No resources to create additional q pair.\n");
			goto fail_qid_map;
		}
		ha->num_qpairs++;
		set_bit(qpair_id, ha->qpair_qid_map);
		ha->queue_pair_map[qpair_id] = qpair;
		qpair->id = qpair_id;
		qpair->vp_idx = vp_idx;
		qpair->fw_started = ha->flags.fw_started;
		INIT_LIST_HEAD(&qpair->hints_list);
		qpair->chip_reset = ha->base_qpair->chip_reset;
		qpair->enable_class_2 = ha->base_qpair->enable_class_2;
		qpair->enable_explicit_conf =
		    ha->base_qpair->enable_explicit_conf;

		for (i = 0; i < ha->msix_count; i++) {
			msix = &ha->msix_entries[i];
			if (msix->in_use)
				continue;
			qpair->msix = msix;
			ql_dbg(ql_dbg_multiq, vha, 0xc00f,
			    "Vector %x selected for qpair\n", msix->vector);
			break;
		}
		if (!qpair->msix) {
			ql_log(ql_log_warn, vha, 0x0184,
			    "Out of MSI-X vectors!.\n");
			goto fail_msix;
		}

		qpair->msix->in_use = 1;
		list_add_tail(&qpair->qp_list_elem, &vha->qp_list);
		qpair->pdev = ha->pdev;
		if (IS_QLA27XX(ha) || IS_QLA83XX(ha) || IS_QLA28XX(ha))
			qpair->reqq_start_iocbs = qla_83xx_start_iocbs;

		mutex_unlock(&ha->mq_lock);

		/* Create response queue first */
		rsp_id = qla25xx_create_rsp_que(ha, 0, 0, 0, qpair, startqp);
		if (!rsp_id) {
			ql_log(ql_log_warn, vha, 0x0185,
			    "Failed to create response queue.\n");
			goto fail_rsp;
		}

		qpair->rsp = ha->rsp_q_map[rsp_id];

		/* Create request queue */
		req_id = qla25xx_create_req_que(ha, 0, vp_idx, 0, rsp_id, qos,
		    startqp);
		if (!req_id) {
			ql_log(ql_log_warn, vha, 0x0186,
			    "Failed to create request queue.\n");
			goto fail_req;
		}

		qpair->req = ha->req_q_map[req_id];
		qpair->rsp->req = qpair->req;
		qpair->rsp->qpair = qpair;
		/* init qpair to this cpu. Will adjust at run time. */
		qla_cpu_update(qpair, smp_processor_id());

		if (IS_T10_PI_CAPABLE(ha) && ql2xenabledif) {
			if (ha->fw_attributes & BIT_4)
				qpair->difdix_supported = 1;
		}

		qpair->srb_mempool = mempool_create_slab_pool(SRB_MIN_REQ, srb_cachep);
		if (!qpair->srb_mempool) {
			ql_log(ql_log_warn, vha, 0xd036,
			    "Failed to create srb mempool for qpair %d\n",
			    qpair->id);
			goto fail_mempool;
		}

		/* Mark as online */
		qpair->online = 1;

		if (!vha->flags.qpairs_available)
			vha->flags.qpairs_available = 1;

		ql_dbg(ql_dbg_multiq, vha, 0xc00d,
		    "Request/Response queue pair created, id %d\n",
		    qpair->id);
		ql_dbg(ql_dbg_init, vha, 0x0187,
		    "Request/Response queue pair created, id %d\n",
		    qpair->id);
	}
	return qpair;

fail_mempool:
fail_req:
	qla25xx_delete_rsp_que(vha, qpair->rsp);
fail_rsp:
	mutex_lock(&ha->mq_lock);
	qpair->msix->in_use = 0;
	list_del(&qpair->qp_list_elem);
	if (list_empty(&vha->qp_list))
		vha->flags.qpairs_available = 0;
fail_msix:
	ha->queue_pair_map[qpair_id] = NULL;
	clear_bit(qpair_id, ha->qpair_qid_map);
	ha->num_qpairs--;
	mutex_unlock(&ha->mq_lock);
fail_qid_map:
	kfree(qpair);
	return NULL;
}

int qla2xxx_delete_qpair(struct scsi_qla_host *vha, struct qla_qpair *qpair)
{
	int ret = QLA_FUNCTION_FAILED;
	struct qla_hw_data *ha = qpair->hw;

	qpair->delete_in_progress = 1;

	ret = qla25xx_delete_req_que(vha, qpair->req);
	if (ret != QLA_SUCCESS)
		goto fail;

	ret = qla25xx_delete_rsp_que(vha, qpair->rsp);
	if (ret != QLA_SUCCESS)
		goto fail;

	mutex_lock(&ha->mq_lock);
	ha->queue_pair_map[qpair->id] = NULL;
	clear_bit(qpair->id, ha->qpair_qid_map);
	ha->num_qpairs--;
	list_del(&qpair->qp_list_elem);
	if (list_empty(&vha->qp_list)) {
		vha->flags.qpairs_available = 0;
		vha->flags.qpairs_req_created = 0;
		vha->flags.qpairs_rsp_created = 0;
	}
	mempool_destroy(qpair->srb_mempool);
	kfree(qpair);
	mutex_unlock(&ha->mq_lock);

	return QLA_SUCCESS;
fail:
	return ret;
}<|MERGE_RESOLUTION|>--- conflicted
+++ resolved
@@ -1592,12 +1592,8 @@
 				ql_dbg(ql_dbg_disc, vha, 0x2118,
 				    "%s %d %8phC post %s PRLI\n",
 				    __func__, __LINE__, fcport->port_name,
-<<<<<<< HEAD
-				    fcport->fc4f_nvme ? "NVME" : "FC");
-=======
 				    NVME_TARGET(vha->hw, fcport) ? "NVME" :
 				    "FC");
->>>>>>> b08baef0
 				qla24xx_post_prli_work(vha, fcport);
 			}
 			break;
@@ -1888,40 +1884,6 @@
 			break;
 		}
 
-<<<<<<< HEAD
-		if (ea->fcport->fc4f_nvme) {
-			ql_dbg(ql_dbg_disc, vha, 0x2118,
-				"%s %d %8phC post fc4 prli\n",
-				__func__, __LINE__, ea->fcport->port_name);
-			ea->fcport->fc4f_nvme = 0;
-			qla24xx_post_prli_work(vha, ea->fcport);
-			return;
-		}
-
-		/* at this point both PRLI NVME & PRLI FCP failed */
-		if (N2N_TOPO(vha->hw)) {
-			if (ea->fcport->n2n_link_reset_cnt < 3) {
-				ea->fcport->n2n_link_reset_cnt++;
-				/*
-				 * remote port is not sending Plogi. Reset
-				 * link to kick start his state machine
-				 */
-				set_bit(N2N_LINK_RESET, &vha->dpc_flags);
-			} else {
-				ql_log(ql_log_warn, vha, 0x2119,
-				    "%s %d %8phC Unable to reconnect\n",
-				    __func__, __LINE__, ea->fcport->port_name);
-			}
-		} else {
-			/*
-			 * switch connect. login failed. Take connection
-			 * down and allow relogin to retrigger
-			 */
-			ea->fcport->flags &= ~FCF_ASYNC_SENT;
-			ea->fcport->keep_nport_handle = 0;
-			qlt_schedule_sess_for_deletion(ea->fcport);
-		}
-=======
 		/*
 		 * Retry PRLI with other FC-4 type if failure occurred on dual
 		 * FCP/NVMe port
@@ -1942,7 +1904,6 @@
 		ea->fcport->keep_nport_handle = 0;
 		ea->fcport->logout_on_delete = 1;
 		qlt_schedule_sess_for_deletion(ea->fcport);
->>>>>>> b08baef0
 		break;
 	}
 }
