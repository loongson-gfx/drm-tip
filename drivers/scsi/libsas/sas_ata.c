--- conflicted
+++ resolved
@@ -267,11 +267,7 @@
 		res = sas_get_report_phy_sata(dev->parent, phy->phy_id,
 					      &dev->sata_dev.rps_resp);
 		if (res) {
-<<<<<<< HEAD
-			pr_debug("report phy sata to %016llx:0x%x returned 0x%x\n",
-=======
 			pr_debug("report phy sata to %016llx:%02d returned 0x%x\n",
->>>>>>> 0ecfebd2
 				 SAS_ADDR(dev->parent->sas_addr),
 				 phy->phy_id, res);
 			return res;
